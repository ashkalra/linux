--- conflicted
+++ resolved
@@ -631,10 +631,6 @@
 
 	if (num_refs == 0) {
 		ret = btrfs_del_item(trans, root, path);
-<<<<<<< HEAD
-		*last_ref = 1;
-=======
->>>>>>> 95cd2cdc
 	} else {
 		if (key.type == BTRFS_EXTENT_DATA_REF_KEY)
 			btrfs_set_extent_data_ref_count(leaf, ref1, num_refs);
@@ -1186,25 +1182,12 @@
 	int ret = 0;
 
 	BUG_ON(!is_data && refs_to_drop != 1);
-<<<<<<< HEAD
-	if (iref) {
-		update_inline_extent_backref(path, iref, -refs_to_drop, NULL,
-					     last_ref);
-	} else if (is_data) {
-		ret = remove_extent_data_ref(trans, root, path, refs_to_drop,
-					     last_ref);
-	} else {
-		*last_ref = 1;
-		ret = btrfs_del_item(trans, root, path);
-	}
-=======
 	if (iref)
 		update_inline_extent_backref(path, iref, -refs_to_drop, NULL);
 	else if (is_data)
 		ret = remove_extent_data_ref(trans, root, path, refs_to_drop);
 	else
 		ret = btrfs_del_item(trans, root, path);
->>>>>>> 95cd2cdc
 	return ret;
 }
 
@@ -3046,12 +3029,7 @@
 			}
 			/* Must be SHARED_* item, remove the backref first */
 			ret = remove_extent_backref(trans, extent_root, path,
-<<<<<<< HEAD
-						    NULL, refs_to_drop, is_data,
-						    &last_ref);
-=======
 						    NULL, refs_to_drop, is_data);
->>>>>>> 95cd2cdc
 			if (ret) {
 				btrfs_abort_transaction(trans, ret);
 				goto out;
@@ -3176,12 +3154,7 @@
 		}
 		if (found_extent) {
 			ret = remove_extent_backref(trans, extent_root, path,
-<<<<<<< HEAD
-						    iref, refs_to_drop, is_data,
-						    &last_ref);
-=======
 						    iref, refs_to_drop, is_data);
->>>>>>> 95cd2cdc
 			if (ret) {
 				btrfs_abort_transaction(trans, ret);
 				goto out;
@@ -3234,32 +3207,7 @@
 		}
 		btrfs_release_path(path);
 
-<<<<<<< HEAD
-		if (is_data) {
-			struct btrfs_root *csum_root;
-			csum_root = btrfs_csum_root(info, bytenr);
-			ret = btrfs_del_csums(trans, csum_root, bytenr,
-					      num_bytes);
-			if (ret) {
-				btrfs_abort_transaction(trans, ret);
-				goto out;
-			}
-		}
-
-		ret = add_to_free_space_tree(trans, bytenr, num_bytes);
-		if (ret) {
-			btrfs_abort_transaction(trans, ret);
-			goto out;
-		}
-
-		ret = btrfs_update_block_group(trans, bytenr, num_bytes, false);
-		if (ret) {
-			btrfs_abort_transaction(trans, ret);
-			goto out;
-		}
-=======
 		ret = do_free_extent_accounting(trans, bytenr, num_bytes, is_data);
->>>>>>> 95cd2cdc
 	}
 	btrfs_release_path(path);
 
