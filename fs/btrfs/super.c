// SPDX-License-Identifier: GPL-2.0
/*
 * Copyright (C) 2007 Oracle.  All rights reserved.
 */

#include <linux/blkdev.h>
#include <linux/module.h>
#include <linux/fs.h>
#include <linux/pagemap.h>
#include <linux/highmem.h>
#include <linux/time.h>
#include <linux/init.h>
#include <linux/seq_file.h>
#include <linux/string.h>
#include <linux/backing-dev.h>
#include <linux/mount.h>
#include <linux/writeback.h>
#include <linux/statfs.h>
#include <linux/compat.h>
#include <linux/parser.h>
#include <linux/ctype.h>
#include <linux/namei.h>
#include <linux/miscdevice.h>
#include <linux/magic.h>
#include <linux/slab.h>
#include <linux/ratelimit.h>
#include <linux/crc32c.h>
#include <linux/btrfs.h>
#include <linux/security.h>
#include <linux/fs_parser.h>
#include "messages.h"
#include "delayed-inode.h"
#include "ctree.h"
#include "disk-io.h"
#include "transaction.h"
#include "btrfs_inode.h"
#include "print-tree.h"
#include "props.h"
#include "xattr.h"
#include "bio.h"
#include "export.h"
#include "compression.h"
#include "rcu-string.h"
#include "dev-replace.h"
#include "free-space-cache.h"
#include "backref.h"
#include "space-info.h"
#include "sysfs.h"
#include "zoned.h"
#include "tests/btrfs-tests.h"
#include "block-group.h"
#include "discard.h"
#include "qgroup.h"
#include "raid56.h"
#include "fs.h"
#include "accessors.h"
#include "defrag.h"
#include "dir-item.h"
#include "ioctl.h"
#include "scrub.h"
#include "verity.h"
#include "super.h"
#include "extent-tree.h"
#define CREATE_TRACE_POINTS
#include <trace/events/btrfs.h>

static const struct super_operations btrfs_super_ops;
static struct file_system_type btrfs_fs_type;

static void btrfs_put_super(struct super_block *sb)
{
	struct btrfs_fs_info *fs_info = btrfs_sb(sb);

	btrfs_info(fs_info, "last unmount of filesystem %pU", fs_info->fs_devices->fsid);
	close_ctree(fs_info);
}

/* Store the mount options related information. */
struct btrfs_fs_context {
	char *subvol_name;
	u64 subvol_objectid;
	u64 max_inline;
	u32 commit_interval;
	u32 metadata_ratio;
	u32 thread_pool_size;
	unsigned long mount_opt;
	unsigned long compress_type:4;
	unsigned int compress_level;
	refcount_t refs;
};

enum {
	Opt_acl,
	Opt_clear_cache,
	Opt_commit_interval,
	Opt_compress,
	Opt_compress_force,
	Opt_compress_force_type,
	Opt_compress_type,
	Opt_degraded,
	Opt_device,
	Opt_fatal_errors,
	Opt_flushoncommit,
	Opt_max_inline,
	Opt_barrier,
	Opt_datacow,
	Opt_datasum,
	Opt_defrag,
	Opt_discard,
	Opt_discard_mode,
	Opt_ratio,
	Opt_rescan_uuid_tree,
	Opt_skip_balance,
	Opt_space_cache,
	Opt_space_cache_version,
	Opt_ssd,
	Opt_ssd_spread,
	Opt_subvol,
	Opt_subvol_empty,
	Opt_subvolid,
	Opt_thread_pool,
	Opt_treelog,
	Opt_user_subvol_rm_allowed,

	/* Rescue options */
	Opt_rescue,
	Opt_usebackuproot,
	Opt_nologreplay,
	Opt_ignorebadroots,
	Opt_ignoredatacsums,
	Opt_rescue_all,

	/* Debugging options */
	Opt_enospc_debug,
#ifdef CONFIG_BTRFS_DEBUG
	Opt_fragment, Opt_fragment_data, Opt_fragment_metadata, Opt_fragment_all,
#endif
#ifdef CONFIG_BTRFS_FS_REF_VERIFY
	Opt_ref_verify,
#endif
	Opt_err,
};

enum {
	Opt_fatal_errors_panic,
	Opt_fatal_errors_bug,
};

static const struct constant_table btrfs_parameter_fatal_errors[] = {
	{ "panic", Opt_fatal_errors_panic },
	{ "bug", Opt_fatal_errors_bug },
	{}
};

enum {
	Opt_discard_sync,
	Opt_discard_async,
};

static const struct constant_table btrfs_parameter_discard[] = {
	{ "sync", Opt_discard_sync },
	{ "async", Opt_discard_async },
	{}
};

enum {
	Opt_space_cache_v1,
	Opt_space_cache_v2,
};

static const struct constant_table btrfs_parameter_space_cache[] = {
	{ "v1", Opt_space_cache_v1 },
	{ "v2", Opt_space_cache_v2 },
	{}
};

enum {
	Opt_rescue_usebackuproot,
	Opt_rescue_nologreplay,
	Opt_rescue_ignorebadroots,
	Opt_rescue_ignoredatacsums,
	Opt_rescue_parameter_all,
};

static const struct constant_table btrfs_parameter_rescue[] = {
	{ "usebackuproot", Opt_rescue_usebackuproot },
	{ "nologreplay", Opt_rescue_nologreplay },
	{ "ignorebadroots", Opt_rescue_ignorebadroots },
	{ "ibadroots", Opt_rescue_ignorebadroots },
	{ "ignoredatacsums", Opt_rescue_ignoredatacsums },
	{ "idatacsums", Opt_rescue_ignoredatacsums },
	{ "all", Opt_rescue_parameter_all },
	{}
};

#ifdef CONFIG_BTRFS_DEBUG
enum {
	Opt_fragment_parameter_data,
	Opt_fragment_parameter_metadata,
	Opt_fragment_parameter_all,
};

static const struct constant_table btrfs_parameter_fragment[] = {
	{ "data", Opt_fragment_parameter_data },
	{ "metadata", Opt_fragment_parameter_metadata },
	{ "all", Opt_fragment_parameter_all },
	{}
};
#endif

static const struct fs_parameter_spec btrfs_fs_parameters[] = {
	fsparam_flag_no("acl", Opt_acl),
	fsparam_flag_no("autodefrag", Opt_defrag),
	fsparam_flag_no("barrier", Opt_barrier),
	fsparam_flag("clear_cache", Opt_clear_cache),
	fsparam_u32("commit", Opt_commit_interval),
	fsparam_flag("compress", Opt_compress),
	fsparam_string("compress", Opt_compress_type),
	fsparam_flag("compress-force", Opt_compress_force),
	fsparam_string("compress-force", Opt_compress_force_type),
	fsparam_flag_no("datacow", Opt_datacow),
	fsparam_flag_no("datasum", Opt_datasum),
	fsparam_flag("degraded", Opt_degraded),
	fsparam_string("device", Opt_device),
	fsparam_flag_no("discard", Opt_discard),
	fsparam_enum("discard", Opt_discard_mode, btrfs_parameter_discard),
	fsparam_enum("fatal_errors", Opt_fatal_errors, btrfs_parameter_fatal_errors),
	fsparam_flag_no("flushoncommit", Opt_flushoncommit),
	fsparam_string("max_inline", Opt_max_inline),
	fsparam_u32("metadata_ratio", Opt_ratio),
	fsparam_flag("rescan_uuid_tree", Opt_rescan_uuid_tree),
	fsparam_flag("skip_balance", Opt_skip_balance),
	fsparam_flag_no("space_cache", Opt_space_cache),
	fsparam_enum("space_cache", Opt_space_cache_version, btrfs_parameter_space_cache),
	fsparam_flag_no("ssd", Opt_ssd),
	fsparam_flag_no("ssd_spread", Opt_ssd_spread),
	fsparam_string("subvol", Opt_subvol),
	fsparam_flag("subvol=", Opt_subvol_empty),
	fsparam_u64("subvolid", Opt_subvolid),
	fsparam_u32("thread_pool", Opt_thread_pool),
	fsparam_flag_no("treelog", Opt_treelog),
	fsparam_flag("user_subvol_rm_allowed", Opt_user_subvol_rm_allowed),

	/* Rescue options. */
	fsparam_enum("rescue", Opt_rescue, btrfs_parameter_rescue),
	/* Deprecated, with alias rescue=nologreplay */
	__fsparam(NULL, "nologreplay", Opt_nologreplay, fs_param_deprecated, NULL),
	/* Deprecated, with alias rescue=usebackuproot */
	__fsparam(NULL, "usebackuproot", Opt_usebackuproot, fs_param_deprecated, NULL),

	/* Debugging options. */
	fsparam_flag_no("enospc_debug", Opt_enospc_debug),
#ifdef CONFIG_BTRFS_DEBUG
	fsparam_enum("fragment", Opt_fragment, btrfs_parameter_fragment),
#endif
#ifdef CONFIG_BTRFS_FS_REF_VERIFY
	fsparam_flag("ref_verify", Opt_ref_verify),
#endif
	{}
};

static int btrfs_parse_param(struct fs_context *fc, struct fs_parameter *param)
{
	struct btrfs_fs_context *ctx = fc->fs_private;
	struct fs_parse_result result;
	int opt;

	opt = fs_parse(fc, btrfs_fs_parameters, param, &result);
	if (opt < 0)
		return opt;

	switch (opt) {
	case Opt_degraded:
		btrfs_set_opt(ctx->mount_opt, DEGRADED);
		break;
	case Opt_subvol_empty:
		/*
		 * This exists because we used to allow it on accident, so we're
		 * keeping it to maintain ABI.  See 37becec95ac3 ("Btrfs: allow
		 * empty subvol= again").
		 */
		break;
	case Opt_subvol:
		kfree(ctx->subvol_name);
		ctx->subvol_name = kstrdup(param->string, GFP_KERNEL);
		if (!ctx->subvol_name)
			return -ENOMEM;
		break;
	case Opt_subvolid:
		ctx->subvol_objectid = result.uint_64;

		/* subvolid=0 means give me the original fs_tree. */
		if (!ctx->subvol_objectid)
			ctx->subvol_objectid = BTRFS_FS_TREE_OBJECTID;
		break;
	case Opt_device: {
		struct btrfs_device *device;
		blk_mode_t mode = sb_open_mode(fc->sb_flags);

		mutex_lock(&uuid_mutex);
		device = btrfs_scan_one_device(param->string, mode, false);
		mutex_unlock(&uuid_mutex);
		if (IS_ERR(device))
			return PTR_ERR(device);
		break;
	}
	case Opt_datasum:
		if (result.negated) {
			btrfs_set_opt(ctx->mount_opt, NODATASUM);
		} else {
			btrfs_clear_opt(ctx->mount_opt, NODATACOW);
			btrfs_clear_opt(ctx->mount_opt, NODATASUM);
		}
		break;
	case Opt_datacow:
		if (result.negated) {
			btrfs_clear_opt(ctx->mount_opt, COMPRESS);
			btrfs_clear_opt(ctx->mount_opt, FORCE_COMPRESS);
			btrfs_set_opt(ctx->mount_opt, NODATACOW);
			btrfs_set_opt(ctx->mount_opt, NODATASUM);
		} else {
			btrfs_clear_opt(ctx->mount_opt, NODATACOW);
		}
		break;
	case Opt_compress_force:
	case Opt_compress_force_type:
		btrfs_set_opt(ctx->mount_opt, FORCE_COMPRESS);
		fallthrough;
	case Opt_compress:
	case Opt_compress_type:
		if (opt == Opt_compress || opt == Opt_compress_force) {
			ctx->compress_type = BTRFS_COMPRESS_ZLIB;
			ctx->compress_level = BTRFS_ZLIB_DEFAULT_LEVEL;
			btrfs_set_opt(ctx->mount_opt, COMPRESS);
			btrfs_clear_opt(ctx->mount_opt, NODATACOW);
			btrfs_clear_opt(ctx->mount_opt, NODATASUM);
		} else if (strncmp(param->string, "zlib", 4) == 0) {
			ctx->compress_type = BTRFS_COMPRESS_ZLIB;
			ctx->compress_level =
				btrfs_compress_str2level(BTRFS_COMPRESS_ZLIB,
							 param->string + 4);
			btrfs_set_opt(ctx->mount_opt, COMPRESS);
			btrfs_clear_opt(ctx->mount_opt, NODATACOW);
			btrfs_clear_opt(ctx->mount_opt, NODATASUM);
		} else if (strncmp(param->string, "lzo", 3) == 0) {
			ctx->compress_type = BTRFS_COMPRESS_LZO;
			ctx->compress_level = 0;
			btrfs_set_opt(ctx->mount_opt, COMPRESS);
			btrfs_clear_opt(ctx->mount_opt, NODATACOW);
			btrfs_clear_opt(ctx->mount_opt, NODATASUM);
		} else if (strncmp(param->string, "zstd", 4) == 0) {
			ctx->compress_type = BTRFS_COMPRESS_ZSTD;
			ctx->compress_level =
				btrfs_compress_str2level(BTRFS_COMPRESS_ZSTD,
							 param->string + 4);
			btrfs_set_opt(ctx->mount_opt, COMPRESS);
			btrfs_clear_opt(ctx->mount_opt, NODATACOW);
			btrfs_clear_opt(ctx->mount_opt, NODATASUM);
		} else if (strncmp(param->string, "no", 2) == 0) {
			ctx->compress_level = 0;
			ctx->compress_type = 0;
			btrfs_clear_opt(ctx->mount_opt, COMPRESS);
			btrfs_clear_opt(ctx->mount_opt, FORCE_COMPRESS);
		} else {
			btrfs_err(NULL, "unrecognized compression value %s",
				  param->string);
			return -EINVAL;
		}
		break;
	case Opt_ssd:
		if (result.negated) {
			btrfs_set_opt(ctx->mount_opt, NOSSD);
			btrfs_clear_opt(ctx->mount_opt, SSD);
			btrfs_clear_opt(ctx->mount_opt, SSD_SPREAD);
		} else {
			btrfs_set_opt(ctx->mount_opt, SSD);
			btrfs_clear_opt(ctx->mount_opt, NOSSD);
		}
		break;
	case Opt_ssd_spread:
		if (result.negated) {
			btrfs_clear_opt(ctx->mount_opt, SSD_SPREAD);
		} else {
			btrfs_set_opt(ctx->mount_opt, SSD);
			btrfs_set_opt(ctx->mount_opt, SSD_SPREAD);
			btrfs_clear_opt(ctx->mount_opt, NOSSD);
		}
		break;
	case Opt_barrier:
		if (result.negated)
			btrfs_set_opt(ctx->mount_opt, NOBARRIER);
		else
			btrfs_clear_opt(ctx->mount_opt, NOBARRIER);
		break;
	case Opt_thread_pool:
		if (result.uint_32 == 0) {
			btrfs_err(NULL, "invalid value 0 for thread_pool");
			return -EINVAL;
		}
		ctx->thread_pool_size = result.uint_32;
		break;
	case Opt_max_inline:
		ctx->max_inline = memparse(param->string, NULL);
		break;
	case Opt_acl:
		if (result.negated) {
			fc->sb_flags &= ~SB_POSIXACL;
		} else {
#ifdef CONFIG_BTRFS_FS_POSIX_ACL
			fc->sb_flags |= SB_POSIXACL;
#else
			btrfs_err(NULL, "support for ACL not compiled in");
			return -EINVAL;
#endif
		}
		/*
		 * VFS limits the ability to toggle ACL on and off via remount,
		 * despite every file system allowing this.  This seems to be
		 * an oversight since we all do, but it'll fail if we're
		 * remounting.  So don't set the mask here, we'll check it in
		 * btrfs_reconfigure and do the toggling ourselves.
		 */
		if (fc->purpose != FS_CONTEXT_FOR_RECONFIGURE)
			fc->sb_flags_mask |= SB_POSIXACL;
		break;
	case Opt_treelog:
		if (result.negated)
			btrfs_set_opt(ctx->mount_opt, NOTREELOG);
		else
			btrfs_clear_opt(ctx->mount_opt, NOTREELOG);
		break;
	case Opt_nologreplay:
		btrfs_warn(NULL,
		"'nologreplay' is deprecated, use 'rescue=nologreplay' instead");
		btrfs_set_opt(ctx->mount_opt, NOLOGREPLAY);
		break;
	case Opt_flushoncommit:
		if (result.negated)
			btrfs_clear_opt(ctx->mount_opt, FLUSHONCOMMIT);
		else
			btrfs_set_opt(ctx->mount_opt, FLUSHONCOMMIT);
		break;
	case Opt_ratio:
		ctx->metadata_ratio = result.uint_32;
		break;
	case Opt_discard:
		if (result.negated) {
			btrfs_clear_opt(ctx->mount_opt, DISCARD_SYNC);
			btrfs_clear_opt(ctx->mount_opt, DISCARD_ASYNC);
			btrfs_set_opt(ctx->mount_opt, NODISCARD);
		} else {
			btrfs_set_opt(ctx->mount_opt, DISCARD_SYNC);
			btrfs_clear_opt(ctx->mount_opt, DISCARD_ASYNC);
		}
		break;
	case Opt_discard_mode:
		switch (result.uint_32) {
		case Opt_discard_sync:
			btrfs_clear_opt(ctx->mount_opt, DISCARD_ASYNC);
			btrfs_set_opt(ctx->mount_opt, DISCARD_SYNC);
			break;
		case Opt_discard_async:
			btrfs_clear_opt(ctx->mount_opt, DISCARD_SYNC);
			btrfs_set_opt(ctx->mount_opt, DISCARD_ASYNC);
			break;
		default:
			btrfs_err(NULL, "unrecognized discard mode value %s",
				  param->key);
			return -EINVAL;
		}
		btrfs_clear_opt(ctx->mount_opt, NODISCARD);
		break;
	case Opt_space_cache:
		if (result.negated) {
			btrfs_set_opt(ctx->mount_opt, NOSPACECACHE);
			btrfs_clear_opt(ctx->mount_opt, SPACE_CACHE);
			btrfs_clear_opt(ctx->mount_opt, FREE_SPACE_TREE);
		} else {
			btrfs_clear_opt(ctx->mount_opt, FREE_SPACE_TREE);
			btrfs_set_opt(ctx->mount_opt, SPACE_CACHE);
		}
		break;
	case Opt_space_cache_version:
		switch (result.uint_32) {
		case Opt_space_cache_v1:
			btrfs_set_opt(ctx->mount_opt, SPACE_CACHE);
			btrfs_clear_opt(ctx->mount_opt, FREE_SPACE_TREE);
			break;
		case Opt_space_cache_v2:
			btrfs_clear_opt(ctx->mount_opt, SPACE_CACHE);
			btrfs_set_opt(ctx->mount_opt, FREE_SPACE_TREE);
			break;
		default:
			btrfs_err(NULL, "unrecognized space_cache value %s",
				  param->key);
			return -EINVAL;
		}
		break;
	case Opt_rescan_uuid_tree:
		btrfs_set_opt(ctx->mount_opt, RESCAN_UUID_TREE);
		break;
	case Opt_clear_cache:
		btrfs_set_opt(ctx->mount_opt, CLEAR_CACHE);
		break;
	case Opt_user_subvol_rm_allowed:
		btrfs_set_opt(ctx->mount_opt, USER_SUBVOL_RM_ALLOWED);
		break;
	case Opt_enospc_debug:
		if (result.negated)
			btrfs_clear_opt(ctx->mount_opt, ENOSPC_DEBUG);
		else
			btrfs_set_opt(ctx->mount_opt, ENOSPC_DEBUG);
		break;
	case Opt_defrag:
		if (result.negated)
			btrfs_clear_opt(ctx->mount_opt, AUTO_DEFRAG);
		else
			btrfs_set_opt(ctx->mount_opt, AUTO_DEFRAG);
		break;
	case Opt_usebackuproot:
		btrfs_warn(NULL,
			   "'usebackuproot' is deprecated, use 'rescue=usebackuproot' instead");
		btrfs_set_opt(ctx->mount_opt, USEBACKUPROOT);

		/* If we're loading the backup roots we can't trust the space cache. */
		btrfs_set_opt(ctx->mount_opt, CLEAR_CACHE);
		break;
	case Opt_skip_balance:
		btrfs_set_opt(ctx->mount_opt, SKIP_BALANCE);
		break;
	case Opt_fatal_errors:
		switch (result.uint_32) {
		case Opt_fatal_errors_panic:
			btrfs_set_opt(ctx->mount_opt, PANIC_ON_FATAL_ERROR);
			break;
		case Opt_fatal_errors_bug:
			btrfs_clear_opt(ctx->mount_opt, PANIC_ON_FATAL_ERROR);
			break;
		default:
			btrfs_err(NULL, "unrecognized fatal_errors value %s",
				  param->key);
			return -EINVAL;
		}
		break;
	case Opt_commit_interval:
		ctx->commit_interval = result.uint_32;
		if (ctx->commit_interval == 0)
			ctx->commit_interval = BTRFS_DEFAULT_COMMIT_INTERVAL;
		break;
	case Opt_rescue:
		switch (result.uint_32) {
		case Opt_rescue_usebackuproot:
			btrfs_set_opt(ctx->mount_opt, USEBACKUPROOT);
			break;
		case Opt_rescue_nologreplay:
			btrfs_set_opt(ctx->mount_opt, NOLOGREPLAY);
			break;
		case Opt_rescue_ignorebadroots:
			btrfs_set_opt(ctx->mount_opt, IGNOREBADROOTS);
			break;
		case Opt_rescue_ignoredatacsums:
			btrfs_set_opt(ctx->mount_opt, IGNOREDATACSUMS);
			break;
		case Opt_rescue_parameter_all:
			btrfs_set_opt(ctx->mount_opt, IGNOREDATACSUMS);
			btrfs_set_opt(ctx->mount_opt, IGNOREBADROOTS);
			btrfs_set_opt(ctx->mount_opt, NOLOGREPLAY);
			break;
		default:
			btrfs_info(NULL, "unrecognized rescue option '%s'",
				   param->key);
			return -EINVAL;
		}
		break;
#ifdef CONFIG_BTRFS_DEBUG
	case Opt_fragment:
		switch (result.uint_32) {
		case Opt_fragment_parameter_all:
			btrfs_set_opt(ctx->mount_opt, FRAGMENT_DATA);
			btrfs_set_opt(ctx->mount_opt, FRAGMENT_METADATA);
			break;
		case Opt_fragment_parameter_metadata:
			btrfs_set_opt(ctx->mount_opt, FRAGMENT_METADATA);
			break;
		case Opt_fragment_parameter_data:
			btrfs_set_opt(ctx->mount_opt, FRAGMENT_DATA);
			break;
		default:
			btrfs_info(NULL, "unrecognized fragment option '%s'",
				   param->key);
			return -EINVAL;
		}
		break;
#endif
#ifdef CONFIG_BTRFS_FS_REF_VERIFY
	case Opt_ref_verify:
		btrfs_set_opt(ctx->mount_opt, REF_VERIFY);
		break;
#endif
	default:
		btrfs_err(NULL, "unrecognized mount option '%s'", param->key);
		return -EINVAL;
	}

	return 0;
}

/*
 * Some options only have meaning at mount time and shouldn't persist across
 * remounts, or be displayed. Clear these at the end of mount and remount code
 * paths.
 */
static void btrfs_clear_oneshot_options(struct btrfs_fs_info *fs_info)
{
	btrfs_clear_opt(fs_info->mount_opt, USEBACKUPROOT);
	btrfs_clear_opt(fs_info->mount_opt, CLEAR_CACHE);
	btrfs_clear_opt(fs_info->mount_opt, NOSPACECACHE);
}

static bool check_ro_option(struct btrfs_fs_info *fs_info,
			    unsigned long mount_opt, unsigned long opt,
			    const char *opt_name)
{
	if (mount_opt & opt) {
		btrfs_err(fs_info, "%s must be used with ro mount option",
			  opt_name);
		return true;
	}
	return false;
}

bool btrfs_check_options(struct btrfs_fs_info *info, unsigned long *mount_opt,
			 unsigned long flags)
{
	bool ret = true;

	if (!(flags & SB_RDONLY) &&
	    (check_ro_option(info, *mount_opt, BTRFS_MOUNT_NOLOGREPLAY, "nologreplay") ||
	     check_ro_option(info, *mount_opt, BTRFS_MOUNT_IGNOREBADROOTS, "ignorebadroots") ||
	     check_ro_option(info, *mount_opt, BTRFS_MOUNT_IGNOREDATACSUMS, "ignoredatacsums")))
		ret = false;

	if (btrfs_fs_compat_ro(info, FREE_SPACE_TREE) &&
	    !btrfs_raw_test_opt(*mount_opt, FREE_SPACE_TREE) &&
	    !btrfs_raw_test_opt(*mount_opt, CLEAR_CACHE)) {
		btrfs_err(info, "cannot disable free-space-tree");
		ret = false;
	}
	if (btrfs_fs_compat_ro(info, BLOCK_GROUP_TREE) &&
	     !btrfs_raw_test_opt(*mount_opt, FREE_SPACE_TREE)) {
		btrfs_err(info, "cannot disable free-space-tree with block-group-tree feature");
		ret = false;
	}

	if (btrfs_check_mountopts_zoned(info, mount_opt))
		ret = false;

	if (!test_bit(BTRFS_FS_STATE_REMOUNTING, &info->fs_state)) {
		if (btrfs_raw_test_opt(*mount_opt, SPACE_CACHE))
			btrfs_info(info, "disk space caching is enabled");
		if (btrfs_raw_test_opt(*mount_opt, FREE_SPACE_TREE))
			btrfs_info(info, "using free-space-tree");
	}

	return ret;
}

/*
 * This is subtle, we only call this during open_ctree().  We need to pre-load
 * the mount options with the on-disk settings.  Before the new mount API took
 * effect we would do this on mount and remount.  With the new mount API we'll
 * only do this on the initial mount.
 *
 * This isn't a change in behavior, because we're using the current state of the
 * file system to set the current mount options.  If you mounted with special
 * options to disable these features and then remounted we wouldn't revert the
 * settings, because mounting without these features cleared the on-disk
 * settings, so this being called on re-mount is not needed.
 */
void btrfs_set_free_space_cache_settings(struct btrfs_fs_info *fs_info)
{
	if (fs_info->sectorsize < PAGE_SIZE) {
		btrfs_clear_opt(fs_info->mount_opt, SPACE_CACHE);
		if (!btrfs_test_opt(fs_info, FREE_SPACE_TREE)) {
			btrfs_info(fs_info,
				   "forcing free space tree for sector size %u with page size %lu",
				   fs_info->sectorsize, PAGE_SIZE);
			btrfs_set_opt(fs_info->mount_opt, FREE_SPACE_TREE);
		}
	}

	/*
	 * At this point our mount options are populated, so we only mess with
	 * these settings if we don't have any settings already.
	 */
	if (btrfs_test_opt(fs_info, FREE_SPACE_TREE))
		return;

	if (btrfs_is_zoned(fs_info) &&
	    btrfs_free_space_cache_v1_active(fs_info)) {
		btrfs_info(fs_info, "zoned: clearing existing space cache");
		btrfs_set_super_cache_generation(fs_info->super_copy, 0);
		return;
	}

	if (btrfs_test_opt(fs_info, SPACE_CACHE))
		return;

	if (btrfs_test_opt(fs_info, NOSPACECACHE))
		return;

	/*
	 * At this point we don't have explicit options set by the user, set
	 * them ourselves based on the state of the file system.
	 */
	if (btrfs_fs_compat_ro(fs_info, FREE_SPACE_TREE))
		btrfs_set_opt(fs_info->mount_opt, FREE_SPACE_TREE);
	else if (btrfs_free_space_cache_v1_active(fs_info))
		btrfs_set_opt(fs_info->mount_opt, SPACE_CACHE);
}

static void set_device_specific_options(struct btrfs_fs_info *fs_info)
{
	if (!btrfs_test_opt(fs_info, NOSSD) &&
	    !fs_info->fs_devices->rotating)
		btrfs_set_opt(fs_info->mount_opt, SSD);

	/*
	 * For devices supporting discard turn on discard=async automatically,
	 * unless it's already set or disabled. This could be turned off by
	 * nodiscard for the same mount.
	 *
	 * The zoned mode piggy backs on the discard functionality for
	 * resetting a zone. There is no reason to delay the zone reset as it is
	 * fast enough. So, do not enable async discard for zoned mode.
	 */
	if (!(btrfs_test_opt(fs_info, DISCARD_SYNC) ||
	      btrfs_test_opt(fs_info, DISCARD_ASYNC) ||
	      btrfs_test_opt(fs_info, NODISCARD)) &&
	    fs_info->fs_devices->discardable &&
	    !btrfs_is_zoned(fs_info))
		btrfs_set_opt(fs_info->mount_opt, DISCARD_ASYNC);
}

char *btrfs_get_subvol_name_from_objectid(struct btrfs_fs_info *fs_info,
					  u64 subvol_objectid)
{
	struct btrfs_root *root = fs_info->tree_root;
	struct btrfs_root *fs_root = NULL;
	struct btrfs_root_ref *root_ref;
	struct btrfs_inode_ref *inode_ref;
	struct btrfs_key key;
	struct btrfs_path *path = NULL;
	char *name = NULL, *ptr;
	u64 dirid;
	int len;
	int ret;

	path = btrfs_alloc_path();
	if (!path) {
		ret = -ENOMEM;
		goto err;
	}

	name = kmalloc(PATH_MAX, GFP_KERNEL);
	if (!name) {
		ret = -ENOMEM;
		goto err;
	}
	ptr = name + PATH_MAX - 1;
	ptr[0] = '\0';

	/*
	 * Walk up the subvolume trees in the tree of tree roots by root
	 * backrefs until we hit the top-level subvolume.
	 */
	while (subvol_objectid != BTRFS_FS_TREE_OBJECTID) {
		key.objectid = subvol_objectid;
		key.type = BTRFS_ROOT_BACKREF_KEY;
		key.offset = (u64)-1;

		ret = btrfs_search_backwards(root, &key, path);
		if (ret < 0) {
			goto err;
		} else if (ret > 0) {
			ret = -ENOENT;
			goto err;
		}

		subvol_objectid = key.offset;

		root_ref = btrfs_item_ptr(path->nodes[0], path->slots[0],
					  struct btrfs_root_ref);
		len = btrfs_root_ref_name_len(path->nodes[0], root_ref);
		ptr -= len + 1;
		if (ptr < name) {
			ret = -ENAMETOOLONG;
			goto err;
		}
		read_extent_buffer(path->nodes[0], ptr + 1,
				   (unsigned long)(root_ref + 1), len);
		ptr[0] = '/';
		dirid = btrfs_root_ref_dirid(path->nodes[0], root_ref);
		btrfs_release_path(path);

		fs_root = btrfs_get_fs_root(fs_info, subvol_objectid, true);
		if (IS_ERR(fs_root)) {
			ret = PTR_ERR(fs_root);
			fs_root = NULL;
			goto err;
		}

		/*
		 * Walk up the filesystem tree by inode refs until we hit the
		 * root directory.
		 */
		while (dirid != BTRFS_FIRST_FREE_OBJECTID) {
			key.objectid = dirid;
			key.type = BTRFS_INODE_REF_KEY;
			key.offset = (u64)-1;

			ret = btrfs_search_backwards(fs_root, &key, path);
			if (ret < 0) {
				goto err;
			} else if (ret > 0) {
				ret = -ENOENT;
				goto err;
			}

			dirid = key.offset;

			inode_ref = btrfs_item_ptr(path->nodes[0],
						   path->slots[0],
						   struct btrfs_inode_ref);
			len = btrfs_inode_ref_name_len(path->nodes[0],
						       inode_ref);
			ptr -= len + 1;
			if (ptr < name) {
				ret = -ENAMETOOLONG;
				goto err;
			}
			read_extent_buffer(path->nodes[0], ptr + 1,
					   (unsigned long)(inode_ref + 1), len);
			ptr[0] = '/';
			btrfs_release_path(path);
		}
		btrfs_put_root(fs_root);
		fs_root = NULL;
	}

	btrfs_free_path(path);
	if (ptr == name + PATH_MAX - 1) {
		name[0] = '/';
		name[1] = '\0';
	} else {
		memmove(name, ptr, name + PATH_MAX - ptr);
	}
	return name;

err:
	btrfs_put_root(fs_root);
	btrfs_free_path(path);
	kfree(name);
	return ERR_PTR(ret);
}

static int get_default_subvol_objectid(struct btrfs_fs_info *fs_info, u64 *objectid)
{
	struct btrfs_root *root = fs_info->tree_root;
	struct btrfs_dir_item *di;
	struct btrfs_path *path;
	struct btrfs_key location;
	struct fscrypt_str name = FSTR_INIT("default", 7);
	u64 dir_id;

	path = btrfs_alloc_path();
	if (!path)
		return -ENOMEM;

	/*
	 * Find the "default" dir item which points to the root item that we
	 * will mount by default if we haven't been given a specific subvolume
	 * to mount.
	 */
	dir_id = btrfs_super_root_dir(fs_info->super_copy);
	di = btrfs_lookup_dir_item(NULL, root, path, dir_id, &name, 0);
	if (IS_ERR(di)) {
		btrfs_free_path(path);
		return PTR_ERR(di);
	}
	if (!di) {
		/*
		 * Ok the default dir item isn't there.  This is weird since
		 * it's always been there, but don't freak out, just try and
		 * mount the top-level subvolume.
		 */
		btrfs_free_path(path);
		*objectid = BTRFS_FS_TREE_OBJECTID;
		return 0;
	}

	btrfs_dir_item_key_to_cpu(path->nodes[0], di, &location);
	btrfs_free_path(path);
	*objectid = location.objectid;
	return 0;
}

static int btrfs_fill_super(struct super_block *sb,
			    struct btrfs_fs_devices *fs_devices,
			    void *data)
{
	struct inode *inode;
	struct btrfs_fs_info *fs_info = btrfs_sb(sb);
	int err;

	sb->s_maxbytes = MAX_LFS_FILESIZE;
	sb->s_magic = BTRFS_SUPER_MAGIC;
	sb->s_op = &btrfs_super_ops;
	sb->s_d_op = &btrfs_dentry_operations;
	sb->s_export_op = &btrfs_export_ops;
#ifdef CONFIG_FS_VERITY
	sb->s_vop = &btrfs_verityops;
#endif
	sb->s_xattr = btrfs_xattr_handlers;
	sb->s_time_gran = 1;
	sb->s_iflags |= SB_I_CGROUPWB;

	err = super_setup_bdi(sb);
	if (err) {
		btrfs_err(fs_info, "super_setup_bdi failed");
		return err;
	}

	err = open_ctree(sb, fs_devices, (char *)data);
	if (err) {
		btrfs_err(fs_info, "open_ctree failed");
		return err;
	}

	inode = btrfs_iget(sb, BTRFS_FIRST_FREE_OBJECTID, fs_info->fs_root);
	if (IS_ERR(inode)) {
		err = PTR_ERR(inode);
		btrfs_handle_fs_error(fs_info, err, NULL);
		goto fail_close;
	}

	sb->s_root = d_make_root(inode);
	if (!sb->s_root) {
		err = -ENOMEM;
		goto fail_close;
	}

	sb->s_flags |= SB_ACTIVE;
	return 0;

fail_close:
	close_ctree(fs_info);
	return err;
}

int btrfs_sync_fs(struct super_block *sb, int wait)
{
	struct btrfs_trans_handle *trans;
	struct btrfs_fs_info *fs_info = btrfs_sb(sb);
	struct btrfs_root *root = fs_info->tree_root;

	trace_btrfs_sync_fs(fs_info, wait);

	if (!wait) {
		filemap_flush(fs_info->btree_inode->i_mapping);
		return 0;
	}

	btrfs_wait_ordered_roots(fs_info, U64_MAX, 0, (u64)-1);

	trans = btrfs_attach_transaction_barrier(root);
	if (IS_ERR(trans)) {
		/* no transaction, don't bother */
		if (PTR_ERR(trans) == -ENOENT) {
			/*
			 * Exit unless we have some pending changes
			 * that need to go through commit
			 */
			if (!test_bit(BTRFS_FS_NEED_TRANS_COMMIT,
				      &fs_info->flags))
				return 0;
			/*
			 * A non-blocking test if the fs is frozen. We must not
			 * start a new transaction here otherwise a deadlock
			 * happens. The pending operations are delayed to the
			 * next commit after thawing.
			 */
			if (sb_start_write_trylock(sb))
				sb_end_write(sb);
			else
				return 0;
			trans = btrfs_start_transaction(root, 0);
		}
		if (IS_ERR(trans))
			return PTR_ERR(trans);
	}
	return btrfs_commit_transaction(trans);
}

static void print_rescue_option(struct seq_file *seq, const char *s, bool *printed)
{
	seq_printf(seq, "%s%s", (*printed) ? ":" : ",rescue=", s);
	*printed = true;
}

static int btrfs_show_options(struct seq_file *seq, struct dentry *dentry)
{
	struct btrfs_fs_info *info = btrfs_sb(dentry->d_sb);
	const char *compress_type;
	const char *subvol_name;
	bool printed = false;

	if (btrfs_test_opt(info, DEGRADED))
		seq_puts(seq, ",degraded");
	if (btrfs_test_opt(info, NODATASUM))
		seq_puts(seq, ",nodatasum");
	if (btrfs_test_opt(info, NODATACOW))
		seq_puts(seq, ",nodatacow");
	if (btrfs_test_opt(info, NOBARRIER))
		seq_puts(seq, ",nobarrier");
	if (info->max_inline != BTRFS_DEFAULT_MAX_INLINE)
		seq_printf(seq, ",max_inline=%llu", info->max_inline);
	if (info->thread_pool_size !=  min_t(unsigned long,
					     num_online_cpus() + 2, 8))
		seq_printf(seq, ",thread_pool=%u", info->thread_pool_size);
	if (btrfs_test_opt(info, COMPRESS)) {
		compress_type = btrfs_compress_type2str(info->compress_type);
		if (btrfs_test_opt(info, FORCE_COMPRESS))
			seq_printf(seq, ",compress-force=%s", compress_type);
		else
			seq_printf(seq, ",compress=%s", compress_type);
		if (info->compress_level)
			seq_printf(seq, ":%d", info->compress_level);
	}
	if (btrfs_test_opt(info, NOSSD))
		seq_puts(seq, ",nossd");
	if (btrfs_test_opt(info, SSD_SPREAD))
		seq_puts(seq, ",ssd_spread");
	else if (btrfs_test_opt(info, SSD))
		seq_puts(seq, ",ssd");
	if (btrfs_test_opt(info, NOTREELOG))
		seq_puts(seq, ",notreelog");
	if (btrfs_test_opt(info, NOLOGREPLAY))
		print_rescue_option(seq, "nologreplay", &printed);
	if (btrfs_test_opt(info, USEBACKUPROOT))
		print_rescue_option(seq, "usebackuproot", &printed);
	if (btrfs_test_opt(info, IGNOREBADROOTS))
		print_rescue_option(seq, "ignorebadroots", &printed);
	if (btrfs_test_opt(info, IGNOREDATACSUMS))
		print_rescue_option(seq, "ignoredatacsums", &printed);
	if (btrfs_test_opt(info, FLUSHONCOMMIT))
		seq_puts(seq, ",flushoncommit");
	if (btrfs_test_opt(info, DISCARD_SYNC))
		seq_puts(seq, ",discard");
	if (btrfs_test_opt(info, DISCARD_ASYNC))
		seq_puts(seq, ",discard=async");
	if (!(info->sb->s_flags & SB_POSIXACL))
		seq_puts(seq, ",noacl");
	if (btrfs_free_space_cache_v1_active(info))
		seq_puts(seq, ",space_cache");
	else if (btrfs_fs_compat_ro(info, FREE_SPACE_TREE))
		seq_puts(seq, ",space_cache=v2");
	else
		seq_puts(seq, ",nospace_cache");
	if (btrfs_test_opt(info, RESCAN_UUID_TREE))
		seq_puts(seq, ",rescan_uuid_tree");
	if (btrfs_test_opt(info, CLEAR_CACHE))
		seq_puts(seq, ",clear_cache");
	if (btrfs_test_opt(info, USER_SUBVOL_RM_ALLOWED))
		seq_puts(seq, ",user_subvol_rm_allowed");
	if (btrfs_test_opt(info, ENOSPC_DEBUG))
		seq_puts(seq, ",enospc_debug");
	if (btrfs_test_opt(info, AUTO_DEFRAG))
		seq_puts(seq, ",autodefrag");
	if (btrfs_test_opt(info, SKIP_BALANCE))
		seq_puts(seq, ",skip_balance");
	if (info->metadata_ratio)
		seq_printf(seq, ",metadata_ratio=%u", info->metadata_ratio);
	if (btrfs_test_opt(info, PANIC_ON_FATAL_ERROR))
		seq_puts(seq, ",fatal_errors=panic");
	if (info->commit_interval != BTRFS_DEFAULT_COMMIT_INTERVAL)
		seq_printf(seq, ",commit=%u", info->commit_interval);
#ifdef CONFIG_BTRFS_DEBUG
	if (btrfs_test_opt(info, FRAGMENT_DATA))
		seq_puts(seq, ",fragment=data");
	if (btrfs_test_opt(info, FRAGMENT_METADATA))
		seq_puts(seq, ",fragment=metadata");
#endif
	if (btrfs_test_opt(info, REF_VERIFY))
		seq_puts(seq, ",ref_verify");
	seq_printf(seq, ",subvolid=%llu",
		  BTRFS_I(d_inode(dentry))->root->root_key.objectid);
	subvol_name = btrfs_get_subvol_name_from_objectid(info,
			BTRFS_I(d_inode(dentry))->root->root_key.objectid);
	if (!IS_ERR(subvol_name)) {
		seq_puts(seq, ",subvol=");
		seq_escape(seq, subvol_name, " \t\n\\");
		kfree(subvol_name);
	}
	return 0;
}

/*
 * subvolumes are identified by ino 256
 */
static inline int is_subvolume_inode(struct inode *inode)
{
	if (inode && inode->i_ino == BTRFS_FIRST_FREE_OBJECTID)
		return 1;
	return 0;
}

static struct dentry *mount_subvol(const char *subvol_name, u64 subvol_objectid,
				   struct vfsmount *mnt)
{
	struct dentry *root;
	int ret;

	if (!subvol_name) {
		if (!subvol_objectid) {
			ret = get_default_subvol_objectid(btrfs_sb(mnt->mnt_sb),
							  &subvol_objectid);
			if (ret) {
				root = ERR_PTR(ret);
				goto out;
			}
		}
		subvol_name = btrfs_get_subvol_name_from_objectid(
					btrfs_sb(mnt->mnt_sb), subvol_objectid);
		if (IS_ERR(subvol_name)) {
			root = ERR_CAST(subvol_name);
			subvol_name = NULL;
			goto out;
		}

	}

	root = mount_subtree(mnt, subvol_name);
	/* mount_subtree() drops our reference on the vfsmount. */
	mnt = NULL;

	if (!IS_ERR(root)) {
		struct super_block *s = root->d_sb;
		struct btrfs_fs_info *fs_info = btrfs_sb(s);
		struct inode *root_inode = d_inode(root);
		u64 root_objectid = BTRFS_I(root_inode)->root->root_key.objectid;

		ret = 0;
		if (!is_subvolume_inode(root_inode)) {
			btrfs_err(fs_info, "'%s' is not a valid subvolume",
			       subvol_name);
			ret = -EINVAL;
		}
		if (subvol_objectid && root_objectid != subvol_objectid) {
			/*
			 * This will also catch a race condition where a
			 * subvolume which was passed by ID is renamed and
			 * another subvolume is renamed over the old location.
			 */
			btrfs_err(fs_info,
				  "subvol '%s' does not match subvolid %llu",
				  subvol_name, subvol_objectid);
			ret = -EINVAL;
		}
		if (ret) {
			dput(root);
			root = ERR_PTR(ret);
			deactivate_locked_super(s);
		}
	}

out:
	mntput(mnt);
	kfree(subvol_name);
	return root;
}

static void btrfs_resize_thread_pool(struct btrfs_fs_info *fs_info,
				     u32 new_pool_size, u32 old_pool_size)
{
	if (new_pool_size == old_pool_size)
		return;

<<<<<<< HEAD
	fs_info->thread_pool_size = new_pool_size;
=======
	/* No support for restricting writes to btrfs devices yet... */
	mode &= ~BLK_OPEN_RESTRICT_WRITES;
	/*
	 * Setup a dummy root and fs_info for test/set super.  This is because
	 * we don't actually fill this stuff out until open_ctree, but we need
	 * then open_ctree will properly initialize the file system specific
	 * settings later.  btrfs_init_fs_info initializes the static elements
	 * of the fs_info (locks and such) to make cleanup easier if we find a
	 * superblock with our given fs_devices later on at sget() time.
	 */
	fs_info = kvzalloc(sizeof(struct btrfs_fs_info), GFP_KERNEL);
	if (!fs_info) {
		error = -ENOMEM;
		goto error_sec_opts;
	}
	btrfs_init_fs_info(fs_info);
>>>>>>> 0c6a91e7

	btrfs_info(fs_info, "resize thread pool %d -> %d",
	       old_pool_size, new_pool_size);

	btrfs_workqueue_set_max(fs_info->workers, new_pool_size);
	btrfs_workqueue_set_max(fs_info->delalloc_workers, new_pool_size);
	btrfs_workqueue_set_max(fs_info->caching_workers, new_pool_size);
	workqueue_set_max_active(fs_info->endio_workers, new_pool_size);
	workqueue_set_max_active(fs_info->endio_meta_workers, new_pool_size);
	btrfs_workqueue_set_max(fs_info->endio_write_workers, new_pool_size);
	btrfs_workqueue_set_max(fs_info->endio_freespace_worker, new_pool_size);
	btrfs_workqueue_set_max(fs_info->delayed_workers, new_pool_size);
}

static inline void btrfs_remount_begin(struct btrfs_fs_info *fs_info,
				       unsigned long old_opts, int flags)
{
	if (btrfs_raw_test_opt(old_opts, AUTO_DEFRAG) &&
	    (!btrfs_raw_test_opt(fs_info->mount_opt, AUTO_DEFRAG) ||
	     (flags & SB_RDONLY))) {
		/* wait for any defraggers to finish */
		wait_event(fs_info->transaction_wait,
			   (atomic_read(&fs_info->defrag_running) == 0));
		if (flags & SB_RDONLY)
			sync_filesystem(fs_info->sb);
	}
}

static inline void btrfs_remount_cleanup(struct btrfs_fs_info *fs_info,
					 unsigned long old_opts)
{
	const bool cache_opt = btrfs_test_opt(fs_info, SPACE_CACHE);

	/*
	 * We need to cleanup all defragable inodes if the autodefragment is
	 * close or the filesystem is read only.
	 */
	if (btrfs_raw_test_opt(old_opts, AUTO_DEFRAG) &&
	    (!btrfs_raw_test_opt(fs_info->mount_opt, AUTO_DEFRAG) || sb_rdonly(fs_info->sb))) {
		btrfs_cleanup_defrag_inodes(fs_info);
	}

	/* If we toggled discard async */
	if (!btrfs_raw_test_opt(old_opts, DISCARD_ASYNC) &&
	    btrfs_test_opt(fs_info, DISCARD_ASYNC))
		btrfs_discard_resume(fs_info);
	else if (btrfs_raw_test_opt(old_opts, DISCARD_ASYNC) &&
		 !btrfs_test_opt(fs_info, DISCARD_ASYNC))
		btrfs_discard_cleanup(fs_info);

	/* If we toggled space cache */
	if (cache_opt != btrfs_free_space_cache_v1_active(fs_info))
		btrfs_set_free_space_cache_v1_active(fs_info, cache_opt);
}

static int btrfs_remount_rw(struct btrfs_fs_info *fs_info)
{
	int ret;

	if (BTRFS_FS_ERROR(fs_info)) {
		btrfs_err(fs_info,
			  "remounting read-write after error is not allowed");
		return -EINVAL;
	}

	if (fs_info->fs_devices->rw_devices == 0)
		return -EACCES;

	if (!btrfs_check_rw_degradable(fs_info, NULL)) {
		btrfs_warn(fs_info,
			   "too many missing devices, writable remount is not allowed");
		return -EACCES;
	}

	if (btrfs_super_log_root(fs_info->super_copy) != 0) {
		btrfs_warn(fs_info,
			   "mount required to replay tree-log, cannot remount read-write");
		return -EINVAL;
	}

	/*
	 * NOTE: when remounting with a change that does writes, don't put it
	 * anywhere above this point, as we are not sure to be safe to write
	 * until we pass the above checks.
	 */
	ret = btrfs_start_pre_rw_mount(fs_info);
	if (ret)
		return ret;

	btrfs_clear_sb_rdonly(fs_info->sb);

	set_bit(BTRFS_FS_OPEN, &fs_info->flags);

	/*
	 * If we've gone from readonly -> read-write, we need to get our
	 * sync/async discard lists in the right state.
	 */
	btrfs_discard_resume(fs_info);

	return 0;
}

static int btrfs_remount_ro(struct btrfs_fs_info *fs_info)
{
	/*
	 * This also happens on 'umount -rf' or on shutdown, when the
	 * filesystem is busy.
	 */
	cancel_work_sync(&fs_info->async_reclaim_work);
	cancel_work_sync(&fs_info->async_data_reclaim_work);

	btrfs_discard_cleanup(fs_info);

	/* Wait for the uuid_scan task to finish */
	down(&fs_info->uuid_tree_rescan_sem);
	/* Avoid complains from lockdep et al. */
	up(&fs_info->uuid_tree_rescan_sem);

	btrfs_set_sb_rdonly(fs_info->sb);

	/*
	 * Setting SB_RDONLY will put the cleaner thread to sleep at the next
	 * loop if it's already active.  If it's already asleep, we'll leave
	 * unused block groups on disk until we're mounted read-write again
	 * unless we clean them up here.
	 */
	btrfs_delete_unused_bgs(fs_info);

	/*
	 * The cleaner task could be already running before we set the flag
	 * BTRFS_FS_STATE_RO (and SB_RDONLY in the superblock).  We must make
	 * sure that after we finish the remount, i.e. after we call
	 * btrfs_commit_super(), the cleaner can no longer start a transaction
	 * - either because it was dropping a dead root, running delayed iputs
	 *   or deleting an unused block group (the cleaner picked a block
	 *   group from the list of unused block groups before we were able to
	 *   in the previous call to btrfs_delete_unused_bgs()).
	 */
	wait_on_bit(&fs_info->flags, BTRFS_FS_CLEANER_RUNNING, TASK_UNINTERRUPTIBLE);

	/*
	 * We've set the superblock to RO mode, so we might have made the
	 * cleaner task sleep without running all pending delayed iputs. Go
	 * through all the delayed iputs here, so that if an unmount happens
	 * without remounting RW we don't end up at finishing close_ctree()
	 * with a non-empty list of delayed iputs.
	 */
	btrfs_run_delayed_iputs(fs_info);

	btrfs_dev_replace_suspend_for_unmount(fs_info);
	btrfs_scrub_cancel(fs_info);
	btrfs_pause_balance(fs_info);

	/*
	 * Pause the qgroup rescan worker if it is running. We don't want it to
	 * be still running after we are in RO mode, as after that, by the time
	 * we unmount, it might have left a transaction open, so we would leak
	 * the transaction and/or crash.
	 */
	btrfs_qgroup_wait_for_completion(fs_info, false);

	return btrfs_commit_super(fs_info);
}

static void btrfs_ctx_to_info(struct btrfs_fs_info *fs_info, struct btrfs_fs_context *ctx)
{
	fs_info->max_inline = ctx->max_inline;
	fs_info->commit_interval = ctx->commit_interval;
	fs_info->metadata_ratio = ctx->metadata_ratio;
	fs_info->thread_pool_size = ctx->thread_pool_size;
	fs_info->mount_opt = ctx->mount_opt;
	fs_info->compress_type = ctx->compress_type;
	fs_info->compress_level = ctx->compress_level;
}

static void btrfs_info_to_ctx(struct btrfs_fs_info *fs_info, struct btrfs_fs_context *ctx)
{
	ctx->max_inline = fs_info->max_inline;
	ctx->commit_interval = fs_info->commit_interval;
	ctx->metadata_ratio = fs_info->metadata_ratio;
	ctx->thread_pool_size = fs_info->thread_pool_size;
	ctx->mount_opt = fs_info->mount_opt;
	ctx->compress_type = fs_info->compress_type;
	ctx->compress_level = fs_info->compress_level;
}

#define btrfs_info_if_set(fs_info, old_ctx, opt, fmt, args...)			\
do {										\
	if ((!old_ctx || !btrfs_raw_test_opt(old_ctx->mount_opt, opt)) &&	\
	    btrfs_raw_test_opt(fs_info->mount_opt, opt))			\
		btrfs_info(fs_info, fmt, ##args);				\
} while (0)

#define btrfs_info_if_unset(fs_info, old_ctx, opt, fmt, args...)	\
do {									\
	if ((old_ctx && btrfs_raw_test_opt(old_ctx->mount_opt, opt)) &&	\
	    !btrfs_raw_test_opt(fs_info->mount_opt, opt))		\
		btrfs_info(fs_info, fmt, ##args);			\
} while (0)

static void btrfs_emit_options(struct btrfs_fs_info *info,
			       struct btrfs_fs_context *old)
{
	btrfs_info_if_set(info, old, NODATASUM, "setting nodatasum");
	btrfs_info_if_set(info, old, DEGRADED, "allowing degraded mounts");
	btrfs_info_if_set(info, old, NODATASUM, "setting nodatasum");
	btrfs_info_if_set(info, old, SSD, "enabling ssd optimizations");
	btrfs_info_if_set(info, old, SSD_SPREAD, "using spread ssd allocation scheme");
	btrfs_info_if_set(info, old, NOBARRIER, "turning off barriers");
	btrfs_info_if_set(info, old, NOTREELOG, "disabling tree log");
	btrfs_info_if_set(info, old, NOLOGREPLAY, "disabling log replay at mount time");
	btrfs_info_if_set(info, old, FLUSHONCOMMIT, "turning on flush-on-commit");
	btrfs_info_if_set(info, old, DISCARD_SYNC, "turning on sync discard");
	btrfs_info_if_set(info, old, DISCARD_ASYNC, "turning on async discard");
	btrfs_info_if_set(info, old, FREE_SPACE_TREE, "enabling free space tree");
	btrfs_info_if_set(info, old, SPACE_CACHE, "enabling disk space caching");
	btrfs_info_if_set(info, old, CLEAR_CACHE, "force clearing of disk cache");
	btrfs_info_if_set(info, old, AUTO_DEFRAG, "enabling auto defrag");
	btrfs_info_if_set(info, old, FRAGMENT_DATA, "fragmenting data");
	btrfs_info_if_set(info, old, FRAGMENT_METADATA, "fragmenting metadata");
	btrfs_info_if_set(info, old, REF_VERIFY, "doing ref verification");
	btrfs_info_if_set(info, old, USEBACKUPROOT, "trying to use backup root at mount time");
	btrfs_info_if_set(info, old, IGNOREBADROOTS, "ignoring bad roots");
	btrfs_info_if_set(info, old, IGNOREDATACSUMS, "ignoring data csums");

	btrfs_info_if_unset(info, old, NODATACOW, "setting datacow");
	btrfs_info_if_unset(info, old, SSD, "not using ssd optimizations");
	btrfs_info_if_unset(info, old, SSD_SPREAD, "not using spread ssd allocation scheme");
	btrfs_info_if_unset(info, old, NOBARRIER, "turning off barriers");
	btrfs_info_if_unset(info, old, NOTREELOG, "enabling tree log");
	btrfs_info_if_unset(info, old, SPACE_CACHE, "disabling disk space caching");
	btrfs_info_if_unset(info, old, FREE_SPACE_TREE, "disabling free space tree");
	btrfs_info_if_unset(info, old, AUTO_DEFRAG, "disabling auto defrag");
	btrfs_info_if_unset(info, old, COMPRESS, "use no compression");

	/* Did the compression settings change? */
	if (btrfs_test_opt(info, COMPRESS) &&
	    (!old ||
	     old->compress_type != info->compress_type ||
	     old->compress_level != info->compress_level ||
	     (!btrfs_raw_test_opt(old->mount_opt, FORCE_COMPRESS) &&
	      btrfs_raw_test_opt(info->mount_opt, FORCE_COMPRESS)))) {
		const char *compress_type = btrfs_compress_type2str(info->compress_type);

		btrfs_info(info, "%s %s compression, level %d",
			   btrfs_test_opt(info, FORCE_COMPRESS) ? "force" : "use",
			   compress_type, info->compress_level);
	}

	if (info->max_inline != BTRFS_DEFAULT_MAX_INLINE)
		btrfs_info(info, "max_inline set to %llu", info->max_inline);
}

static int btrfs_reconfigure(struct fs_context *fc)
{
	struct super_block *sb = fc->root->d_sb;
	struct btrfs_fs_info *fs_info = btrfs_sb(sb);
	struct btrfs_fs_context *ctx = fc->fs_private;
	struct btrfs_fs_context old_ctx;
	int ret = 0;
	bool mount_reconfigure = (fc->s_fs_info != NULL);

	btrfs_info_to_ctx(fs_info, &old_ctx);

	sync_filesystem(sb);
	set_bit(BTRFS_FS_STATE_REMOUNTING, &fs_info->fs_state);

	if (!mount_reconfigure &&
	    !btrfs_check_options(fs_info, &ctx->mount_opt, fc->sb_flags))
		return -EINVAL;

	ret = btrfs_check_features(fs_info, !(fc->sb_flags & SB_RDONLY));
	if (ret < 0)
		return ret;

	btrfs_ctx_to_info(fs_info, ctx);
	btrfs_remount_begin(fs_info, old_ctx.mount_opt, fc->sb_flags);
	btrfs_resize_thread_pool(fs_info, fs_info->thread_pool_size,
				 old_ctx.thread_pool_size);

	if ((bool)btrfs_test_opt(fs_info, FREE_SPACE_TREE) !=
	    (bool)btrfs_fs_compat_ro(fs_info, FREE_SPACE_TREE) &&
	    (!sb_rdonly(sb) || (fc->sb_flags & SB_RDONLY))) {
		btrfs_warn(fs_info,
		"remount supports changing free space tree only from RO to RW");
		/* Make sure free space cache options match the state on disk. */
		if (btrfs_fs_compat_ro(fs_info, FREE_SPACE_TREE)) {
			btrfs_set_opt(fs_info->mount_opt, FREE_SPACE_TREE);
			btrfs_clear_opt(fs_info->mount_opt, SPACE_CACHE);
		}
		if (btrfs_free_space_cache_v1_active(fs_info)) {
			btrfs_clear_opt(fs_info->mount_opt, FREE_SPACE_TREE);
			btrfs_set_opt(fs_info->mount_opt, SPACE_CACHE);
		}
	}

	ret = 0;
	if (!sb_rdonly(sb) && (fc->sb_flags & SB_RDONLY))
		ret = btrfs_remount_ro(fs_info);
	else if (sb_rdonly(sb) && !(fc->sb_flags & SB_RDONLY))
		ret = btrfs_remount_rw(fs_info);
	if (ret)
		goto restore;

	/*
	 * If we set the mask during the parameter parsing VFS would reject the
	 * remount.  Here we can set the mask and the value will be updated
	 * appropriately.
	 */
	if ((fc->sb_flags & SB_POSIXACL) != (sb->s_flags & SB_POSIXACL))
		fc->sb_flags_mask |= SB_POSIXACL;

	btrfs_emit_options(fs_info, &old_ctx);
	wake_up_process(fs_info->transaction_kthread);
	btrfs_remount_cleanup(fs_info, old_ctx.mount_opt);
	btrfs_clear_oneshot_options(fs_info);
	clear_bit(BTRFS_FS_STATE_REMOUNTING, &fs_info->fs_state);

	return 0;
restore:
	btrfs_ctx_to_info(fs_info, &old_ctx);
	btrfs_remount_cleanup(fs_info, old_ctx.mount_opt);
	clear_bit(BTRFS_FS_STATE_REMOUNTING, &fs_info->fs_state);
	return ret;
}

/* Used to sort the devices by max_avail(descending sort) */
static int btrfs_cmp_device_free_bytes(const void *a, const void *b)
{
	const struct btrfs_device_info *dev_info1 = a;
	const struct btrfs_device_info *dev_info2 = b;

	if (dev_info1->max_avail > dev_info2->max_avail)
		return -1;
	else if (dev_info1->max_avail < dev_info2->max_avail)
		return 1;
	return 0;
}

/*
 * sort the devices by max_avail, in which max free extent size of each device
 * is stored.(Descending Sort)
 */
static inline void btrfs_descending_sort_devices(
					struct btrfs_device_info *devices,
					size_t nr_devices)
{
	sort(devices, nr_devices, sizeof(struct btrfs_device_info),
	     btrfs_cmp_device_free_bytes, NULL);
}

/*
 * The helper to calc the free space on the devices that can be used to store
 * file data.
 */
static inline int btrfs_calc_avail_data_space(struct btrfs_fs_info *fs_info,
					      u64 *free_bytes)
{
	struct btrfs_device_info *devices_info;
	struct btrfs_fs_devices *fs_devices = fs_info->fs_devices;
	struct btrfs_device *device;
	u64 type;
	u64 avail_space;
	u64 min_stripe_size;
	int num_stripes = 1;
	int i = 0, nr_devices;
	const struct btrfs_raid_attr *rattr;

	/*
	 * We aren't under the device list lock, so this is racy-ish, but good
	 * enough for our purposes.
	 */
	nr_devices = fs_info->fs_devices->open_devices;
	if (!nr_devices) {
		smp_mb();
		nr_devices = fs_info->fs_devices->open_devices;
		ASSERT(nr_devices);
		if (!nr_devices) {
			*free_bytes = 0;
			return 0;
		}
	}

	devices_info = kmalloc_array(nr_devices, sizeof(*devices_info),
			       GFP_KERNEL);
	if (!devices_info)
		return -ENOMEM;

	/* calc min stripe number for data space allocation */
	type = btrfs_data_alloc_profile(fs_info);
	rattr = &btrfs_raid_array[btrfs_bg_flags_to_raid_index(type)];

	if (type & BTRFS_BLOCK_GROUP_RAID0)
		num_stripes = nr_devices;
	else if (type & BTRFS_BLOCK_GROUP_RAID1_MASK)
		num_stripes = rattr->ncopies;
	else if (type & BTRFS_BLOCK_GROUP_RAID10)
		num_stripes = 4;

	/* Adjust for more than 1 stripe per device */
	min_stripe_size = rattr->dev_stripes * BTRFS_STRIPE_LEN;

	rcu_read_lock();
	list_for_each_entry_rcu(device, &fs_devices->devices, dev_list) {
		if (!test_bit(BTRFS_DEV_STATE_IN_FS_METADATA,
						&device->dev_state) ||
		    !device->bdev ||
		    test_bit(BTRFS_DEV_STATE_REPLACE_TGT, &device->dev_state))
			continue;

		if (i >= nr_devices)
			break;

		avail_space = device->total_bytes - device->bytes_used;

		/* align with stripe_len */
		avail_space = rounddown(avail_space, BTRFS_STRIPE_LEN);

		/*
		 * Ensure we have at least min_stripe_size on top of the
		 * reserved space on the device.
		 */
		if (avail_space <= BTRFS_DEVICE_RANGE_RESERVED + min_stripe_size)
			continue;

		avail_space -= BTRFS_DEVICE_RANGE_RESERVED;

		devices_info[i].dev = device;
		devices_info[i].max_avail = avail_space;

		i++;
	}
	rcu_read_unlock();

	nr_devices = i;

	btrfs_descending_sort_devices(devices_info, nr_devices);

	i = nr_devices - 1;
	avail_space = 0;
	while (nr_devices >= rattr->devs_min) {
		num_stripes = min(num_stripes, nr_devices);

		if (devices_info[i].max_avail >= min_stripe_size) {
			int j;
			u64 alloc_size;

			avail_space += devices_info[i].max_avail * num_stripes;
			alloc_size = devices_info[i].max_avail;
			for (j = i + 1 - num_stripes; j <= i; j++)
				devices_info[j].max_avail -= alloc_size;
		}
		i--;
		nr_devices--;
	}

	kfree(devices_info);
	*free_bytes = avail_space;
	return 0;
}

/*
 * Calculate numbers for 'df', pessimistic in case of mixed raid profiles.
 *
 * If there's a redundant raid level at DATA block groups, use the respective
 * multiplier to scale the sizes.
 *
 * Unused device space usage is based on simulating the chunk allocator
 * algorithm that respects the device sizes and order of allocations.  This is
 * a close approximation of the actual use but there are other factors that may
 * change the result (like a new metadata chunk).
 *
 * If metadata is exhausted, f_bavail will be 0.
 */
static int btrfs_statfs(struct dentry *dentry, struct kstatfs *buf)
{
	struct btrfs_fs_info *fs_info = btrfs_sb(dentry->d_sb);
	struct btrfs_super_block *disk_super = fs_info->super_copy;
	struct btrfs_space_info *found;
	u64 total_used = 0;
	u64 total_free_data = 0;
	u64 total_free_meta = 0;
	u32 bits = fs_info->sectorsize_bits;
	__be32 *fsid = (__be32 *)fs_info->fs_devices->fsid;
	unsigned factor = 1;
	struct btrfs_block_rsv *block_rsv = &fs_info->global_block_rsv;
	int ret;
	u64 thresh = 0;
	int mixed = 0;

	list_for_each_entry(found, &fs_info->space_info, list) {
		if (found->flags & BTRFS_BLOCK_GROUP_DATA) {
			int i;

			total_free_data += found->disk_total - found->disk_used;
			total_free_data -=
				btrfs_account_ro_block_groups_free_space(found);

			for (i = 0; i < BTRFS_NR_RAID_TYPES; i++) {
				if (!list_empty(&found->block_groups[i]))
					factor = btrfs_bg_type_to_factor(
						btrfs_raid_array[i].bg_flag);
			}
		}

		/*
		 * Metadata in mixed block group profiles are accounted in data
		 */
		if (!mixed && found->flags & BTRFS_BLOCK_GROUP_METADATA) {
			if (found->flags & BTRFS_BLOCK_GROUP_DATA)
				mixed = 1;
			else
				total_free_meta += found->disk_total -
					found->disk_used;
		}

		total_used += found->disk_used;
	}

	buf->f_blocks = div_u64(btrfs_super_total_bytes(disk_super), factor);
	buf->f_blocks >>= bits;
	buf->f_bfree = buf->f_blocks - (div_u64(total_used, factor) >> bits);

	/* Account global block reserve as used, it's in logical size already */
	spin_lock(&block_rsv->lock);
	/* Mixed block groups accounting is not byte-accurate, avoid overflow */
	if (buf->f_bfree >= block_rsv->size >> bits)
		buf->f_bfree -= block_rsv->size >> bits;
	else
		buf->f_bfree = 0;
	spin_unlock(&block_rsv->lock);

	buf->f_bavail = div_u64(total_free_data, factor);
	ret = btrfs_calc_avail_data_space(fs_info, &total_free_data);
	if (ret)
		return ret;
	buf->f_bavail += div_u64(total_free_data, factor);
	buf->f_bavail = buf->f_bavail >> bits;

	/*
	 * We calculate the remaining metadata space minus global reserve. If
	 * this is (supposedly) smaller than zero, there's no space. But this
	 * does not hold in practice, the exhausted state happens where's still
	 * some positive delta. So we apply some guesswork and compare the
	 * delta to a 4M threshold.  (Practically observed delta was ~2M.)
	 *
	 * We probably cannot calculate the exact threshold value because this
	 * depends on the internal reservations requested by various
	 * operations, so some operations that consume a few metadata will
	 * succeed even if the Avail is zero. But this is better than the other
	 * way around.
	 */
	thresh = SZ_4M;

	/*
	 * We only want to claim there's no available space if we can no longer
	 * allocate chunks for our metadata profile and our global reserve will
	 * not fit in the free metadata space.  If we aren't ->full then we
	 * still can allocate chunks and thus are fine using the currently
	 * calculated f_bavail.
	 */
	if (!mixed && block_rsv->space_info->full &&
	    (total_free_meta < thresh || total_free_meta - thresh < block_rsv->size))
		buf->f_bavail = 0;

	buf->f_type = BTRFS_SUPER_MAGIC;
	buf->f_bsize = dentry->d_sb->s_blocksize;
	buf->f_namelen = BTRFS_NAME_LEN;

	/* We treat it as constant endianness (it doesn't matter _which_)
	   because we want the fsid to come out the same whether mounted
	   on a big-endian or little-endian host */
	buf->f_fsid.val[0] = be32_to_cpu(fsid[0]) ^ be32_to_cpu(fsid[2]);
	buf->f_fsid.val[1] = be32_to_cpu(fsid[1]) ^ be32_to_cpu(fsid[3]);
	/* Mask in the root object ID too, to disambiguate subvols */
	buf->f_fsid.val[0] ^=
		BTRFS_I(d_inode(dentry))->root->root_key.objectid >> 32;
	buf->f_fsid.val[1] ^=
		BTRFS_I(d_inode(dentry))->root->root_key.objectid;

	return 0;
}

static int btrfs_fc_test_super(struct super_block *sb, struct fs_context *fc)
{
	struct btrfs_fs_info *p = fc->s_fs_info;
	struct btrfs_fs_info *fs_info = btrfs_sb(sb);

	return fs_info->fs_devices == p->fs_devices;
}

static int btrfs_get_tree_super(struct fs_context *fc)
{
	struct btrfs_fs_info *fs_info = fc->s_fs_info;
	struct btrfs_fs_context *ctx = fc->fs_private;
	struct btrfs_fs_devices *fs_devices = NULL;
	struct block_device *bdev;
	struct btrfs_device *device;
	struct super_block *sb;
	blk_mode_t mode = sb_open_mode(fc->sb_flags);
	int ret;

	btrfs_ctx_to_info(fs_info, ctx);
	mutex_lock(&uuid_mutex);

	/*
	 * With 'true' passed to btrfs_scan_one_device() (mount time) we expect
	 * either a valid device or an error.
	 */
	device = btrfs_scan_one_device(fc->source, mode, true);
	ASSERT(device != NULL);
	if (IS_ERR(device)) {
		mutex_unlock(&uuid_mutex);
		return PTR_ERR(device);
	}

	fs_devices = device->fs_devices;
	fs_info->fs_devices = fs_devices;

	ret = btrfs_open_devices(fs_devices, mode, &btrfs_fs_type);
	mutex_unlock(&uuid_mutex);
	if (ret)
		return ret;

	if (!(fc->sb_flags & SB_RDONLY) && fs_devices->rw_devices == 0) {
		ret = -EACCES;
		goto error;
	}

	bdev = fs_devices->latest_dev->bdev;

	/*
	 * From now on the error handling is not straightforward.
	 *
	 * If successful, this will transfer the fs_info into the super block,
	 * and fc->s_fs_info will be NULL.  However if there's an existing
	 * super, we'll still have fc->s_fs_info populated.  If we error
	 * completely out it'll be cleaned up when we drop the fs_context,
	 * otherwise it's tied to the lifetime of the super_block.
	 */
	sb = sget_fc(fc, btrfs_fc_test_super, set_anon_super_fc);
	if (IS_ERR(sb)) {
		ret = PTR_ERR(sb);
		goto error;
	}

	set_device_specific_options(fs_info);

	if (sb->s_root) {
		btrfs_close_devices(fs_devices);
		if ((fc->sb_flags ^ sb->s_flags) & SB_RDONLY)
			ret = -EBUSY;
	} else {
		snprintf(sb->s_id, sizeof(sb->s_id), "%pg", bdev);
		shrinker_debugfs_rename(sb->s_shrink, "sb-btrfs:%s", sb->s_id);
		btrfs_sb(sb)->bdev_holder = &btrfs_fs_type;
		ret = btrfs_fill_super(sb, fs_devices, NULL);
	}

	if (ret) {
		deactivate_locked_super(sb);
		return ret;
	}

	btrfs_clear_oneshot_options(fs_info);

	fc->root = dget(sb->s_root);
	return 0;

error:
	btrfs_close_devices(fs_devices);
	return ret;
}

/*
 * Ever since commit 0723a0473fb4 ("btrfs: allow mounting btrfs subvolumes
 * with different ro/rw options") the following works:
 *
 *        (i) mount /dev/sda3 -o subvol=foo,ro /mnt/foo
 *       (ii) mount /dev/sda3 -o subvol=bar,rw /mnt/bar
 *
 * which looks nice and innocent but is actually pretty intricate and deserves
 * a long comment.
 *
 * On another filesystem a subvolume mount is close to something like:
 *
 *	(iii) # create rw superblock + initial mount
 *	      mount -t xfs /dev/sdb /opt/
 *
 *	      # create ro bind mount
 *	      mount --bind -o ro /opt/foo /mnt/foo
 *
 *	      # unmount initial mount
 *	      umount /opt
 *
 * Of course, there's some special subvolume sauce and there's the fact that the
 * sb->s_root dentry is really swapped after mount_subtree(). But conceptually
 * it's very close and will help us understand the issue.
 *
 * The old mount API didn't cleanly distinguish between a mount being made ro
 * and a superblock being made ro.  The only way to change the ro state of
 * either object was by passing ms_rdonly. If a new mount was created via
 * mount(2) such as:
 *
 *      mount("/dev/sdb", "/mnt", "xfs", ms_rdonly, null);
 *
 * the MS_RDONLY flag being specified had two effects:
 *
 * (1) MNT_READONLY was raised -> the resulting mount got
 *     @mnt->mnt_flags |= MNT_READONLY raised.
 *
 * (2) MS_RDONLY was passed to the filesystem's mount method and the filesystems
 *     made the superblock ro. Note, how SB_RDONLY has the same value as
 *     ms_rdonly and is raised whenever MS_RDONLY is passed through mount(2).
 *
 * Creating a subtree mount via (iii) ends up leaving a rw superblock with a
 * subtree mounted ro.
 *
 * But consider the effect on the old mount API on btrfs subvolume mounting
 * which combines the distinct step in (iii) into a single step.
 *
 * By issuing (i) both the mount and the superblock are turned ro. Now when (ii)
 * is issued the superblock is ro and thus even if the mount created for (ii) is
 * rw it wouldn't help. Hence, btrfs needed to transition the superblock from ro
 * to rw for (ii) which it did using an internal remount call.
 *
 * IOW, subvolume mounting was inherently complicated due to the ambiguity of
 * MS_RDONLY in mount(2). Note, this ambiguity has mount(8) always translate
 * "ro" to MS_RDONLY. IOW, in both (i) and (ii) "ro" becomes MS_RDONLY when
 * passed by mount(8) to mount(2).
 *
 * Enter the new mount API. The new mount API disambiguates making a mount ro
 * and making a superblock ro.
 *
 * (3) To turn a mount ro the MOUNT_ATTR_ONLY flag can be used with either
 *     fsmount() or mount_setattr() this is a pure VFS level change for a
 *     specific mount or mount tree that is never seen by the filesystem itself.
 *
 * (4) To turn a superblock ro the "ro" flag must be used with
 *     fsconfig(FSCONFIG_SET_FLAG, "ro"). This option is seen by the filesystem
 *     in fc->sb_flags.
 *
 * This disambiguation has rather positive consequences.  Mounting a subvolume
 * ro will not also turn the superblock ro. Only the mount for the subvolume
 * will become ro.
 *
 * So, if the superblock creation request comes from the new mount API the
 * caller must have explicitly done:
 *
 *      fsconfig(FSCONFIG_SET_FLAG, "ro")
 *      fsmount/mount_setattr(MOUNT_ATTR_RDONLY)
 *
 * IOW, at some point the caller must have explicitly turned the whole
 * superblock ro and we shouldn't just undo it like we did for the old mount
 * API. In any case, it lets us avoid the hack in the new mount API.
 *
 * Consequently, the remounting hack must only be used for requests originating
 * from the old mount API and should be marked for full deprecation so it can be
 * turned off in a couple of years.
 *
 * The new mount API has no reason to support this hack.
 */
static struct vfsmount *btrfs_reconfigure_for_mount(struct fs_context *fc)
{
	struct vfsmount *mnt;
	int ret;
	const bool ro2rw = !(fc->sb_flags & SB_RDONLY);

	/*
	 * We got an EBUSY because our SB_RDONLY flag didn't match the existing
	 * super block, so invert our setting here and retry the mount so we
	 * can get our vfsmount.
	 */
	if (ro2rw)
		fc->sb_flags |= SB_RDONLY;
	else
		fc->sb_flags &= ~SB_RDONLY;

	mnt = fc_mount(fc);
	if (IS_ERR(mnt))
		return mnt;

	if (!fc->oldapi || !ro2rw)
		return mnt;

	/* We need to convert to rw, call reconfigure. */
	fc->sb_flags &= ~SB_RDONLY;
	down_write(&mnt->mnt_sb->s_umount);
	ret = btrfs_reconfigure(fc);
	up_write(&mnt->mnt_sb->s_umount);
	if (ret) {
		mntput(mnt);
		return ERR_PTR(ret);
	}
	return mnt;
}

static int btrfs_get_tree_subvol(struct fs_context *fc)
{
	struct btrfs_fs_info *fs_info = NULL;
	struct btrfs_fs_context *ctx = fc->fs_private;
	struct fs_context *dup_fc;
	struct dentry *dentry;
	struct vfsmount *mnt;

	/*
	 * Setup a dummy root and fs_info for test/set super.  This is because
	 * we don't actually fill this stuff out until open_ctree, but we need
	 * then open_ctree will properly initialize the file system specific
	 * settings later.  btrfs_init_fs_info initializes the static elements
	 * of the fs_info (locks and such) to make cleanup easier if we find a
	 * superblock with our given fs_devices later on at sget() time.
	 */
	fs_info = kvzalloc(sizeof(struct btrfs_fs_info), GFP_KERNEL);
	if (!fs_info)
		return -ENOMEM;

	fs_info->super_copy = kzalloc(BTRFS_SUPER_INFO_SIZE, GFP_KERNEL);
	fs_info->super_for_commit = kzalloc(BTRFS_SUPER_INFO_SIZE, GFP_KERNEL);
	if (!fs_info->super_copy || !fs_info->super_for_commit) {
		btrfs_free_fs_info(fs_info);
		return -ENOMEM;
	}
	btrfs_init_fs_info(fs_info);

	dup_fc = vfs_dup_fs_context(fc);
	if (IS_ERR(dup_fc)) {
		btrfs_free_fs_info(fs_info);
		return PTR_ERR(dup_fc);
	}

	/*
	 * When we do the sget_fc this gets transferred to the sb, so we only
	 * need to set it on the dup_fc as this is what creates the super block.
	 */
	dup_fc->s_fs_info = fs_info;

	/*
	 * We'll do the security settings in our btrfs_get_tree_super() mount
	 * loop, they were duplicated into dup_fc, we can drop the originals
	 * here.
	 */
	security_free_mnt_opts(&fc->security);
	fc->security = NULL;

	mnt = fc_mount(dup_fc);
	if (PTR_ERR_OR_ZERO(mnt) == -EBUSY)
		mnt = btrfs_reconfigure_for_mount(dup_fc);
	put_fs_context(dup_fc);
	if (IS_ERR(mnt))
		return PTR_ERR(mnt);

	/*
	 * This free's ->subvol_name, because if it isn't set we have to
	 * allocate a buffer to hold the subvol_name, so we just drop our
	 * reference to it here.
	 */
	dentry = mount_subvol(ctx->subvol_name, ctx->subvol_objectid, mnt);
	ctx->subvol_name = NULL;
	if (IS_ERR(dentry))
		return PTR_ERR(dentry);

	fc->root = dentry;
	return 0;
}

static int btrfs_get_tree(struct fs_context *fc)
{
	/*
	 * Since we use mount_subtree to mount the default/specified subvol, we
	 * have to do mounts in two steps.
	 *
	 * First pass through we call btrfs_get_tree_subvol(), this is just a
	 * wrapper around fc_mount() to call back into here again, and this time
	 * we'll call btrfs_get_tree_super().  This will do the open_ctree() and
	 * everything to open the devices and file system.  Then we return back
	 * with a fully constructed vfsmount in btrfs_get_tree_subvol(), and
	 * from there we can do our mount_subvol() call, which will lookup
	 * whichever subvol we're mounting and setup this fc with the
	 * appropriate dentry for the subvol.
	 */
	if (fc->s_fs_info)
		return btrfs_get_tree_super(fc);
	return btrfs_get_tree_subvol(fc);
}

static void btrfs_kill_super(struct super_block *sb)
{
	struct btrfs_fs_info *fs_info = btrfs_sb(sb);
	kill_anon_super(sb);
	btrfs_free_fs_info(fs_info);
}

static void btrfs_free_fs_context(struct fs_context *fc)
{
	struct btrfs_fs_context *ctx = fc->fs_private;
	struct btrfs_fs_info *fs_info = fc->s_fs_info;

	if (fs_info)
		btrfs_free_fs_info(fs_info);

	if (ctx && refcount_dec_and_test(&ctx->refs)) {
		kfree(ctx->subvol_name);
		kfree(ctx);
	}
}

static int btrfs_dup_fs_context(struct fs_context *fc, struct fs_context *src_fc)
{
	struct btrfs_fs_context *ctx = src_fc->fs_private;

	/*
	 * Give a ref to our ctx to this dup, as we want to keep it around for
	 * our original fc so we can have the subvolume name or objectid.
	 *
	 * We unset ->source in the original fc because the dup needs it for
	 * mounting, and then once we free the dup it'll free ->source, so we
	 * need to make sure we're only pointing to it in one fc.
	 */
	refcount_inc(&ctx->refs);
	fc->fs_private = ctx;
	fc->source = src_fc->source;
	src_fc->source = NULL;
	return 0;
}

static const struct fs_context_operations btrfs_fs_context_ops = {
	.parse_param	= btrfs_parse_param,
	.reconfigure	= btrfs_reconfigure,
	.get_tree	= btrfs_get_tree,
	.dup		= btrfs_dup_fs_context,
	.free		= btrfs_free_fs_context,
};

static int btrfs_init_fs_context(struct fs_context *fc)
{
	struct btrfs_fs_context *ctx;

	ctx = kzalloc(sizeof(struct btrfs_fs_context), GFP_KERNEL);
	if (!ctx)
		return -ENOMEM;

	refcount_set(&ctx->refs, 1);
	fc->fs_private = ctx;
	fc->ops = &btrfs_fs_context_ops;

	if (fc->purpose == FS_CONTEXT_FOR_RECONFIGURE) {
		btrfs_info_to_ctx(btrfs_sb(fc->root->d_sb), ctx);
	} else {
		ctx->thread_pool_size =
			min_t(unsigned long, num_online_cpus() + 2, 8);
		ctx->max_inline = BTRFS_DEFAULT_MAX_INLINE;
		ctx->commit_interval = BTRFS_DEFAULT_COMMIT_INTERVAL;
	}

#ifdef CONFIG_BTRFS_FS_POSIX_ACL
	fc->sb_flags |= SB_POSIXACL;
#endif
	fc->sb_flags |= SB_I_VERSION;

	return 0;
}

static struct file_system_type btrfs_fs_type = {
	.owner			= THIS_MODULE,
	.name			= "btrfs",
	.init_fs_context	= btrfs_init_fs_context,
	.parameters		= btrfs_fs_parameters,
	.kill_sb		= btrfs_kill_super,
	.fs_flags		= FS_REQUIRES_DEV | FS_BINARY_MOUNTDATA | FS_ALLOW_IDMAP,
 };

MODULE_ALIAS_FS("btrfs");

static int btrfs_control_open(struct inode *inode, struct file *file)
{
	/*
	 * The control file's private_data is used to hold the
	 * transaction when it is started and is used to keep
	 * track of whether a transaction is already in progress.
	 */
	file->private_data = NULL;
	return 0;
}

/*
 * Used by /dev/btrfs-control for devices ioctls.
 */
static long btrfs_control_ioctl(struct file *file, unsigned int cmd,
				unsigned long arg)
{
	struct btrfs_ioctl_vol_args *vol;
	struct btrfs_device *device = NULL;
	dev_t devt = 0;
	int ret = -ENOTTY;

	if (!capable(CAP_SYS_ADMIN))
		return -EPERM;

	vol = memdup_user((void __user *)arg, sizeof(*vol));
	if (IS_ERR(vol))
		return PTR_ERR(vol);
	vol->name[BTRFS_PATH_NAME_MAX] = '\0';

	switch (cmd) {
	case BTRFS_IOC_SCAN_DEV:
		mutex_lock(&uuid_mutex);
		/*
		 * Scanning outside of mount can return NULL which would turn
		 * into 0 error code.
		 */
		device = btrfs_scan_one_device(vol->name, BLK_OPEN_READ, false);
		ret = PTR_ERR_OR_ZERO(device);
		mutex_unlock(&uuid_mutex);
		break;
	case BTRFS_IOC_FORGET_DEV:
		if (vol->name[0] != 0) {
			ret = lookup_bdev(vol->name, &devt);
			if (ret)
				break;
		}
		ret = btrfs_forget_devices(devt);
		break;
	case BTRFS_IOC_DEVICES_READY:
		mutex_lock(&uuid_mutex);
		/*
		 * Scanning outside of mount can return NULL which would turn
		 * into 0 error code.
		 */
		device = btrfs_scan_one_device(vol->name, BLK_OPEN_READ, false);
		if (IS_ERR_OR_NULL(device)) {
			mutex_unlock(&uuid_mutex);
			ret = PTR_ERR(device);
			break;
		}
		ret = !(device->fs_devices->num_devices ==
			device->fs_devices->total_devices);
		mutex_unlock(&uuid_mutex);
		break;
	case BTRFS_IOC_GET_SUPPORTED_FEATURES:
		ret = btrfs_ioctl_get_supported_features((void __user*)arg);
		break;
	}

	kfree(vol);
	return ret;
}

static int btrfs_freeze(struct super_block *sb)
{
	struct btrfs_trans_handle *trans;
	struct btrfs_fs_info *fs_info = btrfs_sb(sb);
	struct btrfs_root *root = fs_info->tree_root;

	set_bit(BTRFS_FS_FROZEN, &fs_info->flags);
	/*
	 * We don't need a barrier here, we'll wait for any transaction that
	 * could be in progress on other threads (and do delayed iputs that
	 * we want to avoid on a frozen filesystem), or do the commit
	 * ourselves.
	 */
	trans = btrfs_attach_transaction_barrier(root);
	if (IS_ERR(trans)) {
		/* no transaction, don't bother */
		if (PTR_ERR(trans) == -ENOENT)
			return 0;
		return PTR_ERR(trans);
	}
	return btrfs_commit_transaction(trans);
}

static int check_dev_super(struct btrfs_device *dev)
{
	struct btrfs_fs_info *fs_info = dev->fs_info;
	struct btrfs_super_block *sb;
	u64 last_trans;
	u16 csum_type;
	int ret = 0;

	/* This should be called with fs still frozen. */
	ASSERT(test_bit(BTRFS_FS_FROZEN, &fs_info->flags));

	/* Missing dev, no need to check. */
	if (!dev->bdev)
		return 0;

	/* Only need to check the primary super block. */
	sb = btrfs_read_dev_one_super(dev->bdev, 0, true);
	if (IS_ERR(sb))
		return PTR_ERR(sb);

	/* Verify the checksum. */
	csum_type = btrfs_super_csum_type(sb);
	if (csum_type != btrfs_super_csum_type(fs_info->super_copy)) {
		btrfs_err(fs_info, "csum type changed, has %u expect %u",
			  csum_type, btrfs_super_csum_type(fs_info->super_copy));
		ret = -EUCLEAN;
		goto out;
	}

	if (btrfs_check_super_csum(fs_info, sb)) {
		btrfs_err(fs_info, "csum for on-disk super block no longer matches");
		ret = -EUCLEAN;
		goto out;
	}

	/* Btrfs_validate_super() includes fsid check against super->fsid. */
	ret = btrfs_validate_super(fs_info, sb, 0);
	if (ret < 0)
		goto out;

	last_trans = btrfs_get_last_trans_committed(fs_info);
	if (btrfs_super_generation(sb) != last_trans) {
		btrfs_err(fs_info, "transid mismatch, has %llu expect %llu",
			  btrfs_super_generation(sb), last_trans);
		ret = -EUCLEAN;
		goto out;
	}
out:
	btrfs_release_disk_super(sb);
	return ret;
}

static int btrfs_unfreeze(struct super_block *sb)
{
	struct btrfs_fs_info *fs_info = btrfs_sb(sb);
	struct btrfs_device *device;
	int ret = 0;

	/*
	 * Make sure the fs is not changed by accident (like hibernation then
	 * modified by other OS).
	 * If we found anything wrong, we mark the fs error immediately.
	 *
	 * And since the fs is frozen, no one can modify the fs yet, thus
	 * we don't need to hold device_list_mutex.
	 */
	list_for_each_entry(device, &fs_info->fs_devices->devices, dev_list) {
		ret = check_dev_super(device);
		if (ret < 0) {
			btrfs_handle_fs_error(fs_info, ret,
				"super block on devid %llu got modified unexpectedly",
				device->devid);
			break;
		}
	}
	clear_bit(BTRFS_FS_FROZEN, &fs_info->flags);

	/*
	 * We still return 0, to allow VFS layer to unfreeze the fs even the
	 * above checks failed. Since the fs is either fine or read-only, we're
	 * safe to continue, without causing further damage.
	 */
	return 0;
}

static int btrfs_show_devname(struct seq_file *m, struct dentry *root)
{
	struct btrfs_fs_info *fs_info = btrfs_sb(root->d_sb);

	/*
	 * There should be always a valid pointer in latest_dev, it may be stale
	 * for a short moment in case it's being deleted but still valid until
	 * the end of RCU grace period.
	 */
	rcu_read_lock();
	seq_escape(m, btrfs_dev_name(fs_info->fs_devices->latest_dev), " \t\n\\");
	rcu_read_unlock();

	return 0;
}

static const struct super_operations btrfs_super_ops = {
	.drop_inode	= btrfs_drop_inode,
	.evict_inode	= btrfs_evict_inode,
	.put_super	= btrfs_put_super,
	.sync_fs	= btrfs_sync_fs,
	.show_options	= btrfs_show_options,
	.show_devname	= btrfs_show_devname,
	.alloc_inode	= btrfs_alloc_inode,
	.destroy_inode	= btrfs_destroy_inode,
	.free_inode	= btrfs_free_inode,
	.statfs		= btrfs_statfs,
	.freeze_fs	= btrfs_freeze,
	.unfreeze_fs	= btrfs_unfreeze,
};

static const struct file_operations btrfs_ctl_fops = {
	.open = btrfs_control_open,
	.unlocked_ioctl	 = btrfs_control_ioctl,
	.compat_ioctl = compat_ptr_ioctl,
	.owner	 = THIS_MODULE,
	.llseek = noop_llseek,
};

static struct miscdevice btrfs_misc = {
	.minor		= BTRFS_MINOR,
	.name		= "btrfs-control",
	.fops		= &btrfs_ctl_fops
};

MODULE_ALIAS_MISCDEV(BTRFS_MINOR);
MODULE_ALIAS("devname:btrfs-control");

static int __init btrfs_interface_init(void)
{
	return misc_register(&btrfs_misc);
}

static __cold void btrfs_interface_exit(void)
{
	misc_deregister(&btrfs_misc);
}

static int __init btrfs_print_mod_info(void)
{
	static const char options[] = ""
#ifdef CONFIG_BTRFS_DEBUG
			", debug=on"
#endif
#ifdef CONFIG_BTRFS_ASSERT
			", assert=on"
#endif
#ifdef CONFIG_BTRFS_FS_REF_VERIFY
			", ref-verify=on"
#endif
#ifdef CONFIG_BLK_DEV_ZONED
			", zoned=yes"
#else
			", zoned=no"
#endif
#ifdef CONFIG_FS_VERITY
			", fsverity=yes"
#else
			", fsverity=no"
#endif
			;
	pr_info("Btrfs loaded%s\n", options);
	return 0;
}

static int register_btrfs(void)
{
	return register_filesystem(&btrfs_fs_type);
}

static void unregister_btrfs(void)
{
	unregister_filesystem(&btrfs_fs_type);
}

/* Helper structure for long init/exit functions. */
struct init_sequence {
	int (*init_func)(void);
	/* Can be NULL if the init_func doesn't need cleanup. */
	void (*exit_func)(void);
};

static const struct init_sequence mod_init_seq[] = {
	{
		.init_func = btrfs_props_init,
		.exit_func = NULL,
	}, {
		.init_func = btrfs_init_sysfs,
		.exit_func = btrfs_exit_sysfs,
	}, {
		.init_func = btrfs_init_compress,
		.exit_func = btrfs_exit_compress,
	}, {
		.init_func = btrfs_init_cachep,
		.exit_func = btrfs_destroy_cachep,
	}, {
		.init_func = btrfs_transaction_init,
		.exit_func = btrfs_transaction_exit,
	}, {
		.init_func = btrfs_ctree_init,
		.exit_func = btrfs_ctree_exit,
	}, {
		.init_func = btrfs_free_space_init,
		.exit_func = btrfs_free_space_exit,
	}, {
		.init_func = extent_state_init_cachep,
		.exit_func = extent_state_free_cachep,
	}, {
		.init_func = extent_buffer_init_cachep,
		.exit_func = extent_buffer_free_cachep,
	}, {
		.init_func = btrfs_bioset_init,
		.exit_func = btrfs_bioset_exit,
	}, {
		.init_func = extent_map_init,
		.exit_func = extent_map_exit,
	}, {
		.init_func = ordered_data_init,
		.exit_func = ordered_data_exit,
	}, {
		.init_func = btrfs_delayed_inode_init,
		.exit_func = btrfs_delayed_inode_exit,
	}, {
		.init_func = btrfs_auto_defrag_init,
		.exit_func = btrfs_auto_defrag_exit,
	}, {
		.init_func = btrfs_delayed_ref_init,
		.exit_func = btrfs_delayed_ref_exit,
	}, {
		.init_func = btrfs_prelim_ref_init,
		.exit_func = btrfs_prelim_ref_exit,
	}, {
		.init_func = btrfs_interface_init,
		.exit_func = btrfs_interface_exit,
	}, {
		.init_func = btrfs_print_mod_info,
		.exit_func = NULL,
	}, {
		.init_func = btrfs_run_sanity_tests,
		.exit_func = NULL,
	}, {
		.init_func = register_btrfs,
		.exit_func = unregister_btrfs,
	}
};

static bool mod_init_result[ARRAY_SIZE(mod_init_seq)];

static __always_inline void btrfs_exit_btrfs_fs(void)
{
	int i;

	for (i = ARRAY_SIZE(mod_init_seq) - 1; i >= 0; i--) {
		if (!mod_init_result[i])
			continue;
		if (mod_init_seq[i].exit_func)
			mod_init_seq[i].exit_func();
		mod_init_result[i] = false;
	}
}

static void __exit exit_btrfs_fs(void)
{
	btrfs_exit_btrfs_fs();
	btrfs_cleanup_fs_uuids();
}

static int __init init_btrfs_fs(void)
{
	int ret;
	int i;

	for (i = 0; i < ARRAY_SIZE(mod_init_seq); i++) {
		ASSERT(!mod_init_result[i]);
		ret = mod_init_seq[i].init_func();
		if (ret < 0) {
			btrfs_exit_btrfs_fs();
			return ret;
		}
		mod_init_result[i] = true;
	}
	return 0;
}

late_initcall(init_btrfs_fs);
module_exit(exit_btrfs_fs)

MODULE_LICENSE("GPL");
MODULE_SOFTDEP("pre: crc32c");
MODULE_SOFTDEP("pre: xxhash64");
MODULE_SOFTDEP("pre: sha256");
MODULE_SOFTDEP("pre: blake2b-256");<|MERGE_RESOLUTION|>--- conflicted
+++ resolved
@@ -296,6 +296,7 @@
 	case Opt_device: {
 		struct btrfs_device *device;
 		blk_mode_t mode = sb_open_mode(fc->sb_flags);
+		mode &= ~BLK_OPEN_RESTRICT_WRITES;
 
 		mutex_lock(&uuid_mutex);
 		device = btrfs_scan_one_device(param->string, mode, false);
@@ -1186,26 +1187,7 @@
 	if (new_pool_size == old_pool_size)
 		return;
 
-<<<<<<< HEAD
 	fs_info->thread_pool_size = new_pool_size;
-=======
-	/* No support for restricting writes to btrfs devices yet... */
-	mode &= ~BLK_OPEN_RESTRICT_WRITES;
-	/*
-	 * Setup a dummy root and fs_info for test/set super.  This is because
-	 * we don't actually fill this stuff out until open_ctree, but we need
-	 * then open_ctree will properly initialize the file system specific
-	 * settings later.  btrfs_init_fs_info initializes the static elements
-	 * of the fs_info (locks and such) to make cleanup easier if we find a
-	 * superblock with our given fs_devices later on at sget() time.
-	 */
-	fs_info = kvzalloc(sizeof(struct btrfs_fs_info), GFP_KERNEL);
-	if (!fs_info) {
-		error = -ENOMEM;
-		goto error_sec_opts;
-	}
-	btrfs_init_fs_info(fs_info);
->>>>>>> 0c6a91e7
 
 	btrfs_info(fs_info, "resize thread pool %d -> %d",
 	       old_pool_size, new_pool_size);
@@ -1807,6 +1789,8 @@
 	struct super_block *sb;
 	blk_mode_t mode = sb_open_mode(fc->sb_flags);
 	int ret;
+
+	mode &= ~BLK_OPEN_RESTRICT_WRITES;
 
 	btrfs_ctx_to_info(fs_info, ctx);
 	mutex_lock(&uuid_mutex);
