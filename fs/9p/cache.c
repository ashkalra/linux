--- conflicted
+++ resolved
@@ -62,11 +62,7 @@
 	version = cpu_to_le32(v9inode->qid.version);
 	path = cpu_to_le64(v9inode->qid.path);
 	v9ses = v9fs_inode2v9ses(inode);
-<<<<<<< HEAD
-	v9inode->netfs_ctx.cache =
-=======
 	v9inode->netfs.cache =
->>>>>>> 88084a3d
 		fscache_acquire_cookie(v9fs_session_cache(v9ses),
 				       0,
 				       &path, sizeof(path),
