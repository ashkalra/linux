# SPDX-License-Identifier: GPL-2.0-only
%YAML 1.2
---
$id: http://devicetree.org/schemas/connector/usb-connector.yaml#
$schema: http://devicetree.org/meta-schemas/core.yaml#

title: USB Connector

maintainers:
  - Rob Herring <robh@kernel.org>

description:
  A USB connector node represents a physical USB connector. It should be a child
  of a USB interface controller or a separate node when it is attached to both
  MUX and USB interface controller.

properties:
  compatible:
    oneOf:
      - enum:
          - usb-a-connector
          - usb-b-connector
          - usb-c-connector

      - items:
          - const: gpio-usb-b-connector
          - const: usb-b-connector

      - items:
          - const: samsung,usb-connector-11pin
          - const: usb-b-connector

  reg:
    maxItems: 1

  label:
    description: Symbolic name for the connector.

  type:
    description: Size of the connector, should be specified in case of
      non-fullsize 'usb-a-connector' or 'usb-b-connector' compatible
      connectors.
    $ref: /schemas/types.yaml#/definitions/string

    enum:
      - mini
      - micro

  self-powered:
    description: Set this property if the USB device has its own power source.
    type: boolean

  # The following are optional properties for "usb-b-connector".
  id-gpios:
    description: An input gpio for USB ID pin.
    maxItems: 1

  vbus-gpios:
    description: An input gpio for USB VBus pin, used to detect presence of
      VBUS 5V.
    maxItems: 1

  vbus-supply:
    description: A phandle to the regulator for USB VBUS if needed when host
      mode or dual role mode is supported.
      Particularly, if use an output GPIO to control a VBUS regulator, should
      model it as a regulator. See bindings/regulator/fixed-regulator.yaml

  power-role:
    description: Determines the power role that the Type C connector will
      support. "dual" refers to Dual Role Port (DRP).
    $ref: /schemas/types.yaml#/definitions/string

    enum:
      - source
      - sink
      - dual

  try-power-role:
    description: Preferred power role.
    $ref: /schemas/types.yaml#/definitions/string

    enum:
      - source
      - sink
      - dual

  data-role:
    description: Data role if Type C connector supports USB data. "dual" refers
      Dual Role Device (DRD).
    $ref: /schemas/types.yaml#/definitions/string

    enum:
      - host
      - device
      - dual

  typec-power-opmode:
    description: Determines the power operation mode that the Type C connector
      will support and will advertise through CC pins when it has no power
      delivery support.
      - "default" corresponds to default USB voltage and current defined by the
        USB 2.0 and USB 3.2 specifications, 5V 500mA for USB 2.0 ports and
        5V 900mA or 1500mA for USB 3.2 ports in single-lane or dual-lane
        operation respectively.
      - "1.5A" and "3.0A", 5V 1.5A and 5V 3.0A respectively, as defined in USB
        Type-C Cable and Connector specification, when Power Delivery is not
        supported.
    $ref: /schemas/types.yaml#/definitions/string
    enum:
      - default
      - 1.5A
      - 3.0A

  pd-disable:
    description: Set this property if the Type-C connector has no power delivery support.
    type: boolean

  # The following are optional properties for "usb-c-connector" with power
  # delivery support.
  sink-vdos:
    description: An array of u32 with each entry, a Vendor Defined Message Object (VDO),
      providing additional information corresponding to the product, the detailed bit
      definitions and the order of each VDO can be found in
      "USB Power Delivery Specification Revision 3.0, Version 2.0 + ECNs 2020-12-10"
      chapter 6.4.4.3.1 Discover Identity. User can specify the VDO array via
      VDO_IDH/_CERT/_PRODUCT/_UFP/_DFP/_PCABLE/_ACABLE(1/2)/_VPD() defined in
      dt-bindings/usb/pd.h.
    minItems: 3
    maxItems: 6
    $ref: /schemas/types.yaml#/definitions/uint32-array

  sink-vdos-v1:
    description: An array of u32 with each entry, a Vendor Defined Message Object (VDO),
      providing additional information corresponding to the product, the detailed bit
      definitions and the order of each VDO can be found in
      "USB Power Delivery Specification Revision 2.0, Version 1.3" chapter 6.4.4.3.1 Discover
      Identity. User can specify the VDO array via VDO_IDH/_CERT/_PRODUCT/_CABLE/_AMA defined in
      dt-bindings/usb/pd.h.
    minItems: 3
    maxItems: 6
    $ref: /schemas/types.yaml#/definitions/uint32-array

<<<<<<< HEAD
  op-sink-microwatt:
    description: Sink required operating power in microwatt, if source can't
      offer the power, Capability Mismatch is set. Required for power sink and
      power dual role.

  accessory-mode-audio:
    type: boolean
    description: Whether the device supports Audio Adapter Accessory Mode. This
      is only necessary if there are no other means to discover supported
      alternative modes (e.g. through the UCSI firmware interface).

  accessory-mode-debug:
    type: boolean
    description: Whether the device supports Debug Accessory Mode. This
      is only necessary if there are no other means to discover supported
      alternative modes (e.g. through the UCSI firmware interface).

  altmodes:
    type: object
    description: List of Alternative Modes supported by the schematics on the
      particular device. This is only necessary if there are no other means to
      discover supported alternative modes (e.g. through the UCSI firmware
      interface).

    additionalProperties: false

    patternProperties:
      "^(displayport)$":
        type: object
        description:
          A single USB-C Alternative Mode as supported by the USB-C connector logic.

        additionalProperties: false

        properties:
          svid:
            $ref: /schemas/types.yaml#/definitions/uint16
            description: Unique value assigned by USB-IF to the Vendor / AltMode.
            enum: [ 0xff01 ]
          vdo:
            $ref: /schemas/types.yaml#/definitions/uint32
            description: VDO returned by Discover Modes USB PD command.

=======
>>>>>>> 2726b013
  port:
    $ref: /schemas/graph.yaml#/properties/port
    description: OF graph bindings modeling a data bus to the connector, e.g.
      there is a single High Speed (HS) port present in this connector. If there
      is more than one bus (several port, with 'reg' property), they can be grouped
      under 'ports'.

  ports:
    $ref: /schemas/graph.yaml#/properties/ports
    description: OF graph bindings modeling any data bus to the connector
      unless the bus is between parent node and the connector. Since a single
      connector can have multiple data buses every bus has an assigned OF graph
      port number as described below.

    properties:
      port@0:
        $ref: /schemas/graph.yaml#/properties/port
        description: High Speed (HS), present in all connectors.

      port@1:
        $ref: /schemas/graph.yaml#/properties/port
        description: Super Speed (SS), present in SS capable connectors.

      port@2:
        $ref: /schemas/graph.yaml#/properties/port
        description: Sideband Use (SBU), present in USB-C. This describes the
          alternate mode connection of which SBU is a part.

    required:
      - port@0

  new-source-frs-typec-current:
    description: Initial current capability of the new source when vSafe5V
      is applied during PD3.0 Fast Role Swap. "Table 6-14 Fixed Supply PDO - Sink"
      of "USB Power Delivery Specification Revision 3.0, Version 1.2" provides the
      different power levels and "6.4.1.3.1.6 Fast Role Swap USB Type-C Current"
      provides a detailed description of the field. The sink PDO from current source
      reflects the current source's(i.e. transmitter of the FRS signal) power
      requirement during fr swap. The current sink (i.e. receiver of the FRS signal),
      a.k.a new source, should check if it will be able to satisfy the current source's,
      new sink's, requirement during frswap before enabling the frs signal reception.
      This property refers to maximum current capability that the current sink can
      satisfy. During FRS, VBUS voltage is at 5V, as the partners are in implicit
      contract, hence, the power level is only a function of the current capability.
      "1" refers to default USB power level as described by "Table 6-14 Fixed Supply PDO - Sink".
      "2" refers to 1.5A@5V.
      "3" refers to 3.0A@5V.
    $ref: /schemas/types.yaml#/definitions/uint32
    enum: [1, 2, 3]

  slow-charger-loop:
    description: Allows PMIC charger loops which are slow(i.e. cannot meet the 15ms deadline) to
      still comply to pSnkStby i.e Maximum power that can be consumed by sink while in Sink Standby
      state as defined in 7.4.2 Sink Electrical Parameters of USB Power Delivery Specification
      Revision 3.0, Version 1.2. When the property is set, the port requests pSnkStby(2.5W -
      5V@500mA) upon entering SNK_DISCOVERY(instead of 3A or the 1.5A, Rp current advertised, during
      SNK_DISCOVERY) and the actual current limit after reception of PS_Ready for PD link or during
      SNK_READY for non-pd link.
    type: boolean

  capabilities:
    description: A child node to contain all the selectable USB Power Delivery capabilities.
    type: object

    patternProperties:
      "^caps-[0-9]+$":
        description: Child nodes under "capabilities" node. Each node contains a selectable USB
          Power Delivery capability.
        type: object
        $ref: "#/$defs/capabilities"
        unevaluatedProperties: false

    additionalProperties: false

dependencies:
  sink-vdos-v1: [ sink-vdos ]
  sink-vdos: [ sink-vdos-v1 ]

required:
  - compatible

$defs:
  capabilities:
    type: object

    properties:
      source-pdos:
        description: An array of u32 with each entry providing supported power
          source data object(PDO), the detailed bit definitions of PDO can be found
          in "Universal Serial Bus Power Delivery Specification" chapter 6.4.1.2
          Source_Capabilities Message, the order of each entry(PDO) should follow
          the PD spec chapter 6.4.1. Required for power source and power dual role.
          User can specify the source PDO array via PDO_FIXED/BATT/VAR/PPS_APDO()
          defined in dt-bindings/usb/pd.h.
        minItems: 1
        maxItems: 7
        $ref: /schemas/types.yaml#/definitions/uint32-array

      sink-pdos:
        description: An array of u32 with each entry providing supported power sink
          data object(PDO), the detailed bit definitions of PDO can be found in
          "Universal Serial Bus Power Delivery Specification" chapter 6.4.1.3
          Sink Capabilities Message, the order of each entry(PDO) should follow the
          PD spec chapter 6.4.1. Required for power sink and power dual role. User
          can specify the sink PDO array via PDO_FIXED/BATT/VAR/PPS_APDO() defined
          in dt-bindings/usb/pd.h.
        minItems: 1
        maxItems: 7
        $ref: /schemas/types.yaml#/definitions/uint32-array

      op-sink-microwatt:
        description: Sink required operating power in microwatt, if source can't
          offer the power, Capability Mismatch is set. Required for power sink and
          power dual role.

allOf:
  - $ref: "#/$defs/capabilities"
  - if:
      properties:
        compatible:
          contains:
            const: gpio-usb-b-connector
    then:
      anyOf:
        - required:
            - vbus-gpios
        - required:
            - id-gpios

  - if:
      properties:
        compatible:
          contains:
            const: samsung,usb-connector-11pin
    then:
      properties:
        type:
          const: micro

anyOf:
  - not:
      required:
        - typec-power-opmode
        - new-source-frs-typec-current

unevaluatedProperties: false

examples:
  # Micro-USB connector with HS lines routed via controller (MUIC).
  - |
    muic-max77843 {
        usb_con1: connector {
            compatible = "usb-b-connector";
            label = "micro-USB";
            type = "micro";
        };
    };

  # USB-C connector attached to CC controller (s2mm005), HS lines routed
  # to companion PMIC (max77865), SS lines to USB3 PHY and SBU to DisplayPort.
  # DisplayPort video lines are routed to the connector via SS mux in USB3 PHY.
  - |
    ccic: s2mm005 {
        usb_con2: connector {
            compatible = "usb-c-connector";
            label = "USB-C";

            altmodes {
                displayport {
                    svid = /bits/ 16 <0xff01>;
                    vdo = <0x00001c46>;
                };
            };

            ports {
                #address-cells = <1>;
                #size-cells = <0>;

                port@0 {
                    reg = <0>;
                    usb_con_hs: endpoint {
                        remote-endpoint = <&max77865_usbc_hs>;
                    };
                };
                port@1 {
                    reg = <1>;
                    usb_con_ss: endpoint {
                        remote-endpoint = <&usbdrd_phy_ss>;
                    };
                };
                port@2 {
                    reg = <2>;
                    usb_con_sbu: endpoint {
                        remote-endpoint = <&dp_aux>;
                    };
                };
            };
        };
    };

  # USB-C connector attached to a typec port controller(ptn5110), which has
  # power delivery support and enables drp.
  - |
    #include <dt-bindings/usb/pd.h>
    typec: ptn5110 {
        usb_con3: connector {
            compatible = "usb-c-connector";
            label = "USB-C";
            power-role = "dual";
            try-power-role = "sink";
            source-pdos = <PDO_FIXED(5000, 2000, PDO_FIXED_USB_COMM)>;
            sink-pdos = <PDO_FIXED(5000, 2000, PDO_FIXED_USB_COMM)
                         PDO_VAR(5000, 12000, 2000)>;
            op-sink-microwatt = <10000000>;
        };
    };

  # USB-C connector attached to SoC with a single High-Speed controller
  - |
    connector {
        compatible = "usb-c-connector";
        label = "USB-C";

        port {
            high_speed_ep: endpoint {
                remote-endpoint = <&usb_hs_ep>;
            };
        };
    };

  # USB-C connector attached to SoC and USB3 typec port controller(hd3ss3220)
  # with SS 2:1 MUX. HS lines routed to SoC, SS lines routed to the MUX and
  # the output of MUX is connected to the SoC.
  - |
    connector {
        compatible = "usb-c-connector";
        label = "USB-C";
        data-role = "dual";

        ports {
            #address-cells = <1>;
            #size-cells = <0>;
            port@0 {
                reg = <0>;
                hs_ep: endpoint {
                    remote-endpoint = <&usb3_hs_ep>;
                };
            };
            port@1 {
                reg = <1>;
                ss_ep: endpoint {
                    remote-endpoint = <&hd3ss3220_in_ep>;
                };
            };
        };
    };

  # USB connector with GPIO control lines
  - |
    #include <dt-bindings/gpio/gpio.h>

    usb {
        connector {
            compatible = "gpio-usb-b-connector", "usb-b-connector";
            type = "micro";
            id-gpios = <&pio 12 GPIO_ACTIVE_HIGH>;
            vbus-supply = <&usb_p0_vbus>;
        };
    };

  # Micro-USB connector with HS lines routed via controller (MUIC) and MHL
  # lines connected to HDMI-MHL bridge (sii8620) on Samsung Exynos5433-based
  # mobile phone
  - |
    muic-max77843 {
        usb_con4: connector {
            compatible = "samsung,usb-connector-11pin", "usb-b-connector";
            label = "micro-USB";
            type = "micro";

            ports {
                #address-cells = <1>;
                #size-cells = <0>;

                port@0 {
                    reg = <0>;
                    muic_to_usb: endpoint {
                        remote-endpoint = <&usb_to_muic>;
                    };
                };
                port@3 {
                    reg = <3>;
                    usb_con_mhl: endpoint {
                        remote-endpoint = <&sii8620_mhl>;
                    };
                };
            };
        };
    };<|MERGE_RESOLUTION|>--- conflicted
+++ resolved
@@ -141,12 +141,6 @@
     maxItems: 6
     $ref: /schemas/types.yaml#/definitions/uint32-array
 
-<<<<<<< HEAD
-  op-sink-microwatt:
-    description: Sink required operating power in microwatt, if source can't
-      offer the power, Capability Mismatch is set. Required for power sink and
-      power dual role.
-
   accessory-mode-audio:
     type: boolean
     description: Whether the device supports Audio Adapter Accessory Mode. This
@@ -185,8 +179,6 @@
             $ref: /schemas/types.yaml#/definitions/uint32
             description: VDO returned by Discover Modes USB PD command.
 
-=======
->>>>>>> 2726b013
   port:
     $ref: /schemas/graph.yaml#/properties/port
     description: OF graph bindings modeling a data bus to the connector, e.g.
