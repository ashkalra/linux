// SPDX-License-Identifier: GPL-2.0-only
/*
 * Monitoring code for network dropped packet alerts
 *
 * Copyright (C) 2009 Neil Horman <nhorman@tuxdriver.com>
 */

#define pr_fmt(fmt) KBUILD_MODNAME ": " fmt

#include <linux/netdevice.h>
#include <linux/etherdevice.h>
#include <linux/string.h>
#include <linux/if_arp.h>
#include <linux/inetdevice.h>
#include <linux/inet.h>
#include <linux/interrupt.h>
#include <linux/netpoll.h>
#include <linux/sched.h>
#include <linux/delay.h>
#include <linux/types.h>
#include <linux/workqueue.h>
#include <linux/netlink.h>
#include <linux/net_dropmon.h>
#include <linux/percpu.h>
#include <linux/timer.h>
#include <linux/bitops.h>
#include <linux/slab.h>
#include <linux/module.h>
#include <net/genetlink.h>
#include <net/netevent.h>
#include <net/flow_offload.h>
#include <net/devlink.h>

#include <trace/events/skb.h>
#include <trace/events/napi.h>
#include <trace/events/devlink.h>

#include <asm/unaligned.h>

#define TRACE_ON 1
#define TRACE_OFF 0

/*
 * Globals, our netlink socket pointer
 * and the work handle that will send up
 * netlink alerts
 */
static int trace_state = TRACE_OFF;
static bool monitor_hw;

#undef EM
#undef EMe

#define EM(a, b)	[a] = #b,
#define EMe(a, b)	[a] = #b

/* drop_reasons is used to translate 'enum skb_drop_reason' to string,
 * which is reported to user space.
 */
static const char * const drop_reasons[] = {
	TRACE_SKB_DROP_REASON
};

/* net_dm_mutex
 *
 * An overall lock guarding every operation coming from userspace.
 */
static DEFINE_MUTEX(net_dm_mutex);

struct net_dm_stats {
	u64 dropped;
	struct u64_stats_sync syncp;
};

#define NET_DM_MAX_HW_TRAP_NAME_LEN 40

struct net_dm_hw_entry {
	char trap_name[NET_DM_MAX_HW_TRAP_NAME_LEN];
	u32 count;
};

struct net_dm_hw_entries {
	u32 num_entries;
	struct net_dm_hw_entry entries[];
};

struct per_cpu_dm_data {
	spinlock_t		lock;	/* Protects 'skb', 'hw_entries' and
					 * 'send_timer'
					 */
	union {
		struct sk_buff			*skb;
		struct net_dm_hw_entries	*hw_entries;
	};
	struct sk_buff_head	drop_queue;
	struct work_struct	dm_alert_work;
	struct timer_list	send_timer;
	struct net_dm_stats	stats;
};

struct dm_hw_stat_delta {
	unsigned long last_rx;
	unsigned long last_drop_val;
	struct rcu_head rcu;
};

static struct genl_family net_drop_monitor_family;

static DEFINE_PER_CPU(struct per_cpu_dm_data, dm_cpu_data);
static DEFINE_PER_CPU(struct per_cpu_dm_data, dm_hw_cpu_data);

static int dm_hit_limit = 64;
static int dm_delay = 1;
static unsigned long dm_hw_check_delta = 2*HZ;

static enum net_dm_alert_mode net_dm_alert_mode = NET_DM_ALERT_MODE_SUMMARY;
static u32 net_dm_trunc_len;
static u32 net_dm_queue_len = 1000;

struct net_dm_alert_ops {
	void (*kfree_skb_probe)(void *ignore, struct sk_buff *skb,
				void *location,
				enum skb_drop_reason reason);
	void (*napi_poll_probe)(void *ignore, struct napi_struct *napi,
				int work, int budget);
	void (*work_item_func)(struct work_struct *work);
	void (*hw_work_item_func)(struct work_struct *work);
	void (*hw_trap_probe)(void *ignore, const struct devlink *devlink,
			      struct sk_buff *skb,
			      const struct devlink_trap_metadata *metadata);
};

struct net_dm_skb_cb {
	union {
		struct devlink_trap_metadata *hw_metadata;
		void *pc;
	};
	enum skb_drop_reason reason;
};

#define NET_DM_SKB_CB(__skb) ((struct net_dm_skb_cb *)&((__skb)->cb[0]))

static struct sk_buff *reset_per_cpu_data(struct per_cpu_dm_data *data)
{
	size_t al;
	struct net_dm_alert_msg *msg;
	struct nlattr *nla;
	struct sk_buff *skb;
	unsigned long flags;
	void *msg_header;

	al = sizeof(struct net_dm_alert_msg);
	al += dm_hit_limit * sizeof(struct net_dm_drop_point);
	al += sizeof(struct nlattr);

	skb = genlmsg_new(al, GFP_KERNEL);

	if (!skb)
		goto err;

	msg_header = genlmsg_put(skb, 0, 0, &net_drop_monitor_family,
				 0, NET_DM_CMD_ALERT);
	if (!msg_header) {
		nlmsg_free(skb);
		skb = NULL;
		goto err;
	}
	nla = nla_reserve(skb, NLA_UNSPEC,
			  sizeof(struct net_dm_alert_msg));
	if (!nla) {
		nlmsg_free(skb);
		skb = NULL;
		goto err;
	}
	msg = nla_data(nla);
	memset(msg, 0, al);
	goto out;

err:
	mod_timer(&data->send_timer, jiffies + HZ / 10);
out:
	spin_lock_irqsave(&data->lock, flags);
	swap(data->skb, skb);
	spin_unlock_irqrestore(&data->lock, flags);

	if (skb) {
		struct nlmsghdr *nlh = (struct nlmsghdr *)skb->data;
		struct genlmsghdr *gnlh = (struct genlmsghdr *)nlmsg_data(nlh);

		genlmsg_end(skb, genlmsg_data(gnlh));
	}

	return skb;
}

static const struct genl_multicast_group dropmon_mcgrps[] = {
	{ .name = "events", },
};

static void send_dm_alert(struct work_struct *work)
{
	struct sk_buff *skb;
	struct per_cpu_dm_data *data;

	data = container_of(work, struct per_cpu_dm_data, dm_alert_work);

	skb = reset_per_cpu_data(data);

	if (skb)
		genlmsg_multicast(&net_drop_monitor_family, skb, 0,
				  0, GFP_KERNEL);
}

/*
 * This is the timer function to delay the sending of an alert
 * in the event that more drops will arrive during the
 * hysteresis period.
 */
static void sched_send_work(struct timer_list *t)
{
	struct per_cpu_dm_data *data = from_timer(data, t, send_timer);

	schedule_work(&data->dm_alert_work);
}

static void trace_drop_common(struct sk_buff *skb, void *location)
{
	struct net_dm_alert_msg *msg;
	struct net_dm_drop_point *point;
	struct nlmsghdr *nlh;
	struct nlattr *nla;
	int i;
	struct sk_buff *dskb;
	struct per_cpu_dm_data *data;
	unsigned long flags;

	local_irq_save(flags);
	data = this_cpu_ptr(&dm_cpu_data);
	spin_lock(&data->lock);
	dskb = data->skb;

	if (!dskb)
		goto out;

	nlh = (struct nlmsghdr *)dskb->data;
	nla = genlmsg_data(nlmsg_data(nlh));
	msg = nla_data(nla);
	point = msg->points;
	for (i = 0; i < msg->entries; i++) {
		if (!memcmp(&location, &point->pc, sizeof(void *))) {
			point->count++;
			goto out;
		}
		point++;
	}
	if (msg->entries == dm_hit_limit)
		goto out;
	/*
	 * We need to create a new entry
	 */
	__nla_reserve_nohdr(dskb, sizeof(struct net_dm_drop_point));
	nla->nla_len += NLA_ALIGN(sizeof(struct net_dm_drop_point));
	memcpy(point->pc, &location, sizeof(void *));
	point->count = 1;
	msg->entries++;

	if (!timer_pending(&data->send_timer)) {
		data->send_timer.expires = jiffies + dm_delay * HZ;
		add_timer(&data->send_timer);
	}

out:
	spin_unlock_irqrestore(&data->lock, flags);
}

static void trace_kfree_skb_hit(void *ignore, struct sk_buff *skb,
				void *location,
				enum skb_drop_reason reason)
{
	trace_drop_common(skb, location);
}

static void trace_napi_poll_hit(void *ignore, struct napi_struct *napi,
				int work, int budget)
{
	struct net_device *dev = napi->dev;
	struct dm_hw_stat_delta *stat;
	/*
	 * Don't check napi structures with no associated device
	 */
	if (!dev)
		return;

	rcu_read_lock();
	stat = rcu_dereference(dev->dm_private);
	if (stat) {
		/*
		 * only add a note to our monitor buffer if:
		 * 1) its after the last_rx delta
		 * 2) our rx_dropped count has gone up
		 */
		if (time_after(jiffies, stat->last_rx + dm_hw_check_delta) &&
		    (dev->stats.rx_dropped != stat->last_drop_val)) {
			trace_drop_common(NULL, NULL);
			stat->last_drop_val = dev->stats.rx_dropped;
			stat->last_rx = jiffies;
		}
	}
	rcu_read_unlock();
}

static struct net_dm_hw_entries *
net_dm_hw_reset_per_cpu_data(struct per_cpu_dm_data *hw_data)
{
	struct net_dm_hw_entries *hw_entries;
	unsigned long flags;

	hw_entries = kzalloc(struct_size(hw_entries, entries, dm_hit_limit),
			     GFP_KERNEL);
	if (!hw_entries) {
		/* If the memory allocation failed, we try to perform another
		 * allocation in 1/10 second. Otherwise, the probe function
		 * will constantly bail out.
		 */
		mod_timer(&hw_data->send_timer, jiffies + HZ / 10);
	}

	spin_lock_irqsave(&hw_data->lock, flags);
	swap(hw_data->hw_entries, hw_entries);
	spin_unlock_irqrestore(&hw_data->lock, flags);

	return hw_entries;
}

static int net_dm_hw_entry_put(struct sk_buff *msg,
			       const struct net_dm_hw_entry *hw_entry)
{
	struct nlattr *attr;

	attr = nla_nest_start(msg, NET_DM_ATTR_HW_ENTRY);
	if (!attr)
		return -EMSGSIZE;

	if (nla_put_string(msg, NET_DM_ATTR_HW_TRAP_NAME, hw_entry->trap_name))
		goto nla_put_failure;

	if (nla_put_u32(msg, NET_DM_ATTR_HW_TRAP_COUNT, hw_entry->count))
		goto nla_put_failure;

	nla_nest_end(msg, attr);

	return 0;

nla_put_failure:
	nla_nest_cancel(msg, attr);
	return -EMSGSIZE;
}

static int net_dm_hw_entries_put(struct sk_buff *msg,
				 const struct net_dm_hw_entries *hw_entries)
{
	struct nlattr *attr;
	int i;

	attr = nla_nest_start(msg, NET_DM_ATTR_HW_ENTRIES);
	if (!attr)
		return -EMSGSIZE;

	for (i = 0; i < hw_entries->num_entries; i++) {
		int rc;

		rc = net_dm_hw_entry_put(msg, &hw_entries->entries[i]);
		if (rc)
			goto nla_put_failure;
	}

	nla_nest_end(msg, attr);

	return 0;

nla_put_failure:
	nla_nest_cancel(msg, attr);
	return -EMSGSIZE;
}

static int
net_dm_hw_summary_report_fill(struct sk_buff *msg,
			      const struct net_dm_hw_entries *hw_entries)
{
	struct net_dm_alert_msg anc_hdr = { 0 };
	void *hdr;
	int rc;

	hdr = genlmsg_put(msg, 0, 0, &net_drop_monitor_family, 0,
			  NET_DM_CMD_ALERT);
	if (!hdr)
		return -EMSGSIZE;

	/* We need to put the ancillary header in order not to break user
	 * space.
	 */
	if (nla_put(msg, NLA_UNSPEC, sizeof(anc_hdr), &anc_hdr))
		goto nla_put_failure;

	rc = net_dm_hw_entries_put(msg, hw_entries);
	if (rc)
		goto nla_put_failure;

	genlmsg_end(msg, hdr);

	return 0;

nla_put_failure:
	genlmsg_cancel(msg, hdr);
	return -EMSGSIZE;
}

static void net_dm_hw_summary_work(struct work_struct *work)
{
	struct net_dm_hw_entries *hw_entries;
	struct per_cpu_dm_data *hw_data;
	struct sk_buff *msg;
	int rc;

	hw_data = container_of(work, struct per_cpu_dm_data, dm_alert_work);

	hw_entries = net_dm_hw_reset_per_cpu_data(hw_data);
	if (!hw_entries)
		return;

	msg = nlmsg_new(NLMSG_DEFAULT_SIZE, GFP_KERNEL);
	if (!msg)
		goto out;

	rc = net_dm_hw_summary_report_fill(msg, hw_entries);
	if (rc) {
		nlmsg_free(msg);
		goto out;
	}

	genlmsg_multicast(&net_drop_monitor_family, msg, 0, 0, GFP_KERNEL);

out:
	kfree(hw_entries);
}

static void
net_dm_hw_trap_summary_probe(void *ignore, const struct devlink *devlink,
			     struct sk_buff *skb,
			     const struct devlink_trap_metadata *metadata)
{
	struct net_dm_hw_entries *hw_entries;
	struct net_dm_hw_entry *hw_entry;
	struct per_cpu_dm_data *hw_data;
	unsigned long flags;
	int i;

	if (metadata->trap_type == DEVLINK_TRAP_TYPE_CONTROL)
		return;

	hw_data = this_cpu_ptr(&dm_hw_cpu_data);
	spin_lock_irqsave(&hw_data->lock, flags);
	hw_entries = hw_data->hw_entries;

	if (!hw_entries)
		goto out;

	for (i = 0; i < hw_entries->num_entries; i++) {
		hw_entry = &hw_entries->entries[i];
		if (!strncmp(hw_entry->trap_name, metadata->trap_name,
			     NET_DM_MAX_HW_TRAP_NAME_LEN - 1)) {
			hw_entry->count++;
			goto out;
		}
	}
	if (WARN_ON_ONCE(hw_entries->num_entries == dm_hit_limit))
		goto out;

	hw_entry = &hw_entries->entries[hw_entries->num_entries];
	strlcpy(hw_entry->trap_name, metadata->trap_name,
		NET_DM_MAX_HW_TRAP_NAME_LEN - 1);
	hw_entry->count = 1;
	hw_entries->num_entries++;

	if (!timer_pending(&hw_data->send_timer)) {
		hw_data->send_timer.expires = jiffies + dm_delay * HZ;
		add_timer(&hw_data->send_timer);
	}

out:
	spin_unlock_irqrestore(&hw_data->lock, flags);
}

static const struct net_dm_alert_ops net_dm_alert_summary_ops = {
	.kfree_skb_probe	= trace_kfree_skb_hit,
	.napi_poll_probe	= trace_napi_poll_hit,
	.work_item_func		= send_dm_alert,
	.hw_work_item_func	= net_dm_hw_summary_work,
	.hw_trap_probe		= net_dm_hw_trap_summary_probe,
};

static void net_dm_packet_trace_kfree_skb_hit(void *ignore,
					      struct sk_buff *skb,
					      void *location,
					      enum skb_drop_reason reason)
{
	ktime_t tstamp = ktime_get_real();
	struct per_cpu_dm_data *data;
	struct net_dm_skb_cb *cb;
	struct sk_buff *nskb;
	unsigned long flags;

	if (!skb_mac_header_was_set(skb))
		return;

	nskb = skb_clone(skb, GFP_ATOMIC);
	if (!nskb)
		return;

<<<<<<< HEAD
	if ((unsigned int)reason >= SKB_DROP_REASON_MAX)
=======
	if (unlikely(reason >= SKB_DROP_REASON_MAX || reason <= 0))
>>>>>>> 88084a3d
		reason = SKB_DROP_REASON_NOT_SPECIFIED;
	cb = NET_DM_SKB_CB(nskb);
	cb->reason = reason;
	cb->pc = location;
	/* Override the timestamp because we care about the time when the
	 * packet was dropped.
	 */
	nskb->tstamp = tstamp;

	data = this_cpu_ptr(&dm_cpu_data);

	spin_lock_irqsave(&data->drop_queue.lock, flags);
	if (skb_queue_len(&data->drop_queue) < net_dm_queue_len)
		__skb_queue_tail(&data->drop_queue, nskb);
	else
		goto unlock_free;
	spin_unlock_irqrestore(&data->drop_queue.lock, flags);

	schedule_work(&data->dm_alert_work);

	return;

unlock_free:
	spin_unlock_irqrestore(&data->drop_queue.lock, flags);
	u64_stats_update_begin(&data->stats.syncp);
	data->stats.dropped++;
	u64_stats_update_end(&data->stats.syncp);
	consume_skb(nskb);
}

static void net_dm_packet_trace_napi_poll_hit(void *ignore,
					      struct napi_struct *napi,
					      int work, int budget)
{
}

static size_t net_dm_in_port_size(void)
{
	       /* NET_DM_ATTR_IN_PORT nest */
	return nla_total_size(0) +
	       /* NET_DM_ATTR_PORT_NETDEV_IFINDEX */
	       nla_total_size(sizeof(u32)) +
	       /* NET_DM_ATTR_PORT_NETDEV_NAME */
	       nla_total_size(IFNAMSIZ + 1);
}

#define NET_DM_MAX_SYMBOL_LEN 40

static size_t net_dm_packet_report_size(size_t payload_len,
					enum skb_drop_reason reason)
{
	size_t size;

	size = nlmsg_msg_size(GENL_HDRLEN + net_drop_monitor_family.hdrsize);

	return NLMSG_ALIGN(size) +
	       /* NET_DM_ATTR_ORIGIN */
	       nla_total_size(sizeof(u16)) +
	       /* NET_DM_ATTR_PC */
	       nla_total_size(sizeof(u64)) +
	       /* NET_DM_ATTR_SYMBOL */
	       nla_total_size(NET_DM_MAX_SYMBOL_LEN + 1) +
	       /* NET_DM_ATTR_IN_PORT */
	       net_dm_in_port_size() +
	       /* NET_DM_ATTR_TIMESTAMP */
	       nla_total_size(sizeof(u64)) +
	       /* NET_DM_ATTR_ORIG_LEN */
	       nla_total_size(sizeof(u32)) +
	       /* NET_DM_ATTR_PROTO */
	       nla_total_size(sizeof(u16)) +
	       /* NET_DM_ATTR_REASON */
	       nla_total_size(strlen(drop_reasons[reason]) + 1) +
	       /* NET_DM_ATTR_PAYLOAD */
	       nla_total_size(payload_len);
}

static int net_dm_packet_report_in_port_put(struct sk_buff *msg, int ifindex,
					    const char *name)
{
	struct nlattr *attr;

	attr = nla_nest_start(msg, NET_DM_ATTR_IN_PORT);
	if (!attr)
		return -EMSGSIZE;

	if (ifindex &&
	    nla_put_u32(msg, NET_DM_ATTR_PORT_NETDEV_IFINDEX, ifindex))
		goto nla_put_failure;

	if (name && nla_put_string(msg, NET_DM_ATTR_PORT_NETDEV_NAME, name))
		goto nla_put_failure;

	nla_nest_end(msg, attr);

	return 0;

nla_put_failure:
	nla_nest_cancel(msg, attr);
	return -EMSGSIZE;
}

static int net_dm_packet_report_fill(struct sk_buff *msg, struct sk_buff *skb,
				     size_t payload_len)
{
	struct net_dm_skb_cb *cb = NET_DM_SKB_CB(skb);
	char buf[NET_DM_MAX_SYMBOL_LEN];
	struct nlattr *attr;
	void *hdr;
	int rc;

	hdr = genlmsg_put(msg, 0, 0, &net_drop_monitor_family, 0,
			  NET_DM_CMD_PACKET_ALERT);
	if (!hdr)
		return -EMSGSIZE;

	if (nla_put_u16(msg, NET_DM_ATTR_ORIGIN, NET_DM_ORIGIN_SW))
		goto nla_put_failure;

	if (nla_put_u64_64bit(msg, NET_DM_ATTR_PC, (u64)(uintptr_t)cb->pc,
			      NET_DM_ATTR_PAD))
		goto nla_put_failure;

	if (nla_put_string(msg, NET_DM_ATTR_REASON,
			   drop_reasons[cb->reason]))
		goto nla_put_failure;

	snprintf(buf, sizeof(buf), "%pS", cb->pc);
	if (nla_put_string(msg, NET_DM_ATTR_SYMBOL, buf))
		goto nla_put_failure;

	rc = net_dm_packet_report_in_port_put(msg, skb->skb_iif, NULL);
	if (rc)
		goto nla_put_failure;

	if (nla_put_u64_64bit(msg, NET_DM_ATTR_TIMESTAMP,
			      ktime_to_ns(skb->tstamp), NET_DM_ATTR_PAD))
		goto nla_put_failure;

	if (nla_put_u32(msg, NET_DM_ATTR_ORIG_LEN, skb->len))
		goto nla_put_failure;

	if (!payload_len)
		goto out;

	if (nla_put_u16(msg, NET_DM_ATTR_PROTO, be16_to_cpu(skb->protocol)))
		goto nla_put_failure;

	attr = skb_put(msg, nla_total_size(payload_len));
	attr->nla_type = NET_DM_ATTR_PAYLOAD;
	attr->nla_len = nla_attr_size(payload_len);
	if (skb_copy_bits(skb, 0, nla_data(attr), payload_len))
		goto nla_put_failure;

out:
	genlmsg_end(msg, hdr);

	return 0;

nla_put_failure:
	genlmsg_cancel(msg, hdr);
	return -EMSGSIZE;
}

#define NET_DM_MAX_PACKET_SIZE (0xffff - NLA_HDRLEN - NLA_ALIGNTO)

static void net_dm_packet_report(struct sk_buff *skb)
{
	struct sk_buff *msg;
	size_t payload_len;
	int rc;

	/* Make sure we start copying the packet from the MAC header */
	if (skb->data > skb_mac_header(skb))
		skb_push(skb, skb->data - skb_mac_header(skb));
	else
		skb_pull(skb, skb_mac_header(skb) - skb->data);

	/* Ensure packet fits inside a single netlink attribute */
	payload_len = min_t(size_t, skb->len, NET_DM_MAX_PACKET_SIZE);
	if (net_dm_trunc_len)
		payload_len = min_t(size_t, net_dm_trunc_len, payload_len);

	msg = nlmsg_new(net_dm_packet_report_size(payload_len,
						  NET_DM_SKB_CB(skb)->reason),
			GFP_KERNEL);
	if (!msg)
		goto out;

	rc = net_dm_packet_report_fill(msg, skb, payload_len);
	if (rc) {
		nlmsg_free(msg);
		goto out;
	}

	genlmsg_multicast(&net_drop_monitor_family, msg, 0, 0, GFP_KERNEL);

out:
	consume_skb(skb);
}

static void net_dm_packet_work(struct work_struct *work)
{
	struct per_cpu_dm_data *data;
	struct sk_buff_head list;
	struct sk_buff *skb;
	unsigned long flags;

	data = container_of(work, struct per_cpu_dm_data, dm_alert_work);

	__skb_queue_head_init(&list);

	spin_lock_irqsave(&data->drop_queue.lock, flags);
	skb_queue_splice_tail_init(&data->drop_queue, &list);
	spin_unlock_irqrestore(&data->drop_queue.lock, flags);

	while ((skb = __skb_dequeue(&list)))
		net_dm_packet_report(skb);
}

static size_t
net_dm_flow_action_cookie_size(const struct devlink_trap_metadata *hw_metadata)
{
	return hw_metadata->fa_cookie ?
	       nla_total_size(hw_metadata->fa_cookie->cookie_len) : 0;
}

static size_t
net_dm_hw_packet_report_size(size_t payload_len,
			     const struct devlink_trap_metadata *hw_metadata)
{
	size_t size;

	size = nlmsg_msg_size(GENL_HDRLEN + net_drop_monitor_family.hdrsize);

	return NLMSG_ALIGN(size) +
	       /* NET_DM_ATTR_ORIGIN */
	       nla_total_size(sizeof(u16)) +
	       /* NET_DM_ATTR_HW_TRAP_GROUP_NAME */
	       nla_total_size(strlen(hw_metadata->trap_group_name) + 1) +
	       /* NET_DM_ATTR_HW_TRAP_NAME */
	       nla_total_size(strlen(hw_metadata->trap_name) + 1) +
	       /* NET_DM_ATTR_IN_PORT */
	       net_dm_in_port_size() +
	       /* NET_DM_ATTR_FLOW_ACTION_COOKIE */
	       net_dm_flow_action_cookie_size(hw_metadata) +
	       /* NET_DM_ATTR_TIMESTAMP */
	       nla_total_size(sizeof(u64)) +
	       /* NET_DM_ATTR_ORIG_LEN */
	       nla_total_size(sizeof(u32)) +
	       /* NET_DM_ATTR_PROTO */
	       nla_total_size(sizeof(u16)) +
	       /* NET_DM_ATTR_PAYLOAD */
	       nla_total_size(payload_len);
}

static int net_dm_hw_packet_report_fill(struct sk_buff *msg,
					struct sk_buff *skb, size_t payload_len)
{
	struct devlink_trap_metadata *hw_metadata;
	struct nlattr *attr;
	void *hdr;

	hw_metadata = NET_DM_SKB_CB(skb)->hw_metadata;

	hdr = genlmsg_put(msg, 0, 0, &net_drop_monitor_family, 0,
			  NET_DM_CMD_PACKET_ALERT);
	if (!hdr)
		return -EMSGSIZE;

	if (nla_put_u16(msg, NET_DM_ATTR_ORIGIN, NET_DM_ORIGIN_HW))
		goto nla_put_failure;

	if (nla_put_string(msg, NET_DM_ATTR_HW_TRAP_GROUP_NAME,
			   hw_metadata->trap_group_name))
		goto nla_put_failure;

	if (nla_put_string(msg, NET_DM_ATTR_HW_TRAP_NAME,
			   hw_metadata->trap_name))
		goto nla_put_failure;

	if (hw_metadata->input_dev) {
		struct net_device *dev = hw_metadata->input_dev;
		int rc;

		rc = net_dm_packet_report_in_port_put(msg, dev->ifindex,
						      dev->name);
		if (rc)
			goto nla_put_failure;
	}

	if (hw_metadata->fa_cookie &&
	    nla_put(msg, NET_DM_ATTR_FLOW_ACTION_COOKIE,
		    hw_metadata->fa_cookie->cookie_len,
		    hw_metadata->fa_cookie->cookie))
		goto nla_put_failure;

	if (nla_put_u64_64bit(msg, NET_DM_ATTR_TIMESTAMP,
			      ktime_to_ns(skb->tstamp), NET_DM_ATTR_PAD))
		goto nla_put_failure;

	if (nla_put_u32(msg, NET_DM_ATTR_ORIG_LEN, skb->len))
		goto nla_put_failure;

	if (!payload_len)
		goto out;

	if (nla_put_u16(msg, NET_DM_ATTR_PROTO, be16_to_cpu(skb->protocol)))
		goto nla_put_failure;

	attr = skb_put(msg, nla_total_size(payload_len));
	attr->nla_type = NET_DM_ATTR_PAYLOAD;
	attr->nla_len = nla_attr_size(payload_len);
	if (skb_copy_bits(skb, 0, nla_data(attr), payload_len))
		goto nla_put_failure;

out:
	genlmsg_end(msg, hdr);

	return 0;

nla_put_failure:
	genlmsg_cancel(msg, hdr);
	return -EMSGSIZE;
}

static struct devlink_trap_metadata *
net_dm_hw_metadata_copy(const struct devlink_trap_metadata *metadata)
{
	const struct flow_action_cookie *fa_cookie;
	struct devlink_trap_metadata *hw_metadata;
	const char *trap_group_name;
	const char *trap_name;

	hw_metadata = kzalloc(sizeof(*hw_metadata), GFP_ATOMIC);
	if (!hw_metadata)
		return NULL;

	trap_group_name = kstrdup(metadata->trap_group_name, GFP_ATOMIC);
	if (!trap_group_name)
		goto free_hw_metadata;
	hw_metadata->trap_group_name = trap_group_name;

	trap_name = kstrdup(metadata->trap_name, GFP_ATOMIC);
	if (!trap_name)
		goto free_trap_group;
	hw_metadata->trap_name = trap_name;

	if (metadata->fa_cookie) {
		size_t cookie_size = sizeof(*fa_cookie) +
				     metadata->fa_cookie->cookie_len;

		fa_cookie = kmemdup(metadata->fa_cookie, cookie_size,
				    GFP_ATOMIC);
		if (!fa_cookie)
			goto free_trap_name;
		hw_metadata->fa_cookie = fa_cookie;
	}

	hw_metadata->input_dev = metadata->input_dev;
	dev_hold_track(hw_metadata->input_dev, &hw_metadata->dev_tracker, GFP_ATOMIC);

	return hw_metadata;

free_trap_name:
	kfree(trap_name);
free_trap_group:
	kfree(trap_group_name);
free_hw_metadata:
	kfree(hw_metadata);
	return NULL;
}

static void
net_dm_hw_metadata_free(struct devlink_trap_metadata *hw_metadata)
{
	dev_put_track(hw_metadata->input_dev, &hw_metadata->dev_tracker);
	kfree(hw_metadata->fa_cookie);
	kfree(hw_metadata->trap_name);
	kfree(hw_metadata->trap_group_name);
	kfree(hw_metadata);
}

static void net_dm_hw_packet_report(struct sk_buff *skb)
{
	struct devlink_trap_metadata *hw_metadata;
	struct sk_buff *msg;
	size_t payload_len;
	int rc;

	if (skb->data > skb_mac_header(skb))
		skb_push(skb, skb->data - skb_mac_header(skb));
	else
		skb_pull(skb, skb_mac_header(skb) - skb->data);

	payload_len = min_t(size_t, skb->len, NET_DM_MAX_PACKET_SIZE);
	if (net_dm_trunc_len)
		payload_len = min_t(size_t, net_dm_trunc_len, payload_len);

	hw_metadata = NET_DM_SKB_CB(skb)->hw_metadata;
	msg = nlmsg_new(net_dm_hw_packet_report_size(payload_len, hw_metadata),
			GFP_KERNEL);
	if (!msg)
		goto out;

	rc = net_dm_hw_packet_report_fill(msg, skb, payload_len);
	if (rc) {
		nlmsg_free(msg);
		goto out;
	}

	genlmsg_multicast(&net_drop_monitor_family, msg, 0, 0, GFP_KERNEL);

out:
	net_dm_hw_metadata_free(NET_DM_SKB_CB(skb)->hw_metadata);
	consume_skb(skb);
}

static void net_dm_hw_packet_work(struct work_struct *work)
{
	struct per_cpu_dm_data *hw_data;
	struct sk_buff_head list;
	struct sk_buff *skb;
	unsigned long flags;

	hw_data = container_of(work, struct per_cpu_dm_data, dm_alert_work);

	__skb_queue_head_init(&list);

	spin_lock_irqsave(&hw_data->drop_queue.lock, flags);
	skb_queue_splice_tail_init(&hw_data->drop_queue, &list);
	spin_unlock_irqrestore(&hw_data->drop_queue.lock, flags);

	while ((skb = __skb_dequeue(&list)))
		net_dm_hw_packet_report(skb);
}

static void
net_dm_hw_trap_packet_probe(void *ignore, const struct devlink *devlink,
			    struct sk_buff *skb,
			    const struct devlink_trap_metadata *metadata)
{
	struct devlink_trap_metadata *n_hw_metadata;
	ktime_t tstamp = ktime_get_real();
	struct per_cpu_dm_data *hw_data;
	struct sk_buff *nskb;
	unsigned long flags;

	if (metadata->trap_type == DEVLINK_TRAP_TYPE_CONTROL)
		return;

	if (!skb_mac_header_was_set(skb))
		return;

	nskb = skb_clone(skb, GFP_ATOMIC);
	if (!nskb)
		return;

	n_hw_metadata = net_dm_hw_metadata_copy(metadata);
	if (!n_hw_metadata)
		goto free;

	NET_DM_SKB_CB(nskb)->hw_metadata = n_hw_metadata;
	nskb->tstamp = tstamp;

	hw_data = this_cpu_ptr(&dm_hw_cpu_data);

	spin_lock_irqsave(&hw_data->drop_queue.lock, flags);
	if (skb_queue_len(&hw_data->drop_queue) < net_dm_queue_len)
		__skb_queue_tail(&hw_data->drop_queue, nskb);
	else
		goto unlock_free;
	spin_unlock_irqrestore(&hw_data->drop_queue.lock, flags);

	schedule_work(&hw_data->dm_alert_work);

	return;

unlock_free:
	spin_unlock_irqrestore(&hw_data->drop_queue.lock, flags);
	u64_stats_update_begin(&hw_data->stats.syncp);
	hw_data->stats.dropped++;
	u64_stats_update_end(&hw_data->stats.syncp);
	net_dm_hw_metadata_free(n_hw_metadata);
free:
	consume_skb(nskb);
}

static const struct net_dm_alert_ops net_dm_alert_packet_ops = {
	.kfree_skb_probe	= net_dm_packet_trace_kfree_skb_hit,
	.napi_poll_probe	= net_dm_packet_trace_napi_poll_hit,
	.work_item_func		= net_dm_packet_work,
	.hw_work_item_func	= net_dm_hw_packet_work,
	.hw_trap_probe		= net_dm_hw_trap_packet_probe,
};

static const struct net_dm_alert_ops *net_dm_alert_ops_arr[] = {
	[NET_DM_ALERT_MODE_SUMMARY]	= &net_dm_alert_summary_ops,
	[NET_DM_ALERT_MODE_PACKET]	= &net_dm_alert_packet_ops,
};

#if IS_ENABLED(CONFIG_NET_DEVLINK)
static int net_dm_hw_probe_register(const struct net_dm_alert_ops *ops)
{
	return register_trace_devlink_trap_report(ops->hw_trap_probe, NULL);
}

static void net_dm_hw_probe_unregister(const struct net_dm_alert_ops *ops)
{
	unregister_trace_devlink_trap_report(ops->hw_trap_probe, NULL);
	tracepoint_synchronize_unregister();
}
#else
static int net_dm_hw_probe_register(const struct net_dm_alert_ops *ops)
{
	return -EOPNOTSUPP;
}

static void net_dm_hw_probe_unregister(const struct net_dm_alert_ops *ops)
{
}
#endif

static int net_dm_hw_monitor_start(struct netlink_ext_ack *extack)
{
	const struct net_dm_alert_ops *ops;
	int cpu, rc;

	if (monitor_hw) {
		NL_SET_ERR_MSG_MOD(extack, "Hardware monitoring already enabled");
		return -EAGAIN;
	}

	ops = net_dm_alert_ops_arr[net_dm_alert_mode];

	if (!try_module_get(THIS_MODULE)) {
		NL_SET_ERR_MSG_MOD(extack, "Failed to take reference on module");
		return -ENODEV;
	}

	for_each_possible_cpu(cpu) {
		struct per_cpu_dm_data *hw_data = &per_cpu(dm_hw_cpu_data, cpu);
		struct net_dm_hw_entries *hw_entries;

		INIT_WORK(&hw_data->dm_alert_work, ops->hw_work_item_func);
		timer_setup(&hw_data->send_timer, sched_send_work, 0);
		hw_entries = net_dm_hw_reset_per_cpu_data(hw_data);
		kfree(hw_entries);
	}

	rc = net_dm_hw_probe_register(ops);
	if (rc) {
		NL_SET_ERR_MSG_MOD(extack, "Failed to connect probe to devlink_trap_probe() tracepoint");
		goto err_module_put;
	}

	monitor_hw = true;

	return 0;

err_module_put:
	for_each_possible_cpu(cpu) {
		struct per_cpu_dm_data *hw_data = &per_cpu(dm_hw_cpu_data, cpu);
		struct sk_buff *skb;

		del_timer_sync(&hw_data->send_timer);
		cancel_work_sync(&hw_data->dm_alert_work);
		while ((skb = __skb_dequeue(&hw_data->drop_queue))) {
			struct devlink_trap_metadata *hw_metadata;

			hw_metadata = NET_DM_SKB_CB(skb)->hw_metadata;
			net_dm_hw_metadata_free(hw_metadata);
			consume_skb(skb);
		}
	}
	module_put(THIS_MODULE);
	return rc;
}

static void net_dm_hw_monitor_stop(struct netlink_ext_ack *extack)
{
	const struct net_dm_alert_ops *ops;
	int cpu;

	if (!monitor_hw) {
		NL_SET_ERR_MSG_MOD(extack, "Hardware monitoring already disabled");
		return;
	}

	ops = net_dm_alert_ops_arr[net_dm_alert_mode];

	monitor_hw = false;

	net_dm_hw_probe_unregister(ops);

	for_each_possible_cpu(cpu) {
		struct per_cpu_dm_data *hw_data = &per_cpu(dm_hw_cpu_data, cpu);
		struct sk_buff *skb;

		del_timer_sync(&hw_data->send_timer);
		cancel_work_sync(&hw_data->dm_alert_work);
		while ((skb = __skb_dequeue(&hw_data->drop_queue))) {
			struct devlink_trap_metadata *hw_metadata;

			hw_metadata = NET_DM_SKB_CB(skb)->hw_metadata;
			net_dm_hw_metadata_free(hw_metadata);
			consume_skb(skb);
		}
	}

	module_put(THIS_MODULE);
}

static int net_dm_trace_on_set(struct netlink_ext_ack *extack)
{
	const struct net_dm_alert_ops *ops;
	int cpu, rc;

	ops = net_dm_alert_ops_arr[net_dm_alert_mode];

	if (!try_module_get(THIS_MODULE)) {
		NL_SET_ERR_MSG_MOD(extack, "Failed to take reference on module");
		return -ENODEV;
	}

	for_each_possible_cpu(cpu) {
		struct per_cpu_dm_data *data = &per_cpu(dm_cpu_data, cpu);
		struct sk_buff *skb;

		INIT_WORK(&data->dm_alert_work, ops->work_item_func);
		timer_setup(&data->send_timer, sched_send_work, 0);
		/* Allocate a new per-CPU skb for the summary alert message and
		 * free the old one which might contain stale data from
		 * previous tracing.
		 */
		skb = reset_per_cpu_data(data);
		consume_skb(skb);
	}

	rc = register_trace_kfree_skb(ops->kfree_skb_probe, NULL);
	if (rc) {
		NL_SET_ERR_MSG_MOD(extack, "Failed to connect probe to kfree_skb() tracepoint");
		goto err_module_put;
	}

	rc = register_trace_napi_poll(ops->napi_poll_probe, NULL);
	if (rc) {
		NL_SET_ERR_MSG_MOD(extack, "Failed to connect probe to napi_poll() tracepoint");
		goto err_unregister_trace;
	}

	return 0;

err_unregister_trace:
	unregister_trace_kfree_skb(ops->kfree_skb_probe, NULL);
err_module_put:
	for_each_possible_cpu(cpu) {
		struct per_cpu_dm_data *data = &per_cpu(dm_cpu_data, cpu);
		struct sk_buff *skb;

		del_timer_sync(&data->send_timer);
		cancel_work_sync(&data->dm_alert_work);
		while ((skb = __skb_dequeue(&data->drop_queue)))
			consume_skb(skb);
	}
	module_put(THIS_MODULE);
	return rc;
}

static void net_dm_trace_off_set(void)
{
	const struct net_dm_alert_ops *ops;
	int cpu;

	ops = net_dm_alert_ops_arr[net_dm_alert_mode];

	unregister_trace_napi_poll(ops->napi_poll_probe, NULL);
	unregister_trace_kfree_skb(ops->kfree_skb_probe, NULL);

	tracepoint_synchronize_unregister();

	/* Make sure we do not send notifications to user space after request
	 * to stop tracing returns.
	 */
	for_each_possible_cpu(cpu) {
		struct per_cpu_dm_data *data = &per_cpu(dm_cpu_data, cpu);
		struct sk_buff *skb;

		del_timer_sync(&data->send_timer);
		cancel_work_sync(&data->dm_alert_work);
		while ((skb = __skb_dequeue(&data->drop_queue)))
			consume_skb(skb);
	}

	module_put(THIS_MODULE);
}

static int set_all_monitor_traces(int state, struct netlink_ext_ack *extack)
{
	int rc = 0;

	if (state == trace_state) {
		NL_SET_ERR_MSG_MOD(extack, "Trace state already set to requested state");
		return -EAGAIN;
	}

	switch (state) {
	case TRACE_ON:
		rc = net_dm_trace_on_set(extack);
		break;
	case TRACE_OFF:
		net_dm_trace_off_set();
		break;
	default:
		rc = 1;
		break;
	}

	if (!rc)
		trace_state = state;
	else
		rc = -EINPROGRESS;

	return rc;
}

static bool net_dm_is_monitoring(void)
{
	return trace_state == TRACE_ON || monitor_hw;
}

static int net_dm_alert_mode_get_from_info(struct genl_info *info,
					   enum net_dm_alert_mode *p_alert_mode)
{
	u8 val;

	val = nla_get_u8(info->attrs[NET_DM_ATTR_ALERT_MODE]);

	switch (val) {
	case NET_DM_ALERT_MODE_SUMMARY:
	case NET_DM_ALERT_MODE_PACKET:
		*p_alert_mode = val;
		break;
	default:
		return -EINVAL;
	}

	return 0;
}

static int net_dm_alert_mode_set(struct genl_info *info)
{
	struct netlink_ext_ack *extack = info->extack;
	enum net_dm_alert_mode alert_mode;
	int rc;

	if (!info->attrs[NET_DM_ATTR_ALERT_MODE])
		return 0;

	rc = net_dm_alert_mode_get_from_info(info, &alert_mode);
	if (rc) {
		NL_SET_ERR_MSG_MOD(extack, "Invalid alert mode");
		return -EINVAL;
	}

	net_dm_alert_mode = alert_mode;

	return 0;
}

static void net_dm_trunc_len_set(struct genl_info *info)
{
	if (!info->attrs[NET_DM_ATTR_TRUNC_LEN])
		return;

	net_dm_trunc_len = nla_get_u32(info->attrs[NET_DM_ATTR_TRUNC_LEN]);
}

static void net_dm_queue_len_set(struct genl_info *info)
{
	if (!info->attrs[NET_DM_ATTR_QUEUE_LEN])
		return;

	net_dm_queue_len = nla_get_u32(info->attrs[NET_DM_ATTR_QUEUE_LEN]);
}

static int net_dm_cmd_config(struct sk_buff *skb,
			struct genl_info *info)
{
	struct netlink_ext_ack *extack = info->extack;
	int rc;

	if (net_dm_is_monitoring()) {
		NL_SET_ERR_MSG_MOD(extack, "Cannot configure drop monitor during monitoring");
		return -EBUSY;
	}

	rc = net_dm_alert_mode_set(info);
	if (rc)
		return rc;

	net_dm_trunc_len_set(info);

	net_dm_queue_len_set(info);

	return 0;
}

static int net_dm_monitor_start(bool set_sw, bool set_hw,
				struct netlink_ext_ack *extack)
{
	bool sw_set = false;
	int rc;

	if (set_sw) {
		rc = set_all_monitor_traces(TRACE_ON, extack);
		if (rc)
			return rc;
		sw_set = true;
	}

	if (set_hw) {
		rc = net_dm_hw_monitor_start(extack);
		if (rc)
			goto err_monitor_hw;
	}

	return 0;

err_monitor_hw:
	if (sw_set)
		set_all_monitor_traces(TRACE_OFF, extack);
	return rc;
}

static void net_dm_monitor_stop(bool set_sw, bool set_hw,
				struct netlink_ext_ack *extack)
{
	if (set_hw)
		net_dm_hw_monitor_stop(extack);
	if (set_sw)
		set_all_monitor_traces(TRACE_OFF, extack);
}

static int net_dm_cmd_trace(struct sk_buff *skb,
			struct genl_info *info)
{
	bool set_sw = !!info->attrs[NET_DM_ATTR_SW_DROPS];
	bool set_hw = !!info->attrs[NET_DM_ATTR_HW_DROPS];
	struct netlink_ext_ack *extack = info->extack;

	/* To maintain backward compatibility, we start / stop monitoring of
	 * software drops if no flag is specified.
	 */
	if (!set_sw && !set_hw)
		set_sw = true;

	switch (info->genlhdr->cmd) {
	case NET_DM_CMD_START:
		return net_dm_monitor_start(set_sw, set_hw, extack);
	case NET_DM_CMD_STOP:
		net_dm_monitor_stop(set_sw, set_hw, extack);
		return 0;
	}

	return -EOPNOTSUPP;
}

static int net_dm_config_fill(struct sk_buff *msg, struct genl_info *info)
{
	void *hdr;

	hdr = genlmsg_put(msg, info->snd_portid, info->snd_seq,
			  &net_drop_monitor_family, 0, NET_DM_CMD_CONFIG_NEW);
	if (!hdr)
		return -EMSGSIZE;

	if (nla_put_u8(msg, NET_DM_ATTR_ALERT_MODE, net_dm_alert_mode))
		goto nla_put_failure;

	if (nla_put_u32(msg, NET_DM_ATTR_TRUNC_LEN, net_dm_trunc_len))
		goto nla_put_failure;

	if (nla_put_u32(msg, NET_DM_ATTR_QUEUE_LEN, net_dm_queue_len))
		goto nla_put_failure;

	genlmsg_end(msg, hdr);

	return 0;

nla_put_failure:
	genlmsg_cancel(msg, hdr);
	return -EMSGSIZE;
}

static int net_dm_cmd_config_get(struct sk_buff *skb, struct genl_info *info)
{
	struct sk_buff *msg;
	int rc;

	msg = nlmsg_new(NLMSG_DEFAULT_SIZE, GFP_KERNEL);
	if (!msg)
		return -ENOMEM;

	rc = net_dm_config_fill(msg, info);
	if (rc)
		goto free_msg;

	return genlmsg_reply(msg, info);

free_msg:
	nlmsg_free(msg);
	return rc;
}

static void net_dm_stats_read(struct net_dm_stats *stats)
{
	int cpu;

	memset(stats, 0, sizeof(*stats));
	for_each_possible_cpu(cpu) {
		struct per_cpu_dm_data *data = &per_cpu(dm_cpu_data, cpu);
		struct net_dm_stats *cpu_stats = &data->stats;
		unsigned int start;
		u64 dropped;

		do {
			start = u64_stats_fetch_begin_irq(&cpu_stats->syncp);
			dropped = cpu_stats->dropped;
		} while (u64_stats_fetch_retry_irq(&cpu_stats->syncp, start));

		stats->dropped += dropped;
	}
}

static int net_dm_stats_put(struct sk_buff *msg)
{
	struct net_dm_stats stats;
	struct nlattr *attr;

	net_dm_stats_read(&stats);

	attr = nla_nest_start(msg, NET_DM_ATTR_STATS);
	if (!attr)
		return -EMSGSIZE;

	if (nla_put_u64_64bit(msg, NET_DM_ATTR_STATS_DROPPED,
			      stats.dropped, NET_DM_ATTR_PAD))
		goto nla_put_failure;

	nla_nest_end(msg, attr);

	return 0;

nla_put_failure:
	nla_nest_cancel(msg, attr);
	return -EMSGSIZE;
}

static void net_dm_hw_stats_read(struct net_dm_stats *stats)
{
	int cpu;

	memset(stats, 0, sizeof(*stats));
	for_each_possible_cpu(cpu) {
		struct per_cpu_dm_data *hw_data = &per_cpu(dm_hw_cpu_data, cpu);
		struct net_dm_stats *cpu_stats = &hw_data->stats;
		unsigned int start;
		u64 dropped;

		do {
			start = u64_stats_fetch_begin_irq(&cpu_stats->syncp);
			dropped = cpu_stats->dropped;
		} while (u64_stats_fetch_retry_irq(&cpu_stats->syncp, start));

		stats->dropped += dropped;
	}
}

static int net_dm_hw_stats_put(struct sk_buff *msg)
{
	struct net_dm_stats stats;
	struct nlattr *attr;

	net_dm_hw_stats_read(&stats);

	attr = nla_nest_start(msg, NET_DM_ATTR_HW_STATS);
	if (!attr)
		return -EMSGSIZE;

	if (nla_put_u64_64bit(msg, NET_DM_ATTR_STATS_DROPPED,
			      stats.dropped, NET_DM_ATTR_PAD))
		goto nla_put_failure;

	nla_nest_end(msg, attr);

	return 0;

nla_put_failure:
	nla_nest_cancel(msg, attr);
	return -EMSGSIZE;
}

static int net_dm_stats_fill(struct sk_buff *msg, struct genl_info *info)
{
	void *hdr;
	int rc;

	hdr = genlmsg_put(msg, info->snd_portid, info->snd_seq,
			  &net_drop_monitor_family, 0, NET_DM_CMD_STATS_NEW);
	if (!hdr)
		return -EMSGSIZE;

	rc = net_dm_stats_put(msg);
	if (rc)
		goto nla_put_failure;

	rc = net_dm_hw_stats_put(msg);
	if (rc)
		goto nla_put_failure;

	genlmsg_end(msg, hdr);

	return 0;

nla_put_failure:
	genlmsg_cancel(msg, hdr);
	return -EMSGSIZE;
}

static int net_dm_cmd_stats_get(struct sk_buff *skb, struct genl_info *info)
{
	struct sk_buff *msg;
	int rc;

	msg = nlmsg_new(NLMSG_DEFAULT_SIZE, GFP_KERNEL);
	if (!msg)
		return -ENOMEM;

	rc = net_dm_stats_fill(msg, info);
	if (rc)
		goto free_msg;

	return genlmsg_reply(msg, info);

free_msg:
	nlmsg_free(msg);
	return rc;
}

static int dropmon_net_event(struct notifier_block *ev_block,
			     unsigned long event, void *ptr)
{
	struct net_device *dev = netdev_notifier_info_to_dev(ptr);
	struct dm_hw_stat_delta *stat;

	switch (event) {
	case NETDEV_REGISTER:
		if (WARN_ON_ONCE(rtnl_dereference(dev->dm_private)))
			break;
		stat = kzalloc(sizeof(*stat), GFP_KERNEL);
		if (!stat)
			break;

		stat->last_rx = jiffies;
		rcu_assign_pointer(dev->dm_private, stat);

		break;
	case NETDEV_UNREGISTER:
		stat = rtnl_dereference(dev->dm_private);
		if (stat) {
			rcu_assign_pointer(dev->dm_private, NULL);
			kfree_rcu(stat, rcu);
		}
		break;
	}
	return NOTIFY_DONE;
}

static const struct nla_policy net_dm_nl_policy[NET_DM_ATTR_MAX + 1] = {
	[NET_DM_ATTR_UNSPEC] = { .strict_start_type = NET_DM_ATTR_UNSPEC + 1 },
	[NET_DM_ATTR_ALERT_MODE] = { .type = NLA_U8 },
	[NET_DM_ATTR_TRUNC_LEN] = { .type = NLA_U32 },
	[NET_DM_ATTR_QUEUE_LEN] = { .type = NLA_U32 },
	[NET_DM_ATTR_SW_DROPS]	= {. type = NLA_FLAG },
	[NET_DM_ATTR_HW_DROPS]	= {. type = NLA_FLAG },
};

static const struct genl_small_ops dropmon_ops[] = {
	{
		.cmd = NET_DM_CMD_CONFIG,
		.validate = GENL_DONT_VALIDATE_STRICT | GENL_DONT_VALIDATE_DUMP,
		.doit = net_dm_cmd_config,
		.flags = GENL_ADMIN_PERM,
	},
	{
		.cmd = NET_DM_CMD_START,
		.validate = GENL_DONT_VALIDATE_STRICT | GENL_DONT_VALIDATE_DUMP,
		.doit = net_dm_cmd_trace,
	},
	{
		.cmd = NET_DM_CMD_STOP,
		.validate = GENL_DONT_VALIDATE_STRICT | GENL_DONT_VALIDATE_DUMP,
		.doit = net_dm_cmd_trace,
	},
	{
		.cmd = NET_DM_CMD_CONFIG_GET,
		.doit = net_dm_cmd_config_get,
	},
	{
		.cmd = NET_DM_CMD_STATS_GET,
		.doit = net_dm_cmd_stats_get,
	},
};

static int net_dm_nl_pre_doit(const struct genl_ops *ops,
			      struct sk_buff *skb, struct genl_info *info)
{
	mutex_lock(&net_dm_mutex);

	return 0;
}

static void net_dm_nl_post_doit(const struct genl_ops *ops,
				struct sk_buff *skb, struct genl_info *info)
{
	mutex_unlock(&net_dm_mutex);
}

static struct genl_family net_drop_monitor_family __ro_after_init = {
	.hdrsize        = 0,
	.name           = "NET_DM",
	.version        = 2,
	.maxattr	= NET_DM_ATTR_MAX,
	.policy		= net_dm_nl_policy,
	.pre_doit	= net_dm_nl_pre_doit,
	.post_doit	= net_dm_nl_post_doit,
	.module		= THIS_MODULE,
	.small_ops	= dropmon_ops,
	.n_small_ops	= ARRAY_SIZE(dropmon_ops),
	.mcgrps		= dropmon_mcgrps,
	.n_mcgrps	= ARRAY_SIZE(dropmon_mcgrps),
};

static struct notifier_block dropmon_net_notifier = {
	.notifier_call = dropmon_net_event
};

static void __net_dm_cpu_data_init(struct per_cpu_dm_data *data)
{
	spin_lock_init(&data->lock);
	skb_queue_head_init(&data->drop_queue);
	u64_stats_init(&data->stats.syncp);
}

static void __net_dm_cpu_data_fini(struct per_cpu_dm_data *data)
{
	WARN_ON(!skb_queue_empty(&data->drop_queue));
}

static void net_dm_cpu_data_init(int cpu)
{
	struct per_cpu_dm_data *data;

	data = &per_cpu(dm_cpu_data, cpu);
	__net_dm_cpu_data_init(data);
}

static void net_dm_cpu_data_fini(int cpu)
{
	struct per_cpu_dm_data *data;

	data = &per_cpu(dm_cpu_data, cpu);
	/* At this point, we should have exclusive access
	 * to this struct and can free the skb inside it.
	 */
	consume_skb(data->skb);
	__net_dm_cpu_data_fini(data);
}

static void net_dm_hw_cpu_data_init(int cpu)
{
	struct per_cpu_dm_data *hw_data;

	hw_data = &per_cpu(dm_hw_cpu_data, cpu);
	__net_dm_cpu_data_init(hw_data);
}

static void net_dm_hw_cpu_data_fini(int cpu)
{
	struct per_cpu_dm_data *hw_data;

	hw_data = &per_cpu(dm_hw_cpu_data, cpu);
	kfree(hw_data->hw_entries);
	__net_dm_cpu_data_fini(hw_data);
}

static int __init init_net_drop_monitor(void)
{
	int cpu, rc;

	pr_info("Initializing network drop monitor service\n");

	if (sizeof(void *) > 8) {
		pr_err("Unable to store program counters on this arch, Drop monitor failed\n");
		return -ENOSPC;
	}

	rc = genl_register_family(&net_drop_monitor_family);
	if (rc) {
		pr_err("Could not create drop monitor netlink family\n");
		return rc;
	}
	WARN_ON(net_drop_monitor_family.mcgrp_offset != NET_DM_GRP_ALERT);

	rc = register_netdevice_notifier(&dropmon_net_notifier);
	if (rc < 0) {
		pr_crit("Failed to register netdevice notifier\n");
		goto out_unreg;
	}

	rc = 0;

	for_each_possible_cpu(cpu) {
		net_dm_cpu_data_init(cpu);
		net_dm_hw_cpu_data_init(cpu);
	}

	goto out;

out_unreg:
	genl_unregister_family(&net_drop_monitor_family);
out:
	return rc;
}

static void exit_net_drop_monitor(void)
{
	int cpu;

	BUG_ON(unregister_netdevice_notifier(&dropmon_net_notifier));

	/*
	 * Because of the module_get/put we do in the trace state change path
	 * we are guaranteed not to have any current users when we get here
	 */

	for_each_possible_cpu(cpu) {
		net_dm_hw_cpu_data_fini(cpu);
		net_dm_cpu_data_fini(cpu);
	}

	BUG_ON(genl_unregister_family(&net_drop_monitor_family));
}

module_init(init_net_drop_monitor);
module_exit(exit_net_drop_monitor);

MODULE_LICENSE("GPL v2");
MODULE_AUTHOR("Neil Horman <nhorman@tuxdriver.com>");
MODULE_ALIAS_GENL_FAMILY("NET_DM");
MODULE_DESCRIPTION("Monitoring code for network dropped packet alerts");<|MERGE_RESOLUTION|>--- conflicted
+++ resolved
@@ -517,11 +517,7 @@
 	if (!nskb)
 		return;
 
-<<<<<<< HEAD
-	if ((unsigned int)reason >= SKB_DROP_REASON_MAX)
-=======
 	if (unlikely(reason >= SKB_DROP_REASON_MAX || reason <= 0))
->>>>>>> 88084a3d
 		reason = SKB_DROP_REASON_NOT_SPECIFIED;
 	cb = NET_DM_SKB_CB(nskb);
 	cb->reason = reason;
