VERSION = 2
PATCHLEVEL = 6
SUBLEVEL = 39
EXTRAVERSION =
NAME = Flesh-Eating Bats with Fangs

# *DOCUMENTATION*
# To see a list of typical targets execute "make help"
# More info can be located in ./README
# Comments in this file are targeted only to the developer, do not
# expect to learn how to build the kernel reading this file.

# Do not:
# o  use make's built-in rules and variables
#    (this increases performance and avoids hard-to-debug behaviour);
# o  print "Entering directory ...";
MAKEFLAGS += -rR --no-print-directory

# Avoid funny character set dependencies
unexport LC_ALL
LC_COLLATE=C
LC_NUMERIC=C
export LC_COLLATE LC_NUMERIC

# We are using a recursive build, so we need to do a little thinking
# to get the ordering right.
#
# Most importantly: sub-Makefiles should only ever modify files in
# their own directory. If in some directory we have a dependency on
# a file in another dir (which doesn't happen often, but it's often
# unavoidable when linking the built-in.o targets which finally
# turn into vmlinux), we will call a sub make in that other dir, and
# after that we are sure that everything which is in that other dir
# is now up to date.
#
# The only cases where we need to modify files which have global
# effects are thus separated out and done before the recursive
# descending is started. They are now explicitly listed as the
# prepare rule.

# To put more focus on warnings, be less verbose as default
# Use 'make V=1' to see the full commands

ifeq ("$(origin V)", "command line")
  KBUILD_VERBOSE = $(V)
endif
ifndef KBUILD_VERBOSE
  KBUILD_VERBOSE = 0
endif

# Call a source code checker (by default, "sparse") as part of the
# C compilation.
#
# Use 'make C=1' to enable checking of only re-compiled files.
# Use 'make C=2' to enable checking of *all* source files, regardless
# of whether they are re-compiled or not.
#
# See the file "Documentation/sparse.txt" for more details, including
# where to get the "sparse" utility.

ifeq ("$(origin C)", "command line")
  KBUILD_CHECKSRC = $(C)
endif
ifndef KBUILD_CHECKSRC
  KBUILD_CHECKSRC = 0
endif

# Use make M=dir to specify directory of external module to build
# Old syntax make ... SUBDIRS=$PWD is still supported
# Setting the environment variable KBUILD_EXTMOD take precedence
ifdef SUBDIRS
  KBUILD_EXTMOD ?= $(SUBDIRS)
endif

ifeq ("$(origin M)", "command line")
  KBUILD_EXTMOD := $(M)
endif

# kbuild supports saving output files in a separate directory.
# To locate output files in a separate directory two syntaxes are supported.
# In both cases the working directory must be the root of the kernel src.
# 1) O=
# Use "make O=dir/to/store/output/files/"
#
# 2) Set KBUILD_OUTPUT
# Set the environment variable KBUILD_OUTPUT to point to the directory
# where the output files shall be placed.
# export KBUILD_OUTPUT=dir/to/store/output/files/
# make
#
# The O= assignment takes precedence over the KBUILD_OUTPUT environment
# variable.


# KBUILD_SRC is set on invocation of make in OBJ directory
# KBUILD_SRC is not intended to be used by the regular user (for now)
ifeq ($(KBUILD_SRC),)

# OK, Make called in directory where kernel src resides
# Do we want to locate output files in a separate directory?
ifeq ("$(origin O)", "command line")
  KBUILD_OUTPUT := $(O)
endif

ifeq ("$(origin W)", "command line")
  export KBUILD_ENABLE_EXTRA_GCC_CHECKS := $(W)
endif

# That's our default target when none is given on the command line
PHONY := _all
_all:

# Cancel implicit rules on top Makefile
$(CURDIR)/Makefile Makefile: ;

ifneq ($(KBUILD_OUTPUT),)
# Invoke a second make in the output directory, passing relevant variables
# check that the output directory actually exists
saved-output := $(KBUILD_OUTPUT)
KBUILD_OUTPUT := $(shell cd $(KBUILD_OUTPUT) && /bin/pwd)
$(if $(KBUILD_OUTPUT),, \
     $(error output directory "$(saved-output)" does not exist))

PHONY += $(MAKECMDGOALS) sub-make

$(filter-out _all sub-make $(CURDIR)/Makefile, $(MAKECMDGOALS)) _all: sub-make
	$(Q)@:

sub-make: FORCE
	$(if $(KBUILD_VERBOSE:1=),@)$(MAKE) -C $(KBUILD_OUTPUT) \
	KBUILD_SRC=$(CURDIR) \
	KBUILD_EXTMOD="$(KBUILD_EXTMOD)" -f $(CURDIR)/Makefile \
	$(filter-out _all sub-make,$(MAKECMDGOALS))

# Leave processing to above invocation of make
skip-makefile := 1
endif # ifneq ($(KBUILD_OUTPUT),)
endif # ifeq ($(KBUILD_SRC),)

# We process the rest of the Makefile if this is the final invocation of make
ifeq ($(skip-makefile),)

# If building an external module we do not care about the all: rule
# but instead _all depend on modules
PHONY += all
ifeq ($(KBUILD_EXTMOD),)
_all: all
else
_all: modules
endif

srctree		:= $(if $(KBUILD_SRC),$(KBUILD_SRC),$(CURDIR))
objtree		:= $(CURDIR)
src		:= $(srctree)
obj		:= $(objtree)

VPATH		:= $(srctree)$(if $(KBUILD_EXTMOD),:$(KBUILD_EXTMOD))

export srctree objtree VPATH


# SUBARCH tells the usermode build what the underlying arch is.  That is set
# first, and if a usermode build is happening, the "ARCH=um" on the command
# line overrides the setting of ARCH below.  If a native build is happening,
# then ARCH is assigned, getting whatever value it gets normally, and 
# SUBARCH is subsequently ignored.

SUBARCH := $(shell uname -m | sed -e s/i.86/i386/ -e s/sun4u/sparc64/ \
				  -e s/arm.*/arm/ -e s/sa110/arm/ \
				  -e s/s390x/s390/ -e s/parisc64/parisc/ \
				  -e s/ppc.*/powerpc/ -e s/mips.*/mips/ \
				  -e s/sh[234].*/sh/ )

# Cross compiling and selecting different set of gcc/bin-utils
# ---------------------------------------------------------------------------
#
# When performing cross compilation for other architectures ARCH shall be set
# to the target architecture. (See arch/* for the possibilities).
# ARCH can be set during invocation of make:
# make ARCH=ia64
# Another way is to have ARCH set in the environment.
# The default ARCH is the host where make is executed.

# CROSS_COMPILE specify the prefix used for all executables used
# during compilation. Only gcc and related bin-utils executables
# are prefixed with $(CROSS_COMPILE).
# CROSS_COMPILE can be set on the command line
# make CROSS_COMPILE=ia64-linux-
# Alternatively CROSS_COMPILE can be set in the environment.
# A third alternative is to store a setting in .config so that plain
# "make" in the configured kernel build directory always uses that.
# Default value for CROSS_COMPILE is not to prefix executables
# Note: Some architectures assign CROSS_COMPILE in their arch/*/Makefile
export KBUILD_BUILDHOST := $(SUBARCH)
ARCH		?= $(SUBARCH)
CROSS_COMPILE	?= $(CONFIG_CROSS_COMPILE:"%"=%)

# Architecture as present in compile.h
UTS_MACHINE 	:= $(ARCH)
SRCARCH 	:= $(ARCH)

# Additional ARCH settings for x86
ifeq ($(ARCH),i386)
        SRCARCH := x86
endif
ifeq ($(ARCH),x86_64)
        SRCARCH := x86
endif

# Additional ARCH settings for sparc
ifeq ($(ARCH),sparc32)
       SRCARCH := sparc
endif
ifeq ($(ARCH),sparc64)
       SRCARCH := sparc
endif

# Additional ARCH settings for sh
ifeq ($(ARCH),sh64)
       SRCARCH := sh
endif

# Where to locate arch specific headers
hdr-arch  := $(SRCARCH)

ifeq ($(ARCH),m68knommu)
       hdr-arch  := m68k
endif

KCONFIG_CONFIG	?= .config
export KCONFIG_CONFIG

# SHELL used by kbuild
CONFIG_SHELL := $(shell if [ -x "$$BASH" ]; then echo $$BASH; \
	  else if [ -x /bin/bash ]; then echo /bin/bash; \
	  else echo sh; fi ; fi)

HOSTCC       = gcc
HOSTCXX      = g++
HOSTCFLAGS   = -Wall -Wmissing-prototypes -Wstrict-prototypes -O2 -fomit-frame-pointer
HOSTCXXFLAGS = -O2

# Decide whether to build built-in, modular, or both.
# Normally, just do built-in.

KBUILD_MODULES :=
KBUILD_BUILTIN := 1

#	If we have only "make modules", don't compile built-in objects.
#	When we're building modules with modversions, we need to consider
#	the built-in objects during the descend as well, in order to
#	make sure the checksums are up to date before we record them.

ifeq ($(MAKECMDGOALS),modules)
  KBUILD_BUILTIN := $(if $(CONFIG_MODVERSIONS),1)
endif

#	If we have "make <whatever> modules", compile modules
#	in addition to whatever we do anyway.
#	Just "make" or "make all" shall build modules as well

ifneq ($(filter all _all modules,$(MAKECMDGOALS)),)
  KBUILD_MODULES := 1
endif

ifeq ($(MAKECMDGOALS),)
  KBUILD_MODULES := 1
endif

export KBUILD_MODULES KBUILD_BUILTIN
export KBUILD_CHECKSRC KBUILD_SRC KBUILD_EXTMOD

# Beautify output
# ---------------------------------------------------------------------------
#
# Normally, we echo the whole command before executing it. By making
# that echo $($(quiet)$(cmd)), we now have the possibility to set
# $(quiet) to choose other forms of output instead, e.g.
#
#         quiet_cmd_cc_o_c = Compiling $(RELDIR)/$@
#         cmd_cc_o_c       = $(CC) $(c_flags) -c -o $@ $<
#
# If $(quiet) is empty, the whole command will be printed.
# If it is set to "quiet_", only the short version will be printed. 
# If it is set to "silent_", nothing will be printed at all, since
# the variable $(silent_cmd_cc_o_c) doesn't exist.
#
# A simple variant is to prefix commands with $(Q) - that's useful
# for commands that shall be hidden in non-verbose mode.
#
#	$(Q)ln $@ :<
#
# If KBUILD_VERBOSE equals 0 then the above command will be hidden.
# If KBUILD_VERBOSE equals 1 then the above command is displayed.

ifeq ($(KBUILD_VERBOSE),1)
  quiet =
  Q =
else
  quiet=quiet_
  Q = @
endif

# If the user is running make -s (silent mode), suppress echoing of
# commands

ifneq ($(findstring s,$(MAKEFLAGS)),)
  quiet=silent_
endif

export quiet Q KBUILD_VERBOSE


# Look for make include files relative to root of kernel src
MAKEFLAGS += --include-dir=$(srctree)

# We need some generic definitions (do not try to remake the file).
$(srctree)/scripts/Kbuild.include: ;
include $(srctree)/scripts/Kbuild.include

# Make variables (CC, etc...)

AS		= $(CROSS_COMPILE)as
LD		= $(CROSS_COMPILE)ld
CC		= $(CROSS_COMPILE)gcc
CPP		= $(CC) -E
AR		= $(CROSS_COMPILE)ar
NM		= $(CROSS_COMPILE)nm
STRIP		= $(CROSS_COMPILE)strip
OBJCOPY		= $(CROSS_COMPILE)objcopy
OBJDUMP		= $(CROSS_COMPILE)objdump
AWK		= awk
GENKSYMS	= scripts/genksyms/genksyms
INSTALLKERNEL  := installkernel
DEPMOD		= /sbin/depmod
KALLSYMS	= scripts/kallsyms
PERL		= perl
CHECK		= sparse

CHECKFLAGS     := -D__linux__ -Dlinux -D__STDC__ -Dunix -D__unix__ \
		  -Wbitwise -Wno-return-void $(CF)
CFLAGS_MODULE   =
AFLAGS_MODULE   =
LDFLAGS_MODULE  =
CFLAGS_KERNEL	=
AFLAGS_KERNEL	=
CFLAGS_GCOV	= -fprofile-arcs -ftest-coverage


# Use LINUXINCLUDE when you must reference the include/ directory.
# Needed to be compatible with the O= option
LINUXINCLUDE    := -I$(srctree)/arch/$(hdr-arch)/include \
                   -Iarch/$(hdr-arch)/include/generated -Iinclude \
                   $(if $(KBUILD_SRC), -I$(srctree)/include) \
                   -include include/generated/autoconf.h

KBUILD_CPPFLAGS := -D__KERNEL__

KBUILD_CFLAGS   := -Wall -Wundef -Wstrict-prototypes -Wno-trigraphs \
		   -fno-strict-aliasing -fno-common \
		   -Werror-implicit-function-declaration \
		   -Wno-format-security \
		   -fno-delete-null-pointer-checks
KBUILD_AFLAGS_KERNEL :=
KBUILD_CFLAGS_KERNEL :=
KBUILD_AFLAGS   := -D__ASSEMBLY__
KBUILD_AFLAGS_MODULE  := -DMODULE
KBUILD_CFLAGS_MODULE  := -DMODULE
KBUILD_LDFLAGS_MODULE := -T $(srctree)/scripts/module-common.lds

# Read KERNELRELEASE from include/config/kernel.release (if it exists)
KERNELRELEASE = $(shell cat include/config/kernel.release 2> /dev/null)
KERNELVERSION = $(VERSION).$(PATCHLEVEL).$(SUBLEVEL)$(EXTRAVERSION)

export VERSION PATCHLEVEL SUBLEVEL KERNELRELEASE KERNELVERSION
export ARCH SRCARCH CONFIG_SHELL HOSTCC HOSTCFLAGS CROSS_COMPILE AS LD CC
export CPP AR NM STRIP OBJCOPY OBJDUMP
export MAKE AWK GENKSYMS INSTALLKERNEL PERL UTS_MACHINE
export HOSTCXX HOSTCXXFLAGS LDFLAGS_MODULE CHECK CHECKFLAGS

export KBUILD_CPPFLAGS NOSTDINC_FLAGS LINUXINCLUDE OBJCOPYFLAGS LDFLAGS
export KBUILD_CFLAGS CFLAGS_KERNEL CFLAGS_MODULE CFLAGS_GCOV
export KBUILD_AFLAGS AFLAGS_KERNEL AFLAGS_MODULE
export KBUILD_AFLAGS_MODULE KBUILD_CFLAGS_MODULE KBUILD_LDFLAGS_MODULE
export KBUILD_AFLAGS_KERNEL KBUILD_CFLAGS_KERNEL
export KBUILD_ARFLAGS

# When compiling out-of-tree modules, put MODVERDIR in the module
# tree rather than in the kernel tree. The kernel tree might
# even be read-only.
export MODVERDIR := $(if $(KBUILD_EXTMOD),$(firstword $(KBUILD_EXTMOD))/).tmp_versions

# Files to ignore in find ... statements

RCS_FIND_IGNORE := \( -name SCCS -o -name BitKeeper -o -name .svn -o -name CVS -o -name .pc -o -name .hg -o -name .git \) -prune -o
export RCS_TAR_IGNORE := --exclude SCCS --exclude BitKeeper --exclude .svn --exclude CVS --exclude .pc --exclude .hg --exclude .git

# ===========================================================================
# Rules shared between *config targets and build targets

# Basic helpers built in scripts/
PHONY += scripts_basic
scripts_basic:
	$(Q)$(MAKE) $(build)=scripts/basic
	$(Q)rm -f .tmp_quiet_recordmcount

# To avoid any implicit rule to kick in, define an empty command.
scripts/basic/%: scripts_basic ;

PHONY += outputmakefile
# outputmakefile generates a Makefile in the output directory, if using a
# separate output directory. This allows convenient use of make in the
# output directory.
outputmakefile:
ifneq ($(KBUILD_SRC),)
	$(Q)ln -fsn $(srctree) source
	$(Q)$(CONFIG_SHELL) $(srctree)/scripts/mkmakefile \
	    $(srctree) $(objtree) $(VERSION) $(PATCHLEVEL)
endif

# Support for using generic headers in asm-generic
PHONY += asm-generic
asm-generic:
	$(Q)$(MAKE) -f $(srctree)/scripts/Makefile.asm-generic \
	            obj=arch/$(SRCARCH)/include/generated/asm

# To make sure we do not include .config for any of the *config targets
# catch them early, and hand them over to scripts/kconfig/Makefile
# It is allowed to specify more targets when calling make, including
# mixing *config targets and build targets.
# For example 'make oldconfig all'.
# Detect when mixed targets is specified, and make a second invocation
# of make so .config is not included in this case either (for *config).

no-dot-config-targets := clean mrproper distclean \
			 cscope gtags TAGS tags help %docs check% coccicheck \
			 include/linux/version.h headers_% \
			 kernelversion %src-pkg

config-targets := 0
mixed-targets  := 0
dot-config     := 1

ifneq ($(filter $(no-dot-config-targets), $(MAKECMDGOALS)),)
	ifeq ($(filter-out $(no-dot-config-targets), $(MAKECMDGOALS)),)
		dot-config := 0
	endif
endif

ifeq ($(KBUILD_EXTMOD),)
        ifneq ($(filter config %config,$(MAKECMDGOALS)),)
                config-targets := 1
                ifneq ($(filter-out config %config,$(MAKECMDGOALS)),)
                        mixed-targets := 1
                endif
        endif
endif

ifeq ($(mixed-targets),1)
# ===========================================================================
# We're called with mixed targets (*config and build targets).
# Handle them one by one.

%:: FORCE
	$(Q)$(MAKE) -C $(srctree) KBUILD_SRC= $@

else
ifeq ($(config-targets),1)
# ===========================================================================
# *config targets only - make sure prerequisites are updated, and descend
# in scripts/kconfig to make the *config target

# Read arch specific Makefile to set KBUILD_DEFCONFIG as needed.
# KBUILD_DEFCONFIG may point out an alternative default configuration
# used for 'make defconfig'
include $(srctree)/arch/$(SRCARCH)/Makefile
export KBUILD_DEFCONFIG KBUILD_KCONFIG

config: scripts_basic outputmakefile FORCE
	$(Q)mkdir -p include/linux include/config
	$(Q)$(MAKE) $(build)=scripts/kconfig $@

%config: scripts_basic outputmakefile FORCE
	$(Q)mkdir -p include/linux include/config
	$(Q)$(MAKE) $(build)=scripts/kconfig $@

else
# ===========================================================================
# Build targets only - this includes vmlinux, arch specific targets, clean
# targets and others. In general all targets except *config targets.

ifeq ($(KBUILD_EXTMOD),)
# Additional helpers built in scripts/
# Carefully list dependencies so we do not try to build scripts twice
# in parallel
PHONY += scripts
scripts: scripts_basic include/config/auto.conf include/config/tristate.conf
	$(Q)$(MAKE) $(build)=$(@)

# Objects we will link into vmlinux / subdirs we need to visit
init-y		:= init/
drivers-y	:= drivers/ sound/ firmware/
net-y		:= net/
libs-y		:= lib/
core-y		:= usr/
endif # KBUILD_EXTMOD

ifeq ($(dot-config),1)
# Read in config
-include include/config/auto.conf

ifeq ($(KBUILD_EXTMOD),)
# Read in dependencies to all Kconfig* files, make sure to run
# oldconfig if changes are detected.
-include include/config/auto.conf.cmd

# To avoid any implicit rule to kick in, define an empty command
$(KCONFIG_CONFIG) include/config/auto.conf.cmd: ;

# If .config is newer than include/config/auto.conf, someone tinkered
# with it and forgot to run make oldconfig.
# if auto.conf.cmd is missing then we are probably in a cleaned tree so
# we execute the config step to be sure to catch updated Kconfig files
include/config/%.conf: $(KCONFIG_CONFIG) include/config/auto.conf.cmd
	$(Q)$(MAKE) -f $(srctree)/Makefile silentoldconfig
else
# external modules needs include/generated/autoconf.h and include/config/auto.conf
# but do not care if they are up-to-date. Use auto.conf to trigger the test
PHONY += include/config/auto.conf

include/config/auto.conf:
	$(Q)test -e include/generated/autoconf.h -a -e $@ || (		\
	echo;								\
	echo "  ERROR: Kernel configuration is invalid.";		\
	echo "         include/generated/autoconf.h or $@ are missing.";\
	echo "         Run 'make oldconfig && make prepare' on kernel src to fix it.";	\
	echo;								\
	/bin/false)

endif # KBUILD_EXTMOD

else
# Dummy target needed, because used as prerequisite
include/config/auto.conf: ;
endif # $(dot-config)

# The all: target is the default when no target is given on the
# command line.
# This allow a user to issue only 'make' to build a kernel including modules
# Defaults to vmlinux, but the arch makefile usually adds further targets
all: vmlinux

ifdef CONFIG_CC_OPTIMIZE_FOR_SIZE
KBUILD_CFLAGS	+= -Os
else
KBUILD_CFLAGS	+= -O2
endif

include $(srctree)/arch/$(SRCARCH)/Makefile

ifneq ($(CONFIG_FRAME_WARN),0)
KBUILD_CFLAGS += $(call cc-option,-Wframe-larger-than=${CONFIG_FRAME_WARN})
endif

# Force gcc to behave correct even for buggy distributions
ifndef CONFIG_CC_STACKPROTECTOR
KBUILD_CFLAGS += $(call cc-option, -fno-stack-protector)
endif

# This warning generated too much noise in a regular build.
# Use make W=1 to enable this warning (see scripts/Makefile.build)
KBUILD_CFLAGS += $(call cc-disable-warning, unused-but-set-variable)

ifdef CONFIG_FRAME_POINTER
KBUILD_CFLAGS	+= -fno-omit-frame-pointer -fno-optimize-sibling-calls
else
# Some targets (ARM with Thumb2, for example), can't be built with frame
# pointers.  For those, we don't have FUNCTION_TRACER automatically
# select FRAME_POINTER.  However, FUNCTION_TRACER adds -pg, and this is
# incompatible with -fomit-frame-pointer with current GCC, so we don't use
# -fomit-frame-pointer with FUNCTION_TRACER.
ifndef CONFIG_FUNCTION_TRACER
KBUILD_CFLAGS	+= -fomit-frame-pointer
endif
endif

ifdef CONFIG_DEBUG_INFO
KBUILD_CFLAGS	+= -g
KBUILD_AFLAGS	+= -gdwarf-2
endif

ifdef CONFIG_DEBUG_INFO_REDUCED
KBUILD_CFLAGS 	+= $(call cc-option, -femit-struct-debug-baseonly)
endif

ifdef CONFIG_FUNCTION_TRACER
KBUILD_CFLAGS	+= -pg
ifdef CONFIG_DYNAMIC_FTRACE
	ifdef CONFIG_HAVE_C_RECORDMCOUNT
		BUILD_C_RECORDMCOUNT := y
		export BUILD_C_RECORDMCOUNT
	endif
endif
endif

# We trigger additional mismatches with less inlining
ifdef CONFIG_DEBUG_SECTION_MISMATCH
KBUILD_CFLAGS += $(call cc-option, -fno-inline-functions-called-once)
endif

# arch Makefile may override CC so keep this after arch Makefile is included
NOSTDINC_FLAGS += -nostdinc -isystem $(shell $(CC) -print-file-name=include)
CHECKFLAGS     += $(NOSTDINC_FLAGS)

# warn about C99 declaration after statement
KBUILD_CFLAGS += $(call cc-option,-Wdeclaration-after-statement,)

# disable pointer signed / unsigned warnings in gcc 4.0
KBUILD_CFLAGS += $(call cc-disable-warning, pointer-sign)

# disable invalid "can't wrap" optimizations for signed / pointers
KBUILD_CFLAGS	+= $(call cc-option,-fno-strict-overflow)

# conserve stack if available
KBUILD_CFLAGS   += $(call cc-option,-fconserve-stack)

# use the deterministic mode of AR if available
KBUILD_ARFLAGS := $(call ar-option,D)

# check for 'asm goto'
ifeq ($(shell $(CONFIG_SHELL) $(srctree)/scripts/gcc-goto.sh $(CC)), y)
	KBUILD_CFLAGS += -DCC_HAVE_ASM_GOTO
endif

# Add user supplied CPPFLAGS, AFLAGS and CFLAGS as the last assignments
# But warn user when we do so
warn-assign = \
$(warning "WARNING: Appending $$K$(1) ($(K$(1))) from $(origin K$(1)) to kernel $$$(1)")

ifneq ($(KCPPFLAGS),)
        $(call warn-assign,CPPFLAGS)
        KBUILD_CPPFLAGS += $(KCPPFLAGS)
endif
ifneq ($(KAFLAGS),)
        $(call warn-assign,AFLAGS)
        KBUILD_AFLAGS += $(KAFLAGS)
endif
ifneq ($(KCFLAGS),)
        $(call warn-assign,CFLAGS)
        KBUILD_CFLAGS += $(KCFLAGS)
endif

# Use --build-id when available.
LDFLAGS_BUILD_ID = $(patsubst -Wl$(comma)%,%,\
			      $(call cc-ldoption, -Wl$(comma)--build-id,))
KBUILD_LDFLAGS_MODULE += $(LDFLAGS_BUILD_ID)
LDFLAGS_vmlinux += $(LDFLAGS_BUILD_ID)

ifeq ($(CONFIG_STRIP_ASM_SYMS),y)
LDFLAGS_vmlinux	+= $(call ld-option, -X,)
endif

# Default kernel image to build when no specific target is given.
# KBUILD_IMAGE may be overruled on the command line or
# set in the environment
# Also any assignments in arch/$(ARCH)/Makefile take precedence over
# this default value
export KBUILD_IMAGE ?= vmlinux

#
# INSTALL_PATH specifies where to place the updated kernel and system map
# images. Default is /boot, but you can set it to other values
export	INSTALL_PATH ?= /boot

#
# INSTALL_MOD_PATH specifies a prefix to MODLIB for module directory
# relocations required by build roots.  This is not defined in the
# makefile but the argument can be passed to make if needed.
#

MODLIB	= $(INSTALL_MOD_PATH)/lib/modules/$(KERNELRELEASE)
export MODLIB

#
#  INSTALL_MOD_STRIP, if defined, will cause modules to be
#  stripped after they are installed.  If INSTALL_MOD_STRIP is '1', then
#  the default option --strip-debug will be used.  Otherwise,
#  INSTALL_MOD_STRIP value will be used as the options to the strip command.

ifdef INSTALL_MOD_STRIP
ifeq ($(INSTALL_MOD_STRIP),1)
mod_strip_cmd = $(STRIP) --strip-debug
else
mod_strip_cmd = $(STRIP) $(INSTALL_MOD_STRIP)
endif # INSTALL_MOD_STRIP=1
else
mod_strip_cmd = true
endif # INSTALL_MOD_STRIP
export mod_strip_cmd


ifeq ($(KBUILD_EXTMOD),)
core-y		+= kernel/ mm/ fs/ ipc/ security/ crypto/ block/

vmlinux-dirs	:= $(patsubst %/,%,$(filter %/, $(init-y) $(init-m) \
		     $(core-y) $(core-m) $(drivers-y) $(drivers-m) \
		     $(net-y) $(net-m) $(libs-y) $(libs-m)))

vmlinux-alldirs	:= $(sort $(vmlinux-dirs) $(patsubst %/,%,$(filter %/, \
		     $(init-n) $(init-) \
		     $(core-n) $(core-) $(drivers-n) $(drivers-) \
		     $(net-n)  $(net-)  $(libs-n)    $(libs-))))

init-y		:= $(patsubst %/, %/built-in.o, $(init-y))
core-y		:= $(patsubst %/, %/built-in.o, $(core-y))
drivers-y	:= $(patsubst %/, %/built-in.o, $(drivers-y))
net-y		:= $(patsubst %/, %/built-in.o, $(net-y))
libs-y1		:= $(patsubst %/, %/lib.a, $(libs-y))
libs-y2		:= $(patsubst %/, %/built-in.o, $(libs-y))
libs-y		:= $(libs-y1) $(libs-y2)

# Build vmlinux
# ---------------------------------------------------------------------------
# vmlinux is built from the objects selected by $(vmlinux-init) and
# $(vmlinux-main). Most are built-in.o files from top-level directories
# in the kernel tree, others are specified in arch/$(ARCH)/Makefile.
# Ordering when linking is important, and $(vmlinux-init) must be first.
#
# vmlinux
#   ^
#   |
#   +-< $(vmlinux-init)
#   |   +--< init/version.o + more
#   |
#   +--< $(vmlinux-main)
#   |    +--< driver/built-in.o mm/built-in.o + more
#   |
#   +-< kallsyms.o (see description in CONFIG_KALLSYMS section)
#
# vmlinux version (uname -v) cannot be updated during normal
# descending-into-subdirs phase since we do not yet know if we need to
# update vmlinux.
# Therefore this step is delayed until just before final link of vmlinux -
# except in the kallsyms case where it is done just before adding the
# symbols to the kernel.
#
# System.map is generated to document addresses of all kernel symbols

vmlinux-init := $(head-y) $(init-y)
vmlinux-main := $(core-y) $(libs-y) $(drivers-y) $(net-y)
vmlinux-all  := $(vmlinux-init) $(vmlinux-main)
vmlinux-lds  := arch/$(SRCARCH)/kernel/vmlinux.lds
export KBUILD_VMLINUX_OBJS := $(vmlinux-all)

# Rule to link vmlinux - also used during CONFIG_KALLSYMS
# May be overridden by arch/$(ARCH)/Makefile
quiet_cmd_vmlinux__ ?= LD      $@
      cmd_vmlinux__ ?= $(LD) $(LDFLAGS) $(LDFLAGS_vmlinux) -o $@ \
      -T $(vmlinux-lds) $(vmlinux-init)                          \
      --start-group $(vmlinux-main) --end-group                  \
      $(filter-out $(vmlinux-lds) $(vmlinux-init) $(vmlinux-main) vmlinux.o FORCE ,$^)

# Generate new vmlinux version
quiet_cmd_vmlinux_version = GEN     .version
      cmd_vmlinux_version = set -e;                     \
	if [ ! -r .version ]; then			\
	  rm -f .version;				\
	  echo 1 >.version;				\
	else						\
	  mv .version .old_version;			\
	  expr 0$$(cat .old_version) + 1 >.version;	\
	fi;						\
	$(MAKE) $(build)=init

# Generate System.map
quiet_cmd_sysmap = SYSMAP
      cmd_sysmap = $(CONFIG_SHELL) $(srctree)/scripts/mksysmap

# Link of vmlinux
# If CONFIG_KALLSYMS is set .version is already updated
# Generate System.map and verify that the content is consistent
# Use + in front of the vmlinux_version rule to silent warning with make -j2
# First command is ':' to allow us to use + in front of the rule
define rule_vmlinux__
	:
	$(if $(CONFIG_KALLSYMS),,+$(call cmd,vmlinux_version))

	$(call cmd,vmlinux__)
	$(Q)echo 'cmd_$@ := $(cmd_vmlinux__)' > $(@D)/.$(@F).cmd

	$(Q)$(if $($(quiet)cmd_sysmap),                                      \
	  echo '  $($(quiet)cmd_sysmap)  System.map' &&)                     \
	$(cmd_sysmap) $@ System.map;                                         \
	if [ $$? -ne 0 ]; then                                               \
		rm -f $@;                                                    \
		/bin/false;                                                  \
	fi;
	$(verify_kallsyms)
endef


ifdef CONFIG_KALLSYMS
# Generate section listing all symbols and add it into vmlinux $(kallsyms.o)
# It's a three stage process:
# o .tmp_vmlinux1 has all symbols and sections, but __kallsyms is
#   empty
#   Running kallsyms on that gives us .tmp_kallsyms1.o with
#   the right size - vmlinux version (uname -v) is updated during this step
# o .tmp_vmlinux2 now has a __kallsyms section of the right size,
#   but due to the added section, some addresses have shifted.
#   From here, we generate a correct .tmp_kallsyms2.o
# o The correct .tmp_kallsyms2.o is linked into the final vmlinux.
# o Verify that the System.map from vmlinux matches the map from
#   .tmp_vmlinux2, just in case we did not generate kallsyms correctly.
# o If 'make KALLSYMS_EXTRA_PASS=1" was used, do an extra pass using
#   .tmp_vmlinux3 and .tmp_kallsyms3.o.  This is only meant as a
#   temporary bypass to allow the kernel to be built while the
#   maintainers work out what went wrong with kallsyms.

last_kallsyms := 2

ifdef KALLSYMS_EXTRA_PASS
ifneq ($(KALLSYMS_EXTRA_PASS),0)
last_kallsyms := 3
endif
endif

kallsyms.o := .tmp_kallsyms$(last_kallsyms).o

define verify_kallsyms
	$(Q)$(if $($(quiet)cmd_sysmap),                                      \
	  echo '  $($(quiet)cmd_sysmap)  .tmp_System.map' &&)                \
	  $(cmd_sysmap) .tmp_vmlinux$(last_kallsyms) .tmp_System.map
	$(Q)cmp -s System.map .tmp_System.map ||                             \
		(echo Inconsistent kallsyms data;                            \
		 echo This is a bug - please report about it;                \
		 echo Try "make KALLSYMS_EXTRA_PASS=1" as a workaround;      \
		 rm .tmp_kallsyms* ; /bin/false )
endef

# Update vmlinux version before link
# Use + in front of this rule to silent warning about make -j1
# First command is ':' to allow us to use + in front of this rule
cmd_ksym_ld = $(cmd_vmlinux__)
define rule_ksym_ld
	: 
	+$(call cmd,vmlinux_version)
	$(call cmd,vmlinux__)
	$(Q)echo 'cmd_$@ := $(cmd_vmlinux__)' > $(@D)/.$(@F).cmd
endef

# Generate .S file with all kernel symbols
quiet_cmd_kallsyms = KSYM    $@
      cmd_kallsyms = $(NM) -n $< | $(KALLSYMS) \
                     $(if $(CONFIG_KALLSYMS_ALL),--all-symbols) > $@

.tmp_kallsyms1.o .tmp_kallsyms2.o .tmp_kallsyms3.o: %.o: %.S scripts FORCE
	$(call if_changed_dep,as_o_S)

.tmp_kallsyms%.S: .tmp_vmlinux% $(KALLSYMS)
	$(call cmd,kallsyms)

# .tmp_vmlinux1 must be complete except kallsyms, so update vmlinux version
.tmp_vmlinux1: $(vmlinux-lds) $(vmlinux-all) FORCE
	$(call if_changed_rule,ksym_ld)

.tmp_vmlinux2: $(vmlinux-lds) $(vmlinux-all) .tmp_kallsyms1.o FORCE
	$(call if_changed,vmlinux__)

.tmp_vmlinux3: $(vmlinux-lds) $(vmlinux-all) .tmp_kallsyms2.o FORCE
	$(call if_changed,vmlinux__)

# Needs to visit scripts/ before $(KALLSYMS) can be used.
$(KALLSYMS): scripts ;

# Generate some data for debugging strange kallsyms problems
debug_kallsyms: .tmp_map$(last_kallsyms)

.tmp_map%: .tmp_vmlinux% FORCE
	($(OBJDUMP) -h $< | $(AWK) '/^ +[0-9]/{print $$4 " 0 " $$2}'; $(NM) $<) | sort > $@

.tmp_map3: .tmp_map2

.tmp_map2: .tmp_map1

endif # ifdef CONFIG_KALLSYMS

# Do modpost on a prelinked vmlinux. The finally linked vmlinux has
# relevant sections renamed as per the linker script.
quiet_cmd_vmlinux-modpost = LD      $@
      cmd_vmlinux-modpost = $(LD) $(LDFLAGS) -r -o $@                          \
	 $(vmlinux-init) --start-group $(vmlinux-main) --end-group             \
	 $(filter-out $(vmlinux-init) $(vmlinux-main) FORCE ,$^)
define rule_vmlinux-modpost
	:
	+$(call cmd,vmlinux-modpost)
	$(Q)$(MAKE) -f $(srctree)/scripts/Makefile.modpost $@
	$(Q)echo 'cmd_$@ := $(cmd_vmlinux-modpost)' > $(dot-target).cmd
endef

# vmlinux image - including updated kernel symbols
vmlinux: $(vmlinux-lds) $(vmlinux-init) $(vmlinux-main) vmlinux.o $(kallsyms.o) FORCE
ifdef CONFIG_HEADERS_CHECK
	$(Q)$(MAKE) -f $(srctree)/Makefile headers_check
endif
ifdef CONFIG_SAMPLES
	$(Q)$(MAKE) $(build)=samples
endif
ifdef CONFIG_BUILD_DOCSRC
	$(Q)$(MAKE) $(build)=Documentation
endif
	$(call vmlinux-modpost)
	$(call if_changed_rule,vmlinux__)
	$(Q)rm -f .old_version

# build vmlinux.o first to catch section mismatch errors early
ifdef CONFIG_KALLSYMS
.tmp_vmlinux1: vmlinux.o
endif

modpost-init := $(filter-out init/built-in.o, $(vmlinux-init))
vmlinux.o: $(modpost-init) $(vmlinux-main) FORCE
	$(call if_changed_rule,vmlinux-modpost)

# The actual objects are generated when descending, 
# make sure no implicit rule kicks in
$(sort $(vmlinux-init) $(vmlinux-main)) $(vmlinux-lds): $(vmlinux-dirs) ;

# Handle descending into subdirectories listed in $(vmlinux-dirs)
# Preset locale variables to speed up the build process. Limit locale
# tweaks to this spot to avoid wrong language settings when running
# make menuconfig etc.
# Error messages still appears in the original language

PHONY += $(vmlinux-dirs)
$(vmlinux-dirs): prepare scripts
	$(Q)$(MAKE) $(build)=$@

# Store (new) KERNELRELASE string in include/config/kernel.release
include/config/kernel.release: include/config/auto.conf FORCE
	$(Q)rm -f $@
	$(Q)echo "$(KERNELVERSION)$$($(CONFIG_SHELL) $(srctree)/scripts/setlocalversion $(srctree))" > $@


# Things we need to do before we recursively start building the kernel
# or the modules are listed in "prepare".
# A multi level approach is used. prepareN is processed before prepareN-1.
# archprepare is used in arch Makefiles and when processed asm symlink,
# version.h and scripts_basic is processed / created.

# Listed in dependency order
PHONY += prepare archprepare prepare0 prepare1 prepare2 prepare3

# prepare3 is used to check if we are building in a separate output directory,
# and if so do:
# 1) Check that make has not been executed in the kernel src $(srctree)
prepare3: include/config/kernel.release
ifneq ($(KBUILD_SRC),)
	@$(kecho) '  Using $(srctree) as source for kernel'
	$(Q)if [ -f $(srctree)/.config -o -d $(srctree)/include/config ]; then \
		echo "  $(srctree) is not clean, please run 'make mrproper'";\
		echo "  in the '$(srctree)' directory.";\
		/bin/false; \
	fi;
endif

# prepare2 creates a makefile if using a separate output directory
prepare2: prepare3 outputmakefile asm-generic

prepare1: prepare2 include/linux/version.h include/generated/utsrelease.h \
                   include/config/auto.conf
	$(cmd_crmodverdir)

archprepare: prepare1 scripts_basic

prepare0: archprepare FORCE
	$(Q)$(MAKE) $(build)=.
	$(Q)$(MAKE) $(build)=. missing-syscalls

# All the preparing..
prepare: prepare0

# Generate some files
# ---------------------------------------------------------------------------

# KERNELRELEASE can change from a few different places, meaning version.h
# needs to be updated, so this check is forced on all builds

uts_len := 64
define filechk_utsrelease.h
	if [ `echo -n "$(KERNELRELEASE)" | wc -c ` -gt $(uts_len) ]; then \
	  echo '"$(KERNELRELEASE)" exceeds $(uts_len) characters' >&2;    \
	  exit 1;                                                         \
	fi;                                                               \
	(echo \#define UTS_RELEASE \"$(KERNELRELEASE)\";)
endef

define filechk_version.h
	(echo \#define LINUX_VERSION_CODE $(shell                             \
	expr $(VERSION) \* 65536 + $(PATCHLEVEL) \* 256 + $(SUBLEVEL));     \
	echo '#define KERNEL_VERSION(a,b,c) (((a) << 16) + ((b) << 8) + (c))';)
endef

include/linux/version.h: $(srctree)/Makefile FORCE
	$(call filechk,version.h)

include/generated/utsrelease.h: include/config/kernel.release FORCE
	$(call filechk,utsrelease.h)

PHONY += headerdep
headerdep:
	$(Q)find include/ -name '*.h' | xargs --max-args 1 scripts/headerdep.pl

# ---------------------------------------------------------------------------

PHONY += depend dep
depend dep:
	@echo '*** Warning: make $@ is unnecessary now.'

# ---------------------------------------------------------------------------
# Firmware install
INSTALL_FW_PATH=$(INSTALL_MOD_PATH)/lib/firmware
export INSTALL_FW_PATH

PHONY += firmware_install
firmware_install: FORCE
	@mkdir -p $(objtree)/firmware
	$(Q)$(MAKE) -f $(srctree)/scripts/Makefile.fwinst obj=firmware __fw_install

# ---------------------------------------------------------------------------
# Kernel headers

#Default location for installed headers
export INSTALL_HDR_PATH = $(objtree)/usr

hdr-inst := -rR -f $(srctree)/scripts/Makefile.headersinst obj

# If we do an all arch process set dst to asm-$(hdr-arch)
hdr-dst = $(if $(KBUILD_HEADERS), dst=include/asm-$(hdr-arch), dst=include/asm)

PHONY += __headers
__headers: include/linux/version.h scripts_basic asm-generic FORCE
	$(Q)$(MAKE) $(build)=scripts build_unifdef

PHONY += headers_install_all
headers_install_all:
	$(Q)$(CONFIG_SHELL) $(srctree)/scripts/headers.sh install

PHONY += headers_install
headers_install: __headers
	$(if $(wildcard $(srctree)/arch/$(hdr-arch)/include/asm/Kbuild),, \
	$(error Headers not exportable for the $(SRCARCH) architecture))
	$(Q)$(MAKE) $(hdr-inst)=include
	$(Q)$(MAKE) $(hdr-inst)=arch/$(hdr-arch)/include/asm $(hdr-dst)

PHONY += headers_check_all
headers_check_all: headers_install_all
	$(Q)$(CONFIG_SHELL) $(srctree)/scripts/headers.sh check

PHONY += headers_check
headers_check: headers_install
	$(Q)$(MAKE) $(hdr-inst)=include HDRCHECK=1
	$(Q)$(MAKE) $(hdr-inst)=arch/$(hdr-arch)/include/asm $(hdr-dst) HDRCHECK=1

# ---------------------------------------------------------------------------
# Modules

ifdef CONFIG_MODULES

# By default, build modules as well

all: modules

#	Build modules
#
#	A module can be listed more than once in obj-m resulting in
#	duplicate lines in modules.order files.  Those are removed
#	using awk while concatenating to the final file.

PHONY += modules
modules: $(vmlinux-dirs) $(if $(KBUILD_BUILTIN),vmlinux) modules.builtin
	$(Q)$(AWK) '!x[$$0]++' $(vmlinux-dirs:%=$(objtree)/%/modules.order) > $(objtree)/modules.order
	@$(kecho) '  Building modules, stage 2.';
	$(Q)$(MAKE) -f $(srctree)/scripts/Makefile.modpost
	$(Q)$(MAKE) -f $(srctree)/scripts/Makefile.fwinst obj=firmware __fw_modbuild

modules.builtin: $(vmlinux-dirs:%=%/modules.builtin)
	$(Q)$(AWK) '!x[$$0]++' $^ > $(objtree)/modules.builtin

%/modules.builtin: include/config/auto.conf
	$(Q)$(MAKE) $(modbuiltin)=$*


# Target to prepare building external modules
PHONY += modules_prepare
modules_prepare: prepare scripts

# Target to install modules
PHONY += modules_install
modules_install: _modinst_ _modinst_post

PHONY += _modinst_
_modinst_:
	@if [ -z "`$(DEPMOD) -V 2>/dev/null | grep module-init-tools`" ]; then \
		echo "Warning: you may need to install module-init-tools"; \
		echo "See http://www.codemonkey.org.uk/docs/post-halloween-2.6.txt";\
		sleep 1; \
	fi
	@rm -rf $(MODLIB)/kernel
	@rm -f $(MODLIB)/source
	@mkdir -p $(MODLIB)/kernel
	@ln -s $(srctree) $(MODLIB)/source
	@if [ ! $(objtree) -ef  $(MODLIB)/build ]; then \
		rm -f $(MODLIB)/build ; \
		ln -s $(objtree) $(MODLIB)/build ; \
	fi
	@cp -f $(objtree)/modules.order $(MODLIB)/
	@cp -f $(objtree)/modules.builtin $(MODLIB)/
	$(Q)$(MAKE) -f $(srctree)/scripts/Makefile.modinst

# This depmod is only for convenience to give the initial
# boot a modules.dep even before / is mounted read-write.  However the
# boot script depmod is the master version.
PHONY += _modinst_post
_modinst_post: _modinst_
	$(Q)$(MAKE) -f $(srctree)/scripts/Makefile.fwinst obj=firmware __fw_modinst
	$(call cmd,depmod)

else # CONFIG_MODULES

# Modules not configured
# ---------------------------------------------------------------------------

modules modules_install: FORCE
	@echo
	@echo "The present kernel configuration has modules disabled."
	@echo "Type 'make config' and enable loadable module support."
	@echo "Then build a kernel with module support enabled."
	@echo
	@exit 1

endif # CONFIG_MODULES

###
# Cleaning is done on three levels.
# make clean     Delete most generated files
#                Leave enough to build external modules
# make mrproper  Delete the current configuration, and all generated files
# make distclean Remove editor backup files, patch leftover files and the like

# Directories & files removed with 'make clean'
CLEAN_DIRS  += $(MODVERDIR)
CLEAN_FILES +=	vmlinux System.map \
                .tmp_kallsyms* .tmp_version .tmp_vmlinux* .tmp_System.map

# Directories & files removed with 'make mrproper'
MRPROPER_DIRS  += include/config usr/include include/generated          \
                  arch/*/include/generated
MRPROPER_FILES += .config .config.old .version .old_version             \
                  include/linux/version.h                               \
		  Module.symvers tags TAGS cscope* GPATH GTAGS GRTAGS GSYMS

# clean - Delete most, but leave enough to build external modules
#
clean: rm-dirs  := $(CLEAN_DIRS)
clean: rm-files := $(CLEAN_FILES)
clean-dirs      := $(addprefix _clean_, . $(vmlinux-alldirs) Documentation)

PHONY += $(clean-dirs) clean archclean
$(clean-dirs):
	$(Q)$(MAKE) $(clean)=$(patsubst _clean_%,%,$@)

clean: archclean

# mrproper - Delete all generated files, including .config
#
mrproper: rm-dirs  := $(wildcard $(MRPROPER_DIRS))
mrproper: rm-files := $(wildcard $(MRPROPER_FILES))
mrproper-dirs      := $(addprefix _mrproper_,Documentation/DocBook scripts)

PHONY += $(mrproper-dirs) mrproper archmrproper
$(mrproper-dirs):
	$(Q)$(MAKE) $(clean)=$(patsubst _mrproper_%,%,$@)

mrproper: clean archmrproper $(mrproper-dirs)
	$(call cmd,rmdirs)
	$(call cmd,rmfiles)

# distclean
#
PHONY += distclean

distclean: mrproper
	@find $(srctree) $(RCS_FIND_IGNORE) \
		\( -name '*.orig' -o -name '*.rej' -o -name '*~' \
		-o -name '*.bak' -o -name '#*#' -o -name '.*.orig' \
		-o -name '.*.rej' -o -size 0 \
		-o -name '*%' -o -name '.*.cmd' -o -name 'core' \) \
		-type f -print | xargs rm -f


# Packaging of the kernel to various formats
# ---------------------------------------------------------------------------
# rpm target kept for backward compatibility
package-dir	:= $(srctree)/scripts/package

%src-pkg: FORCE
	$(Q)$(MAKE) $(build)=$(package-dir) $@
%pkg: include/config/kernel.release FORCE
	$(Q)$(MAKE) $(build)=$(package-dir) $@
rpm: include/config/kernel.release FORCE
	$(Q)$(MAKE) $(build)=$(package-dir) $@


# Brief documentation of the typical targets used
# ---------------------------------------------------------------------------

boards := $(wildcard $(srctree)/arch/$(SRCARCH)/configs/*_defconfig)
boards := $(notdir $(boards))
board-dirs := $(dir $(wildcard $(srctree)/arch/$(SRCARCH)/configs/*/*_defconfig))
board-dirs := $(sort $(notdir $(board-dirs:/=)))

help:
	@echo  'Cleaning targets:'
	@echo  '  clean		  - Remove most generated files but keep the config and'
	@echo  '                    enough build support to build external modules'
	@echo  '  mrproper	  - Remove all generated files + config + various backup files'
	@echo  '  distclean	  - mrproper + remove editor backup and patch files'
	@echo  ''
	@echo  'Configuration targets:'
	@$(MAKE) -f $(srctree)/scripts/kconfig/Makefile help
	@echo  ''
	@echo  'Other generic targets:'
	@echo  '  all		  - Build all targets marked with [*]'
	@echo  '* vmlinux	  - Build the bare kernel'
	@echo  '* modules	  - Build all modules'
	@echo  '  modules_install - Install all modules to INSTALL_MOD_PATH (default: /)'
	@echo  '  firmware_install- Install all firmware to INSTALL_FW_PATH'
	@echo  '                    (default: $$(INSTALL_MOD_PATH)/lib/firmware)'
	@echo  '  dir/            - Build all files in dir and below'
	@echo  '  dir/file.[oisS] - Build specified target only'
	@echo  '  dir/file.lst    - Build specified mixed source/assembly target only'
	@echo  '                    (requires a recent binutils and recent build (System.map))'
	@echo  '  dir/file.ko     - Build module including final link'
	@echo  '  modules_prepare - Set up for building external modules'
	@echo  '  tags/TAGS	  - Generate tags file for editors'
	@echo  '  cscope	  - Generate cscope index'
	@echo  '  gtags           - Generate GNU GLOBAL index'
	@echo  '  kernelrelease	  - Output the release version string'
	@echo  '  kernelversion	  - Output the version stored in Makefile'
	@echo  '  headers_install - Install sanitised kernel headers to INSTALL_HDR_PATH'; \
	 echo  '                    (default: $(INSTALL_HDR_PATH))'; \
	 echo  ''
	@echo  'Static analysers'
	@echo  '  checkstack      - Generate a list of stack hogs'
	@echo  '  namespacecheck  - Name space analysis on compiled kernel'
	@echo  '  versioncheck    - Sanity check on version.h usage'
	@echo  '  includecheck    - Check for duplicate included header files'
	@echo  '  export_report   - List the usages of all exported symbols'
	@echo  '  headers_check   - Sanity check on exported headers'
	@echo  '  headerdep       - Detect inclusion cycles in headers'
	@$(MAKE) -f $(srctree)/scripts/Makefile.help checker-help
	@echo  ''
	@echo  'Kernel packaging:'
	@$(MAKE) $(build)=$(package-dir) help
	@echo  ''
	@echo  'Documentation targets:'
	@$(MAKE) -f $(srctree)/Documentation/DocBook/Makefile dochelp
	@echo  ''
	@echo  'Architecture specific targets ($(SRCARCH)):'
	@$(if $(archhelp),$(archhelp),\
		echo '  No architecture specific help defined for $(SRCARCH)')
	@echo  ''
	@$(if $(boards), \
		$(foreach b, $(boards), \
		printf "  %-24s - Build for %s\\n" $(b) $(subst _defconfig,,$(b));) \
		echo '')
	@$(if $(board-dirs), \
		$(foreach b, $(board-dirs), \
		printf "  %-16s - Show %s-specific targets\\n" help-$(b) $(b);) \
		printf "  %-16s - Show all of the above\\n" help-boards; \
		echo '')

	@echo  '  make V=0|1 [targets] 0 => quiet build (default), 1 => verbose build'
	@echo  '  make V=2   [targets] 2 => give reason for rebuild of target'
	@echo  '  make O=dir [targets] Locate all output files in "dir", including .config'
	@echo  '  make C=1   [targets] Check all c source with $$CHECK (sparse by default)'
	@echo  '  make C=2   [targets] Force check of all c source with $$CHECK'
<<<<<<< HEAD
	@echo  '  make W=1   [targets] Enable extra gcc checks'
	@echo  '  make RECORDMCOUNT_WARN=1 [targets] Warn about ignored mcount sections'
=======
	@echo  '  make W=n   [targets] Enable extra gcc checks, n=1,2,3 where'
	@echo  '		1: warnings which may be relevant and do not occur too often'
	@echo  '		2: warnings which occur quite often but may still be relevant'
	@echo  '		3: more obscure warnings, can most likely be ignored'
	@echo  '		Multiple levels can be combined with W=12 or W=123'
>>>>>>> c4d5ee13
	@echo  ''
	@echo  'Execute "make" or "make all" to build all targets marked with [*] '
	@echo  'For further info see the ./README file'


help-board-dirs := $(addprefix help-,$(board-dirs))

help-boards: $(help-board-dirs)

boards-per-dir = $(notdir $(wildcard $(srctree)/arch/$(SRCARCH)/configs/$*/*_defconfig))

$(help-board-dirs): help-%:
	@echo  'Architecture specific targets ($(SRCARCH) $*):'
	@$(if $(boards-per-dir), \
		$(foreach b, $(boards-per-dir), \
		printf "  %-24s - Build for %s\\n" $*/$(b) $(subst _defconfig,,$(b));) \
		echo '')


# Documentation targets
# ---------------------------------------------------------------------------
%docs: scripts_basic FORCE
	$(Q)$(MAKE) $(build)=scripts build_docproc
	$(Q)$(MAKE) $(build)=Documentation/DocBook $@

else # KBUILD_EXTMOD

###
# External module support.
# When building external modules the kernel used as basis is considered
# read-only, and no consistency checks are made and the make
# system is not used on the basis kernel. If updates are required
# in the basis kernel ordinary make commands (without M=...) must
# be used.
#
# The following are the only valid targets when building external
# modules.
# make M=dir clean     Delete all automatically generated files
# make M=dir modules   Make all modules in specified dir
# make M=dir	       Same as 'make M=dir modules'
# make M=dir modules_install
#                      Install the modules built in the module directory
#                      Assumes install directory is already created

# We are always building modules
KBUILD_MODULES := 1
PHONY += crmodverdir
crmodverdir:
	$(cmd_crmodverdir)

PHONY += $(objtree)/Module.symvers
$(objtree)/Module.symvers:
	@test -e $(objtree)/Module.symvers || ( \
	echo; \
	echo "  WARNING: Symbol version dump $(objtree)/Module.symvers"; \
	echo "           is missing; modules will have no dependencies and modversions."; \
	echo )

module-dirs := $(addprefix _module_,$(KBUILD_EXTMOD))
PHONY += $(module-dirs) modules
$(module-dirs): crmodverdir $(objtree)/Module.symvers
	$(Q)$(MAKE) $(build)=$(patsubst _module_%,%,$@)

modules: $(module-dirs)
	@$(kecho) '  Building modules, stage 2.';
	$(Q)$(MAKE) -f $(srctree)/scripts/Makefile.modpost

PHONY += modules_install
modules_install: _emodinst_ _emodinst_post

install-dir := $(if $(INSTALL_MOD_DIR),$(INSTALL_MOD_DIR),extra)
PHONY += _emodinst_
_emodinst_:
	$(Q)mkdir -p $(MODLIB)/$(install-dir)
	$(Q)$(MAKE) -f $(srctree)/scripts/Makefile.modinst

PHONY += _emodinst_post
_emodinst_post: _emodinst_
	$(call cmd,depmod)

clean-dirs := $(addprefix _clean_,$(KBUILD_EXTMOD))

PHONY += $(clean-dirs) clean
$(clean-dirs):
	$(Q)$(MAKE) $(clean)=$(patsubst _clean_%,%,$@)

clean:	rm-dirs := $(MODVERDIR)
clean: rm-files := $(KBUILD_EXTMOD)/Module.symvers

help:
	@echo  '  Building external modules.'
	@echo  '  Syntax: make -C path/to/kernel/src M=$$PWD target'
	@echo  ''
	@echo  '  modules         - default target, build the module(s)'
	@echo  '  modules_install - install the module'
	@echo  '  clean           - remove generated files in module directory only'
	@echo  ''

# Dummies...
PHONY += prepare scripts
prepare: ;
scripts: ;
endif # KBUILD_EXTMOD

clean: $(clean-dirs)
	$(call cmd,rmdirs)
	$(call cmd,rmfiles)
	@find $(if $(KBUILD_EXTMOD), $(KBUILD_EXTMOD), .) $(RCS_FIND_IGNORE) \
		\( -name '*.[oas]' -o -name '*.ko' -o -name '.*.cmd' \
		-o -name '.*.d' -o -name '.*.tmp' -o -name '*.mod.c' \
		-o -name '*.symtypes' -o -name 'modules.order' \
		-o -name modules.builtin -o -name '.tmp_*.o.*' \
		-o -name '*.gcno' \) -type f -print | xargs rm -f

# Generate tags for editors
# ---------------------------------------------------------------------------
quiet_cmd_tags = GEN     $@
      cmd_tags = $(CONFIG_SHELL) $(srctree)/scripts/tags.sh $@

tags TAGS cscope gtags: FORCE
	$(call cmd,tags)

# Scripts to check various things for consistency
# ---------------------------------------------------------------------------

includecheck:
	find * $(RCS_FIND_IGNORE) \
		-name '*.[hcS]' -type f -print | sort \
		| xargs $(PERL) -w $(srctree)/scripts/checkincludes.pl

versioncheck:
	find * $(RCS_FIND_IGNORE) \
		-name '*.[hcS]' -type f -print | sort \
		| xargs $(PERL) -w $(srctree)/scripts/checkversion.pl

coccicheck:
	$(Q)$(CONFIG_SHELL) $(srctree)/scripts/$@

namespacecheck:
	$(PERL) $(srctree)/scripts/namespace.pl

export_report:
	$(PERL) $(srctree)/scripts/export_report.pl

endif #ifeq ($(config-targets),1)
endif #ifeq ($(mixed-targets),1)

PHONY += checkstack kernelrelease kernelversion

# UML needs a little special treatment here.  It wants to use the host
# toolchain, so needs $(SUBARCH) passed to checkstack.pl.  Everyone
# else wants $(ARCH), including people doing cross-builds, which means
# that $(SUBARCH) doesn't work here.
ifeq ($(ARCH), um)
CHECKSTACK_ARCH := $(SUBARCH)
else
CHECKSTACK_ARCH := $(ARCH)
endif
checkstack:
	$(OBJDUMP) -d vmlinux $$(find . -name '*.ko') | \
	$(PERL) $(src)/scripts/checkstack.pl $(CHECKSTACK_ARCH)

kernelrelease:
	@echo "$(KERNELVERSION)$$($(CONFIG_SHELL) $(srctree)/scripts/setlocalversion $(srctree))"

kernelversion:
	@echo $(KERNELVERSION)

# Single targets
# ---------------------------------------------------------------------------
# Single targets are compatible with:
# - build with mixed source and output
# - build with separate output dir 'make O=...'
# - external modules
#
#  target-dir => where to store outputfile
#  build-dir  => directory in kernel source tree to use

ifeq ($(KBUILD_EXTMOD),)
        build-dir  = $(patsubst %/,%,$(dir $@))
        target-dir = $(dir $@)
else
        zap-slash=$(filter-out .,$(patsubst %/,%,$(dir $@)))
        build-dir  = $(KBUILD_EXTMOD)$(if $(zap-slash),/$(zap-slash))
        target-dir = $(if $(KBUILD_EXTMOD),$(dir $<),$(dir $@))
endif

%.s: %.c prepare scripts FORCE
	$(Q)$(MAKE) $(build)=$(build-dir) $(target-dir)$(notdir $@)
%.i: %.c prepare scripts FORCE
	$(Q)$(MAKE) $(build)=$(build-dir) $(target-dir)$(notdir $@)
%.o: %.c prepare scripts FORCE
	$(Q)$(MAKE) $(build)=$(build-dir) $(target-dir)$(notdir $@)
%.lst: %.c prepare scripts FORCE
	$(Q)$(MAKE) $(build)=$(build-dir) $(target-dir)$(notdir $@)
%.s: %.S prepare scripts FORCE
	$(Q)$(MAKE) $(build)=$(build-dir) $(target-dir)$(notdir $@)
%.o: %.S prepare scripts FORCE
	$(Q)$(MAKE) $(build)=$(build-dir) $(target-dir)$(notdir $@)
%.symtypes: %.c prepare scripts FORCE
	$(Q)$(MAKE) $(build)=$(build-dir) $(target-dir)$(notdir $@)

# Modules
/: prepare scripts FORCE
	$(cmd_crmodverdir)
	$(Q)$(MAKE) KBUILD_MODULES=$(if $(CONFIG_MODULES),1) \
	$(build)=$(build-dir)
%/: prepare scripts FORCE
	$(cmd_crmodverdir)
	$(Q)$(MAKE) KBUILD_MODULES=$(if $(CONFIG_MODULES),1) \
	$(build)=$(build-dir)
%.ko: prepare scripts FORCE
	$(cmd_crmodverdir)
	$(Q)$(MAKE) KBUILD_MODULES=$(if $(CONFIG_MODULES),1)   \
	$(build)=$(build-dir) $(@:.ko=.o)
	$(Q)$(MAKE) -f $(srctree)/scripts/Makefile.modpost

# FIXME Should go into a make.lib or something 
# ===========================================================================

quiet_cmd_rmdirs = $(if $(wildcard $(rm-dirs)),CLEAN   $(wildcard $(rm-dirs)))
      cmd_rmdirs = rm -rf $(rm-dirs)

quiet_cmd_rmfiles = $(if $(wildcard $(rm-files)),CLEAN   $(wildcard $(rm-files)))
      cmd_rmfiles = rm -f $(rm-files)

# Run depmod only if we have System.map and depmod is executable
quiet_cmd_depmod = DEPMOD  $(KERNELRELEASE)
      cmd_depmod = \
	if [ -r System.map -a -x $(DEPMOD) ]; then                              \
		$(DEPMOD) -ae -F System.map                                     \
		$(if $(strip $(INSTALL_MOD_PATH)), -b $(INSTALL_MOD_PATH) )     \
		$(KERNELRELEASE);                                               \
	fi

# Create temporary dir for module support files
# clean it up only when building all modules
cmd_crmodverdir = $(Q)mkdir -p $(MODVERDIR) \
                  $(if $(KBUILD_MODULES),; rm -f $(MODVERDIR)/*)

a_flags = -Wp,-MD,$(depfile) $(KBUILD_AFLAGS) $(AFLAGS_KERNEL) \
	  $(KBUILD_AFLAGS_KERNEL)                              \
	  $(NOSTDINC_FLAGS) $(LINUXINCLUDE) $(KBUILD_CPPFLAGS) \
	  $(modkern_aflags) $(EXTRA_AFLAGS) $(AFLAGS_$(basetarget).o)

quiet_cmd_as_o_S = AS      $@
cmd_as_o_S       = $(CC) $(a_flags) -c -o $@ $<

# read all saved command lines

targets := $(wildcard $(sort $(targets)))
cmd_files := $(wildcard .*.cmd $(foreach f,$(targets),$(dir $(f)).$(notdir $(f)).cmd))

ifneq ($(cmd_files),)
  $(cmd_files): ;	# Do not try to update included dependency files
  include $(cmd_files)
endif

# Shorthand for $(Q)$(MAKE) -f scripts/Makefile.clean obj=dir
# Usage:
# $(Q)$(MAKE) $(clean)=dir
clean := -f $(if $(KBUILD_SRC),$(srctree)/)scripts/Makefile.clean obj

endif	# skip-makefile

PHONY += FORCE
FORCE:

# Declare the contents of the .PHONY variable as phony.  We keep that
# information in a variable so we can use it in if_changed and friends.
.PHONY: $(PHONY)<|MERGE_RESOLUTION|>--- conflicted
+++ resolved
@@ -1286,16 +1286,12 @@
 	@echo  '  make O=dir [targets] Locate all output files in "dir", including .config'
 	@echo  '  make C=1   [targets] Check all c source with $$CHECK (sparse by default)'
 	@echo  '  make C=2   [targets] Force check of all c source with $$CHECK'
-<<<<<<< HEAD
-	@echo  '  make W=1   [targets] Enable extra gcc checks'
-	@echo  '  make RECORDMCOUNT_WARN=1 [targets] Warn about ignored mcount sections'
-=======
 	@echo  '  make W=n   [targets] Enable extra gcc checks, n=1,2,3 where'
 	@echo  '		1: warnings which may be relevant and do not occur too often'
 	@echo  '		2: warnings which occur quite often but may still be relevant'
 	@echo  '		3: more obscure warnings, can most likely be ignored'
 	@echo  '		Multiple levels can be combined with W=12 or W=123'
->>>>>>> c4d5ee13
+	@echo  '  make RECORDMCOUNT_WARN=1 [targets] Warn about ignored mcount sections'
 	@echo  ''
 	@echo  'Execute "make" or "make all" to build all targets marked with [*] '
 	@echo  'For further info see the ./README file'
