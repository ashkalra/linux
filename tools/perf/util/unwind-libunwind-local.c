// SPDX-License-Identifier: GPL-2.0
/*
 * Post mortem Dwarf CFI based unwinding on top of regs and stack dumps.
 *
 * Lots of this code have been borrowed or heavily inspired from parts of
 * the libunwind 0.99 code which are (amongst other contributors I may have
 * forgotten):
 *
 * Copyright (C) 2002-2007 Hewlett-Packard Co
 *	Contributed by David Mosberger-Tang <davidm@hpl.hp.com>
 *
 * And the bugs have been added by:
 *
 * Copyright (C) 2010, Frederic Weisbecker <fweisbec@gmail.com>
 * Copyright (C) 2012, Jiri Olsa <jolsa@redhat.com>
 *
 */

#include <elf.h>
#include <errno.h>
#include <gelf.h>
#include <fcntl.h>
#include <inttypes.h>
#include <string.h>
#include <unistd.h>
#include <sys/mman.h>
#include <linux/list.h>
#include <linux/zalloc.h>
#ifndef REMOTE_UNWIND_LIBUNWIND
#include <libunwind.h>
#include <libunwind-ptrace.h>
#endif
#include "callchain.h"
#include "thread.h"
#include "session.h"
#include "perf_regs.h"
#include "unwind.h"
#include "map.h"
#include "symbol.h"
#include "debug.h"
#include "asm/bug.h"
#include "dso.h"

extern int
UNW_OBJ(dwarf_search_unwind_table) (unw_addr_space_t as,
				    unw_word_t ip,
				    unw_dyn_info_t *di,
				    unw_proc_info_t *pi,
				    int need_unwind_info, void *arg);

#define dwarf_search_unwind_table UNW_OBJ(dwarf_search_unwind_table)

extern int
UNW_OBJ(dwarf_find_debug_frame) (int found, unw_dyn_info_t *di_debug,
				 unw_word_t ip,
				 unw_word_t segbase,
				 const char *obj_name, unw_word_t start,
				 unw_word_t end);

#define dwarf_find_debug_frame UNW_OBJ(dwarf_find_debug_frame)

#define DW_EH_PE_FORMAT_MASK	0x0f	/* format of the encoded value */
#define DW_EH_PE_APPL_MASK	0x70	/* how the value is to be applied */

/* Pointer-encoding formats: */
#define DW_EH_PE_omit		0xff
#define DW_EH_PE_ptr		0x00	/* pointer-sized unsigned value */
#define DW_EH_PE_udata4		0x03	/* unsigned 32-bit value */
#define DW_EH_PE_udata8		0x04	/* unsigned 64-bit value */
#define DW_EH_PE_sdata4		0x0b	/* signed 32-bit value */
#define DW_EH_PE_sdata8		0x0c	/* signed 64-bit value */

/* Pointer-encoding application: */
#define DW_EH_PE_absptr		0x00	/* absolute value */
#define DW_EH_PE_pcrel		0x10	/* rel. to addr. of encoded value */

/*
 * The following are not documented by LSB v1.3, yet they are used by
 * GCC, presumably they aren't documented by LSB since they aren't
 * used on Linux:
 */
#define DW_EH_PE_funcrel	0x40	/* start-of-procedure-relative */
#define DW_EH_PE_aligned	0x50	/* aligned pointer */

/* Flags intentionaly not handled, since they're not needed:
 * #define DW_EH_PE_indirect      0x80
 * #define DW_EH_PE_uleb128       0x01
 * #define DW_EH_PE_udata2        0x02
 * #define DW_EH_PE_sleb128       0x09
 * #define DW_EH_PE_sdata2        0x0a
 * #define DW_EH_PE_textrel       0x20
 * #define DW_EH_PE_datarel       0x30
 */

struct unwind_info {
	struct perf_sample	*sample;
	struct machine		*machine;
	struct thread		*thread;
};

#define dw_read(ptr, type, end) ({	\
	type *__p = (type *) ptr;	\
	type  __v;			\
	if ((__p + 1) > (type *) end)	\
		return -EINVAL;		\
	__v = *__p++;			\
	ptr = (typeof(ptr)) __p;	\
	__v;				\
	})

static int __dw_read_encoded_value(u8 **p, u8 *end, u64 *val,
				   u8 encoding)
{
	u8 *cur = *p;
	*val = 0;

	switch (encoding) {
	case DW_EH_PE_omit:
		*val = 0;
		goto out;
	case DW_EH_PE_ptr:
		*val = dw_read(cur, unsigned long, end);
		goto out;
	default:
		break;
	}

	switch (encoding & DW_EH_PE_APPL_MASK) {
	case DW_EH_PE_absptr:
		break;
	case DW_EH_PE_pcrel:
		*val = (unsigned long) cur;
		break;
	default:
		return -EINVAL;
	}

	if ((encoding & 0x07) == 0x00)
		encoding |= DW_EH_PE_udata4;

	switch (encoding & DW_EH_PE_FORMAT_MASK) {
	case DW_EH_PE_sdata4:
		*val += dw_read(cur, s32, end);
		break;
	case DW_EH_PE_udata4:
		*val += dw_read(cur, u32, end);
		break;
	case DW_EH_PE_sdata8:
		*val += dw_read(cur, s64, end);
		break;
	case DW_EH_PE_udata8:
		*val += dw_read(cur, u64, end);
		break;
	default:
		return -EINVAL;
	}

 out:
	*p = cur;
	return 0;
}

#define dw_read_encoded_value(ptr, end, enc) ({			\
	u64 __v;						\
	if (__dw_read_encoded_value(&ptr, end, &__v, enc)) {	\
		return -EINVAL;                                 \
	}                                                       \
	__v;                                                    \
	})

static u64 elf_section_offset(int fd, const char *name)
{
	Elf *elf;
	GElf_Ehdr ehdr;
	GElf_Shdr shdr;
	u64 offset = 0;

	elf = elf_begin(fd, PERF_ELF_C_READ_MMAP, NULL);
	if (elf == NULL)
		return 0;

	do {
		if (gelf_getehdr(elf, &ehdr) == NULL)
			break;

		if (!elf_section_by_name(elf, &ehdr, &shdr, name, NULL))
			break;

		offset = shdr.sh_offset;
	} while (0);

	elf_end(elf);
	return offset;
}

#ifndef NO_LIBUNWIND_DEBUG_FRAME
static int elf_is_exec(int fd, const char *name)
{
	Elf *elf;
	GElf_Ehdr ehdr;
	int retval = 0;

	elf = elf_begin(fd, PERF_ELF_C_READ_MMAP, NULL);
	if (elf == NULL)
		return 0;
	if (gelf_getehdr(elf, &ehdr) == NULL)
		goto out;

	retval = (ehdr.e_type == ET_EXEC);

out:
	elf_end(elf);
	pr_debug("unwind: elf_is_exec(%s): %d\n", name, retval);
	return retval;
}
#endif

struct table_entry {
	u32 start_ip_offset;
	u32 fde_offset;
};

struct eh_frame_hdr {
	unsigned char version;
	unsigned char eh_frame_ptr_enc;
	unsigned char fde_count_enc;
	unsigned char table_enc;

	/*
	 * The rest of the header is variable-length and consists of the
	 * following members:
	 *
	 *	encoded_t eh_frame_ptr;
	 *	encoded_t fde_count;
	 */

	/* A single encoded pointer should not be more than 8 bytes. */
	u64 enc[2];

	/*
	 * struct {
	 *    encoded_t start_ip;
	 *    encoded_t fde_addr;
	 * } binary_search_table[fde_count];
	 */
	char data[0];
} __packed;

static int unwind_spec_ehframe(struct dso *dso, struct machine *machine,
			       u64 offset, u64 *table_data, u64 *segbase,
			       u64 *fde_count)
{
	struct eh_frame_hdr hdr;
	u8 *enc = (u8 *) &hdr.enc;
	u8 *end = (u8 *) &hdr.data;
	ssize_t r;

	r = dso__data_read_offset(dso, machine, offset,
				  (u8 *) &hdr, sizeof(hdr));
	if (r != sizeof(hdr))
		return -EINVAL;

	/* We dont need eh_frame_ptr, just skip it. */
	dw_read_encoded_value(enc, end, hdr.eh_frame_ptr_enc);

	*fde_count  = dw_read_encoded_value(enc, end, hdr.fde_count_enc);
	*segbase    = offset;
	*table_data = (enc - (u8 *) &hdr) + offset;
	return 0;
}

static int read_unwind_spec_eh_frame(struct dso *dso, struct machine *machine,
				     u64 *table_data, u64 *segbase,
				     u64 *fde_count)
{
	int ret = -EINVAL, fd;
	u64 offset = dso->data.eh_frame_hdr_offset;

	if (offset == 0) {
		fd = dso__data_get_fd(dso, machine);
		if (fd < 0)
			return -EINVAL;

		/* Check the .eh_frame section for unwinding info */
		offset = elf_section_offset(fd, ".eh_frame_hdr");
		dso->data.eh_frame_hdr_offset = offset;
		dso__data_put_fd(dso);
	}

	if (offset)
		ret = unwind_spec_ehframe(dso, machine, offset,
					  table_data, segbase,
					  fde_count);

	return ret;
}

#ifndef NO_LIBUNWIND_DEBUG_FRAME
static int read_unwind_spec_debug_frame(struct dso *dso,
					struct machine *machine, u64 *offset)
{
	int fd;
	u64 ofs = dso->data.debug_frame_offset;

	/* debug_frame can reside in:
	 *  - dso
	 *  - debug pointed by symsrc_filename
	 *  - gnu_debuglink, which doesn't necessary
	 *    has to be pointed by symsrc_filename
	 */
	if (ofs == 0) {
		fd = dso__data_get_fd(dso, machine);
		if (fd >= 0) {
			ofs = elf_section_offset(fd, ".debug_frame");
			dso__data_put_fd(dso);
		}

		if (ofs <= 0) {
			fd = open(dso->symsrc_filename, O_RDONLY);
			if (fd >= 0) {
				ofs = elf_section_offset(fd, ".debug_frame");
				close(fd);
			}
		}

		if (ofs <= 0) {
			char *debuglink = malloc(PATH_MAX);
			int ret = 0;

			ret = dso__read_binary_type_filename(
				dso, DSO_BINARY_TYPE__DEBUGLINK,
				machine->root_dir, debuglink, PATH_MAX);
			if (!ret) {
				fd = open(debuglink, O_RDONLY);
				if (fd >= 0) {
					ofs = elf_section_offset(fd,
							".debug_frame");
					close(fd);
				}
			}
			if (ofs > 0) {
				if (dso->symsrc_filename != NULL) {
					pr_warning(
						"%s: overwrite symsrc(%s,%s)\n",
							__func__,
							dso->symsrc_filename,
							debuglink);
					zfree(&dso->symsrc_filename);
				}
				dso->symsrc_filename = debuglink;
			} else {
				free(debuglink);
			}
		}

		dso->data.debug_frame_offset = ofs;
	}

	*offset = ofs;
	if (*offset)
		return 0;

	return -EINVAL;
}
#endif

static struct map *find_map(unw_word_t ip, struct unwind_info *ui)
{
	struct addr_location al;
	return thread__find_map(ui->thread, PERF_RECORD_MISC_USER, ip, &al);
}

static int
find_proc_info(unw_addr_space_t as, unw_word_t ip, unw_proc_info_t *pi,
	       int need_unwind_info, void *arg)
{
	struct unwind_info *ui = arg;
	struct map *map;
	unw_dyn_info_t di;
	u64 table_data, segbase, fde_count;
	int ret = -EINVAL;

	map = find_map(ip, ui);
	if (!map || !map->dso)
		return -EINVAL;

	pr_debug("unwind: find_proc_info dso %s\n", map->dso->name);

	/* Check the .eh_frame section for unwinding info */
	if (!read_unwind_spec_eh_frame(map->dso, ui->machine,
				       &table_data, &segbase, &fde_count)) {
		memset(&di, 0, sizeof(di));
		di.format   = UNW_INFO_FORMAT_REMOTE_TABLE;
		di.start_ip = map->start;
		di.end_ip   = map->end;
		di.u.rti.segbase    = map->start + segbase - map->pgoff;
		di.u.rti.table_data = map->start + table_data - map->pgoff;
		di.u.rti.table_len  = fde_count * sizeof(struct table_entry)
				      / sizeof(unw_word_t);
		ret = dwarf_search_unwind_table(as, ip, &di, pi,
						need_unwind_info, arg);
	}

#ifndef NO_LIBUNWIND_DEBUG_FRAME
	/* Check the .debug_frame section for unwinding info */
	if (ret < 0 &&
	    !read_unwind_spec_debug_frame(map->dso, ui->machine, &segbase)) {
		int fd = dso__data_get_fd(map->dso, ui->machine);
		int is_exec = elf_is_exec(fd, map->dso->name);
		unw_word_t base = is_exec ? 0 : map->start;
		const char *symfile;

		if (fd >= 0)
			dso__data_put_fd(map->dso);

		symfile = map->dso->symsrc_filename ?: map->dso->name;

		memset(&di, 0, sizeof(di));
		if (dwarf_find_debug_frame(0, &di, ip, base, symfile,
					   map->start, map->end))
			return dwarf_search_unwind_table(as, ip, &di, pi,
							 need_unwind_info, arg);
	}
#endif

	return ret;
}

static int access_fpreg(unw_addr_space_t __maybe_unused as,
			unw_regnum_t __maybe_unused num,
			unw_fpreg_t __maybe_unused *val,
			int __maybe_unused __write,
			void __maybe_unused *arg)
{
	pr_err("unwind: access_fpreg unsupported\n");
	return -UNW_EINVAL;
}

static int get_dyn_info_list_addr(unw_addr_space_t __maybe_unused as,
				  unw_word_t __maybe_unused *dil_addr,
				  void __maybe_unused *arg)
{
	return -UNW_ENOINFO;
}

static int resume(unw_addr_space_t __maybe_unused as,
		  unw_cursor_t __maybe_unused *cu,
		  void __maybe_unused *arg)
{
	pr_err("unwind: resume unsupported\n");
	return -UNW_EINVAL;
}

static int
get_proc_name(unw_addr_space_t __maybe_unused as,
	      unw_word_t __maybe_unused addr,
		char __maybe_unused *bufp, size_t __maybe_unused buf_len,
		unw_word_t __maybe_unused *offp, void __maybe_unused *arg)
{
	pr_err("unwind: get_proc_name unsupported\n");
	return -UNW_EINVAL;
}

static int access_dso_mem(struct unwind_info *ui, unw_word_t addr,
			  unw_word_t *data)
{
	struct map *map;
	ssize_t size;

	map = find_map(addr, ui);
	if (!map) {
		pr_debug("unwind: no map for %lx\n", (unsigned long)addr);
		return -1;
	}

	if (!map->dso)
		return -1;

	size = dso__data_read_addr(map->dso, map, ui->machine,
				   addr, (u8 *) data, sizeof(*data));

	return !(size == sizeof(*data));
}

static int access_mem(unw_addr_space_t __maybe_unused as,
		      unw_word_t addr, unw_word_t *valp,
		      int __write, void *arg)
{
	struct unwind_info *ui = arg;
	struct stack_dump *stack = &ui->sample->user_stack;
	u64 start, end;
	int offset;
	int ret;

	/* Don't support write, probably not needed. */
	if (__write || !stack || !ui->sample->user_regs.regs) {
		*valp = 0;
		return 0;
	}

	ret = perf_reg_value(&start, &ui->sample->user_regs,
			     LIBUNWIND__ARCH_REG_SP);
	if (ret)
		return ret;

	end = start + stack->size;

	/* Check overflow. */
	if (addr + sizeof(unw_word_t) < addr)
		return -EINVAL;

	if (addr < start || addr + sizeof(unw_word_t) >= end) {
		ret = access_dso_mem(ui, addr, valp);
		if (ret) {
			pr_debug("unwind: access_mem %p not inside range"
				 " 0x%" PRIx64 "-0x%" PRIx64 "\n",
				 (void *) (uintptr_t) addr, start, end);
			*valp = 0;
			return ret;
		}
		return 0;
	}

	offset = addr - start;
	*valp  = *(unw_word_t *)&stack->data[offset];
	pr_debug("unwind: access_mem addr %p val %lx, offset %d\n",
		 (void *) (uintptr_t) addr, (unsigned long)*valp, offset);
	return 0;
}

static int access_reg(unw_addr_space_t __maybe_unused as,
		      unw_regnum_t regnum, unw_word_t *valp,
		      int __write, void *arg)
{
	struct unwind_info *ui = arg;
	int id, ret;
	u64 val;

	/* Don't support write, I suspect we don't need it. */
	if (__write) {
		pr_err("unwind: access_reg w %d\n", regnum);
		return 0;
	}

	if (!ui->sample->user_regs.regs) {
		*valp = 0;
		return 0;
	}

	id = LIBUNWIND__ARCH_REG_ID(regnum);
	if (id < 0)
		return -EINVAL;

	ret = perf_reg_value(&val, &ui->sample->user_regs, id);
	if (ret) {
		pr_err("unwind: can't read reg %d\n", regnum);
		return ret;
	}

	*valp = (unw_word_t) val;
	pr_debug("unwind: reg %d, val %lx\n", regnum, (unsigned long)*valp);
	return 0;
}

static void put_unwind_info(unw_addr_space_t __maybe_unused as,
			    unw_proc_info_t *pi __maybe_unused,
			    void *arg __maybe_unused)
{
	pr_debug("unwind: put_unwind_info called\n");
}

static int entry(u64 ip, struct thread *thread,
		 unwind_entry_cb_t cb, void *arg)
{
	struct unwind_entry e;
	struct addr_location al;

	e.ms.sym = thread__find_symbol(thread, PERF_RECORD_MISC_USER, ip, &al);
	e.ip     = ip;
	e.ms.map = al.map;
<<<<<<< HEAD
	e.ms.mg  = al.mg;
=======
	e.ms.maps = al.maps;
>>>>>>> 5172672d

	pr_debug("unwind: %s:ip = 0x%" PRIx64 " (0x%" PRIx64 ")\n",
		 al.sym ? al.sym->name : "''",
		 ip,
		 al.map ? al.map->map_ip(al.map, ip) : (u64) 0);

	return cb(&e, arg);
}

static void display_error(int err)
{
	switch (err) {
	case UNW_EINVAL:
		pr_err("unwind: Only supports local.\n");
		break;
	case UNW_EUNSPEC:
		pr_err("unwind: Unspecified error.\n");
		break;
	case UNW_EBADREG:
		pr_err("unwind: Register unavailable.\n");
		break;
	default:
		break;
	}
}

static unw_accessors_t accessors = {
	.find_proc_info		= find_proc_info,
	.put_unwind_info	= put_unwind_info,
	.get_dyn_info_list_addr	= get_dyn_info_list_addr,
	.access_mem		= access_mem,
	.access_reg		= access_reg,
	.access_fpreg		= access_fpreg,
	.resume			= resume,
	.get_proc_name		= get_proc_name,
};

static int _unwind__prepare_access(struct maps *maps)
{
	maps->addr_space = unw_create_addr_space(&accessors, 0);
	if (!maps->addr_space) {
		pr_err("unwind: Can't create unwind address space.\n");
		return -ENOMEM;
	}

	unw_set_caching_policy(maps->addr_space, UNW_CACHE_GLOBAL);
	return 0;
}

static void _unwind__flush_access(struct maps *maps)
{
	unw_flush_cache(maps->addr_space, 0, 0);
}

static void _unwind__finish_access(struct maps *maps)
{
	unw_destroy_addr_space(maps->addr_space);
}

static int get_entries(struct unwind_info *ui, unwind_entry_cb_t cb,
		       void *arg, int max_stack)
{
	u64 val;
	unw_word_t ips[max_stack];
	unw_addr_space_t addr_space;
	unw_cursor_t c;
	int ret, i = 0;

	ret = perf_reg_value(&val, &ui->sample->user_regs,
			     LIBUNWIND__ARCH_REG_IP);
	if (ret)
		return ret;

	ips[i++] = (unw_word_t) val;

	/*
	 * If we need more than one entry, do the DWARF
	 * unwind itself.
	 */
	if (max_stack - 1 > 0) {
		WARN_ONCE(!ui->thread, "WARNING: ui->thread is NULL");
		addr_space = ui->thread->maps->addr_space;

		if (addr_space == NULL)
			return -1;

		ret = unw_init_remote(&c, addr_space, ui);
		if (ret)
			display_error(ret);

		while (!ret && (unw_step(&c) > 0) && i < max_stack) {
			unw_get_reg(&c, UNW_REG_IP, &ips[i]);

			/*
			 * Decrement the IP for any non-activation frames.
			 * this is required to properly find the srcline
			 * for caller frames.
			 * See also the documentation for dwfl_frame_pc(),
			 * which this code tries to replicate.
			 */
			if (unw_is_signal_frame(&c) <= 0)
				--ips[i];

			++i;
		}

		max_stack = i;
	}

	/*
	 * Display what we got based on the order setup.
	 */
	for (i = 0; i < max_stack && !ret; i++) {
		int j = i;

		if (callchain_param.order == ORDER_CALLER)
			j = max_stack - i - 1;
		ret = ips[j] ? entry(ips[j], ui->thread, cb, arg) : 0;
	}

	return ret;
}

static int _unwind__get_entries(unwind_entry_cb_t cb, void *arg,
			struct thread *thread,
			struct perf_sample *data, int max_stack)
{
	struct unwind_info ui = {
		.sample       = data,
		.thread       = thread,
		.machine      = thread->maps->machine,
	};

	if (!data->user_regs.regs)
		return -EINVAL;

	if (max_stack <= 0)
		return -EINVAL;

	return get_entries(&ui, cb, arg, max_stack);
}

static struct unwind_libunwind_ops
_unwind_libunwind_ops = {
	.prepare_access = _unwind__prepare_access,
	.flush_access   = _unwind__flush_access,
	.finish_access  = _unwind__finish_access,
	.get_entries    = _unwind__get_entries,
};

#ifndef REMOTE_UNWIND_LIBUNWIND
struct unwind_libunwind_ops *
local_unwind_libunwind_ops = &_unwind_libunwind_ops;
#endif<|MERGE_RESOLUTION|>--- conflicted
+++ resolved
@@ -578,11 +578,7 @@
 	e.ms.sym = thread__find_symbol(thread, PERF_RECORD_MISC_USER, ip, &al);
 	e.ip     = ip;
 	e.ms.map = al.map;
-<<<<<<< HEAD
-	e.ms.mg  = al.mg;
-=======
 	e.ms.maps = al.maps;
->>>>>>> 5172672d
 
 	pr_debug("unwind: %s:ip = 0x%" PRIx64 " (0x%" PRIx64 ")\n",
 		 al.sym ? al.sym->name : "''",
