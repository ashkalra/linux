--- conflicted
+++ resolved
@@ -45,10 +45,7 @@
 	.nocodec_tplg_filename = "sof-icl-nocodec.tplg",
 	.ops = &sof_icl_ops,
 	.ops_init = sof_icl_ops_init,
-<<<<<<< HEAD
-=======
 	.ops_free = hda_ops_free,
->>>>>>> 7365df19
 };
 
 static const struct sof_dev_desc jsl_desc = {
