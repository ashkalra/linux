/*
 * Block multiqueue core code
 *
 * Copyright (C) 2013-2014 Jens Axboe
 * Copyright (C) 2013-2014 Christoph Hellwig
 */
#include <linux/kernel.h>
#include <linux/module.h>
#include <linux/backing-dev.h>
#include <linux/bio.h>
#include <linux/blkdev.h>
#include <linux/kmemleak.h>
#include <linux/mm.h>
#include <linux/init.h>
#include <linux/slab.h>
#include <linux/workqueue.h>
#include <linux/smp.h>
#include <linux/llist.h>
#include <linux/list_sort.h>
#include <linux/cpu.h>
#include <linux/cache.h>
#include <linux/sched/sysctl.h>
#include <linux/sched/topology.h>
#include <linux/sched/signal.h>
#include <linux/delay.h>
#include <linux/crash_dump.h>
#include <linux/prefetch.h>

#include <trace/events/block.h>

#include <linux/blk-mq.h>
#include "blk.h"
#include "blk-mq.h"
#include "blk-mq-debugfs.h"
#include "blk-mq-tag.h"
#include "blk-stat.h"
#include "blk-wbt.h"
#include "blk-mq-sched.h"

static void blk_mq_poll_stats_start(struct request_queue *q);
static void blk_mq_poll_stats_fn(struct blk_stat_callback *cb);

static int blk_mq_poll_stats_bkt(const struct request *rq)
{
	int ddir, bytes, bucket;

	ddir = rq_data_dir(rq);
	bytes = blk_rq_bytes(rq);

	bucket = ddir + 2*(ilog2(bytes) - 9);

	if (bucket < 0)
		return -1;
	else if (bucket >= BLK_MQ_POLL_STATS_BKTS)
		return ddir + BLK_MQ_POLL_STATS_BKTS - 2;

	return bucket;
}

/*
 * Check if any of the ctx's have pending work in this hardware queue
 */
bool blk_mq_hctx_has_pending(struct blk_mq_hw_ctx *hctx)
{
	return sbitmap_any_bit_set(&hctx->ctx_map) ||
			!list_empty_careful(&hctx->dispatch) ||
			blk_mq_sched_has_work(hctx);
}

/*
 * Mark this ctx as having pending work in this hardware queue
 */
static void blk_mq_hctx_mark_pending(struct blk_mq_hw_ctx *hctx,
				     struct blk_mq_ctx *ctx)
{
	if (!sbitmap_test_bit(&hctx->ctx_map, ctx->index_hw))
		sbitmap_set_bit(&hctx->ctx_map, ctx->index_hw);
}

static void blk_mq_hctx_clear_pending(struct blk_mq_hw_ctx *hctx,
				      struct blk_mq_ctx *ctx)
{
	sbitmap_clear_bit(&hctx->ctx_map, ctx->index_hw);
}

struct mq_inflight {
	struct hd_struct *part;
	unsigned int *inflight;
};

static void blk_mq_check_inflight(struct blk_mq_hw_ctx *hctx,
				  struct request *rq, void *priv,
				  bool reserved)
{
	struct mq_inflight *mi = priv;

	if (test_bit(REQ_ATOM_STARTED, &rq->atomic_flags) &&
	    !test_bit(REQ_ATOM_COMPLETE, &rq->atomic_flags)) {
		/*
		 * index[0] counts the specific partition that was asked
		 * for. index[1] counts the ones that are active on the
		 * whole device, so increment that if mi->part is indeed
		 * a partition, and not a whole device.
		 */
		if (rq->part == mi->part)
			mi->inflight[0]++;
		if (mi->part->partno)
			mi->inflight[1]++;
	}
}

void blk_mq_in_flight(struct request_queue *q, struct hd_struct *part,
		      unsigned int inflight[2])
{
	struct mq_inflight mi = { .part = part, .inflight = inflight, };

	inflight[0] = inflight[1] = 0;
	blk_mq_queue_tag_busy_iter(q, blk_mq_check_inflight, &mi);
}

void blk_freeze_queue_start(struct request_queue *q)
{
	int freeze_depth;

	freeze_depth = atomic_inc_return(&q->mq_freeze_depth);
	if (freeze_depth == 1) {
		percpu_ref_kill(&q->q_usage_counter);
		blk_mq_run_hw_queues(q, false);
	}
}
EXPORT_SYMBOL_GPL(blk_freeze_queue_start);

void blk_mq_freeze_queue_wait(struct request_queue *q)
{
	wait_event(q->mq_freeze_wq, percpu_ref_is_zero(&q->q_usage_counter));
}
EXPORT_SYMBOL_GPL(blk_mq_freeze_queue_wait);

int blk_mq_freeze_queue_wait_timeout(struct request_queue *q,
				     unsigned long timeout)
{
	return wait_event_timeout(q->mq_freeze_wq,
					percpu_ref_is_zero(&q->q_usage_counter),
					timeout);
}
EXPORT_SYMBOL_GPL(blk_mq_freeze_queue_wait_timeout);

/*
 * Guarantee no request is in use, so we can change any data structure of
 * the queue afterward.
 */
void blk_freeze_queue(struct request_queue *q)
{
	/*
	 * In the !blk_mq case we are only calling this to kill the
	 * q_usage_counter, otherwise this increases the freeze depth
	 * and waits for it to return to zero.  For this reason there is
	 * no blk_unfreeze_queue(), and blk_freeze_queue() is not
	 * exported to drivers as the only user for unfreeze is blk_mq.
	 */
	blk_freeze_queue_start(q);
	blk_mq_freeze_queue_wait(q);
}

void blk_mq_freeze_queue(struct request_queue *q)
{
	/*
	 * ...just an alias to keep freeze and unfreeze actions balanced
	 * in the blk_mq_* namespace
	 */
	blk_freeze_queue(q);
}
EXPORT_SYMBOL_GPL(blk_mq_freeze_queue);

void blk_mq_unfreeze_queue(struct request_queue *q)
{
	int freeze_depth;

	freeze_depth = atomic_dec_return(&q->mq_freeze_depth);
	WARN_ON_ONCE(freeze_depth < 0);
	if (!freeze_depth) {
		percpu_ref_reinit(&q->q_usage_counter);
		wake_up_all(&q->mq_freeze_wq);
	}
}
EXPORT_SYMBOL_GPL(blk_mq_unfreeze_queue);

/*
 * FIXME: replace the scsi_internal_device_*block_nowait() calls in the
 * mpt3sas driver such that this function can be removed.
 */
void blk_mq_quiesce_queue_nowait(struct request_queue *q)
{
	unsigned long flags;

	spin_lock_irqsave(q->queue_lock, flags);
	queue_flag_set(QUEUE_FLAG_QUIESCED, q);
	spin_unlock_irqrestore(q->queue_lock, flags);
}
EXPORT_SYMBOL_GPL(blk_mq_quiesce_queue_nowait);

/**
 * blk_mq_quiesce_queue() - wait until all ongoing dispatches have finished
 * @q: request queue.
 *
 * Note: this function does not prevent that the struct request end_io()
 * callback function is invoked. Once this function is returned, we make
 * sure no dispatch can happen until the queue is unquiesced via
 * blk_mq_unquiesce_queue().
 */
void blk_mq_quiesce_queue(struct request_queue *q)
{
	struct blk_mq_hw_ctx *hctx;
	unsigned int i;
	bool rcu = false;

	blk_mq_quiesce_queue_nowait(q);

	queue_for_each_hw_ctx(q, hctx, i) {
		if (hctx->flags & BLK_MQ_F_BLOCKING)
			synchronize_srcu(hctx->queue_rq_srcu);
		else
			rcu = true;
	}
	if (rcu)
		synchronize_rcu();
}
EXPORT_SYMBOL_GPL(blk_mq_quiesce_queue);

/*
 * blk_mq_unquiesce_queue() - counterpart of blk_mq_quiesce_queue()
 * @q: request queue.
 *
 * This function recovers queue into the state before quiescing
 * which is done by blk_mq_quiesce_queue.
 */
void blk_mq_unquiesce_queue(struct request_queue *q)
{
	unsigned long flags;

	spin_lock_irqsave(q->queue_lock, flags);
	queue_flag_clear(QUEUE_FLAG_QUIESCED, q);
	spin_unlock_irqrestore(q->queue_lock, flags);

	/* dispatch requests which are inserted during quiescing */
	blk_mq_run_hw_queues(q, true);
}
EXPORT_SYMBOL_GPL(blk_mq_unquiesce_queue);

void blk_mq_wake_waiters(struct request_queue *q)
{
	struct blk_mq_hw_ctx *hctx;
	unsigned int i;

	queue_for_each_hw_ctx(q, hctx, i)
		if (blk_mq_hw_queue_mapped(hctx))
			blk_mq_tag_wakeup_all(hctx->tags, true);

	/*
	 * If we are called because the queue has now been marked as
	 * dying, we need to ensure that processes currently waiting on
	 * the queue are notified as well.
	 */
	wake_up_all(&q->mq_freeze_wq);
}

bool blk_mq_can_queue(struct blk_mq_hw_ctx *hctx)
{
	return blk_mq_has_free_tags(hctx->tags);
}
EXPORT_SYMBOL(blk_mq_can_queue);

static struct request *blk_mq_rq_ctx_init(struct blk_mq_alloc_data *data,
		unsigned int tag, unsigned int op)
{
	struct blk_mq_tags *tags = blk_mq_tags_from_data(data);
	struct request *rq = tags->static_rqs[tag];

	rq->rq_flags = 0;

	if (data->flags & BLK_MQ_REQ_INTERNAL) {
		rq->tag = -1;
		rq->internal_tag = tag;
	} else {
		if (blk_mq_tag_busy(data->hctx)) {
			rq->rq_flags = RQF_MQ_INFLIGHT;
			atomic_inc(&data->hctx->nr_active);
		}
		rq->tag = tag;
		rq->internal_tag = -1;
		data->hctx->tags->rqs[rq->tag] = rq;
	}

	INIT_LIST_HEAD(&rq->queuelist);
	/* csd/requeue_work/fifo_time is initialized before use */
	rq->q = data->q;
	rq->mq_ctx = data->ctx;
	rq->cmd_flags = op;
	if (blk_queue_io_stat(data->q))
		rq->rq_flags |= RQF_IO_STAT;
	/* do not touch atomic flags, it needs atomic ops against the timer */
	rq->cpu = -1;
	INIT_HLIST_NODE(&rq->hash);
	RB_CLEAR_NODE(&rq->rb_node);
	rq->rq_disk = NULL;
	rq->part = NULL;
	rq->start_time = jiffies;
#ifdef CONFIG_BLK_CGROUP
	rq->rl = NULL;
	set_start_time_ns(rq);
	rq->io_start_time_ns = 0;
#endif
	rq->nr_phys_segments = 0;
#if defined(CONFIG_BLK_DEV_INTEGRITY)
	rq->nr_integrity_segments = 0;
#endif
	rq->special = NULL;
	/* tag was already set */
	rq->extra_len = 0;

	INIT_LIST_HEAD(&rq->timeout_list);
	rq->timeout = 0;

	rq->end_io = NULL;
	rq->end_io_data = NULL;
	rq->next_rq = NULL;

	data->ctx->rq_dispatched[op_is_sync(op)]++;
	return rq;
}

static struct request *blk_mq_get_request(struct request_queue *q,
		struct bio *bio, unsigned int op,
		struct blk_mq_alloc_data *data)
{
	struct elevator_queue *e = q->elevator;
	struct request *rq;
	unsigned int tag;
	struct blk_mq_ctx *local_ctx = NULL;

	blk_queue_enter_live(q);
	data->q = q;
	if (likely(!data->ctx))
		data->ctx = local_ctx = blk_mq_get_ctx(q);
	if (likely(!data->hctx))
		data->hctx = blk_mq_map_queue(q, data->ctx->cpu);
	if (op & REQ_NOWAIT)
		data->flags |= BLK_MQ_REQ_NOWAIT;

	if (e) {
		data->flags |= BLK_MQ_REQ_INTERNAL;

		/*
		 * Flush requests are special and go directly to the
		 * dispatch list.
		 */
		if (!op_is_flush(op) && e->type->ops.mq.limit_depth)
			e->type->ops.mq.limit_depth(op, data);
	}

	tag = blk_mq_get_tag(data);
	if (tag == BLK_MQ_TAG_FAIL) {
		if (local_ctx) {
			blk_mq_put_ctx(local_ctx);
			data->ctx = NULL;
		}
		blk_queue_exit(q);
		return NULL;
	}

	rq = blk_mq_rq_ctx_init(data, tag, op);
	if (!op_is_flush(op)) {
		rq->elv.icq = NULL;
		if (e && e->type->ops.mq.prepare_request) {
			if (e->type->icq_cache && rq_ioc(bio))
				blk_mq_sched_assign_ioc(rq, bio);

			e->type->ops.mq.prepare_request(rq, bio);
			rq->rq_flags |= RQF_ELVPRIV;
		}
	}
	data->hctx->queued++;
	return rq;
}

struct request *blk_mq_alloc_request(struct request_queue *q, unsigned int op,
		unsigned int flags)
{
	struct blk_mq_alloc_data alloc_data = { .flags = flags };
	struct request *rq;
	int ret;

	ret = blk_queue_enter(q, flags & BLK_MQ_REQ_NOWAIT);
	if (ret)
		return ERR_PTR(ret);

	rq = blk_mq_get_request(q, NULL, op, &alloc_data);
	blk_queue_exit(q);

	if (!rq)
		return ERR_PTR(-EWOULDBLOCK);

	blk_mq_put_ctx(alloc_data.ctx);

	rq->__data_len = 0;
	rq->__sector = (sector_t) -1;
	rq->bio = rq->biotail = NULL;
	return rq;
}
EXPORT_SYMBOL(blk_mq_alloc_request);

struct request *blk_mq_alloc_request_hctx(struct request_queue *q,
		unsigned int op, unsigned int flags, unsigned int hctx_idx)
{
	struct blk_mq_alloc_data alloc_data = { .flags = flags };
	struct request *rq;
	unsigned int cpu;
	int ret;

	/*
	 * If the tag allocator sleeps we could get an allocation for a
	 * different hardware context.  No need to complicate the low level
	 * allocator for this for the rare use case of a command tied to
	 * a specific queue.
	 */
	if (WARN_ON_ONCE(!(flags & BLK_MQ_REQ_NOWAIT)))
		return ERR_PTR(-EINVAL);

	if (hctx_idx >= q->nr_hw_queues)
		return ERR_PTR(-EIO);

	ret = blk_queue_enter(q, true);
	if (ret)
		return ERR_PTR(ret);

	/*
	 * Check if the hardware context is actually mapped to anything.
	 * If not tell the caller that it should skip this queue.
	 */
	alloc_data.hctx = q->queue_hw_ctx[hctx_idx];
	if (!blk_mq_hw_queue_mapped(alloc_data.hctx)) {
		blk_queue_exit(q);
		return ERR_PTR(-EXDEV);
	}
	cpu = cpumask_first(alloc_data.hctx->cpumask);
	alloc_data.ctx = __blk_mq_get_ctx(q, cpu);

	rq = blk_mq_get_request(q, NULL, op, &alloc_data);
	blk_queue_exit(q);

	if (!rq)
		return ERR_PTR(-EWOULDBLOCK);

	return rq;
}
EXPORT_SYMBOL_GPL(blk_mq_alloc_request_hctx);

void blk_mq_free_request(struct request *rq)
{
	struct request_queue *q = rq->q;
	struct elevator_queue *e = q->elevator;
	struct blk_mq_ctx *ctx = rq->mq_ctx;
	struct blk_mq_hw_ctx *hctx = blk_mq_map_queue(q, ctx->cpu);
	const int sched_tag = rq->internal_tag;

	if (rq->rq_flags & RQF_ELVPRIV) {
		if (e && e->type->ops.mq.finish_request)
			e->type->ops.mq.finish_request(rq);
		if (rq->elv.icq) {
			put_io_context(rq->elv.icq->ioc);
			rq->elv.icq = NULL;
		}
	}

	ctx->rq_completed[rq_is_sync(rq)]++;
	if (rq->rq_flags & RQF_MQ_INFLIGHT)
		atomic_dec(&hctx->nr_active);

	wbt_done(q->rq_wb, &rq->issue_stat);

	clear_bit(REQ_ATOM_STARTED, &rq->atomic_flags);
	clear_bit(REQ_ATOM_POLL_SLEPT, &rq->atomic_flags);
	if (rq->tag != -1)
		blk_mq_put_tag(hctx, hctx->tags, ctx, rq->tag);
	if (sched_tag != -1)
		blk_mq_put_tag(hctx, hctx->sched_tags, ctx, sched_tag);
	blk_mq_sched_restart(hctx);
	blk_queue_exit(q);
}
EXPORT_SYMBOL_GPL(blk_mq_free_request);

inline void __blk_mq_end_request(struct request *rq, blk_status_t error)
{
	blk_account_io_done(rq);

	if (rq->end_io) {
		wbt_done(rq->q->rq_wb, &rq->issue_stat);
		rq->end_io(rq, error);
	} else {
		if (unlikely(blk_bidi_rq(rq)))
			blk_mq_free_request(rq->next_rq);
		blk_mq_free_request(rq);
	}
}
EXPORT_SYMBOL(__blk_mq_end_request);

void blk_mq_end_request(struct request *rq, blk_status_t error)
{
	if (blk_update_request(rq, error, blk_rq_bytes(rq)))
		BUG();
	__blk_mq_end_request(rq, error);
}
EXPORT_SYMBOL(blk_mq_end_request);

static void __blk_mq_complete_request_remote(void *data)
{
	struct request *rq = data;

	rq->q->softirq_done_fn(rq);
}

static void __blk_mq_complete_request(struct request *rq)
{
	struct blk_mq_ctx *ctx = rq->mq_ctx;
	bool shared = false;
	int cpu;

	if (rq->internal_tag != -1)
		blk_mq_sched_completed_request(rq);
	if (rq->rq_flags & RQF_STATS) {
		blk_mq_poll_stats_start(rq->q);
		blk_stat_add(rq);
	}

	if (!test_bit(QUEUE_FLAG_SAME_COMP, &rq->q->queue_flags)) {
		rq->q->softirq_done_fn(rq);
		return;
	}

	cpu = get_cpu();
	if (!test_bit(QUEUE_FLAG_SAME_FORCE, &rq->q->queue_flags))
		shared = cpus_share_cache(cpu, ctx->cpu);

	if (cpu != ctx->cpu && !shared && cpu_online(ctx->cpu)) {
		rq->csd.func = __blk_mq_complete_request_remote;
		rq->csd.info = rq;
		rq->csd.flags = 0;
		smp_call_function_single_async(ctx->cpu, &rq->csd);
	} else {
		rq->q->softirq_done_fn(rq);
	}
	put_cpu();
}

/**
 * blk_mq_complete_request - end I/O on a request
 * @rq:		the request being processed
 *
 * Description:
 *	Ends all I/O on a request. It does not handle partial completions.
 *	The actual completion happens out-of-order, through a IPI handler.
 **/
void blk_mq_complete_request(struct request *rq)
{
	struct request_queue *q = rq->q;

	if (unlikely(blk_should_fake_timeout(q)))
		return;
	if (!blk_mark_rq_complete(rq))
		__blk_mq_complete_request(rq);
}
EXPORT_SYMBOL(blk_mq_complete_request);

int blk_mq_request_started(struct request *rq)
{
	return test_bit(REQ_ATOM_STARTED, &rq->atomic_flags);
}
EXPORT_SYMBOL_GPL(blk_mq_request_started);

void blk_mq_start_request(struct request *rq)
{
	struct request_queue *q = rq->q;

	blk_mq_sched_started_request(rq);

	trace_block_rq_issue(q, rq);

	if (test_bit(QUEUE_FLAG_STATS, &q->queue_flags)) {
		blk_stat_set_issue(&rq->issue_stat, blk_rq_sectors(rq));
		rq->rq_flags |= RQF_STATS;
		wbt_issue(q->rq_wb, &rq->issue_stat);
	}

	blk_add_timer(rq);

	/*
	 * Ensure that ->deadline is visible before set the started
	 * flag and clear the completed flag.
	 */
	smp_mb__before_atomic();

	/*
	 * Mark us as started and clear complete. Complete might have been
	 * set if requeue raced with timeout, which then marked it as
	 * complete. So be sure to clear complete again when we start
	 * the request, otherwise we'll ignore the completion event.
	 */
	if (!test_bit(REQ_ATOM_STARTED, &rq->atomic_flags))
		set_bit(REQ_ATOM_STARTED, &rq->atomic_flags);
	if (test_bit(REQ_ATOM_COMPLETE, &rq->atomic_flags))
		clear_bit(REQ_ATOM_COMPLETE, &rq->atomic_flags);

	if (q->dma_drain_size && blk_rq_bytes(rq)) {
		/*
		 * Make sure space for the drain appears.  We know we can do
		 * this because max_hw_segments has been adjusted to be one
		 * fewer than the device can handle.
		 */
		rq->nr_phys_segments++;
	}
}
EXPORT_SYMBOL(blk_mq_start_request);

/*
 * When we reach here because queue is busy, REQ_ATOM_COMPLETE
 * flag isn't set yet, so there may be race with timeout handler,
 * but given rq->deadline is just set in .queue_rq() under
 * this situation, the race won't be possible in reality because
 * rq->timeout should be set as big enough to cover the window
 * between blk_mq_start_request() called from .queue_rq() and
 * clearing REQ_ATOM_STARTED here.
 */
static void __blk_mq_requeue_request(struct request *rq)
{
	struct request_queue *q = rq->q;

	trace_block_rq_requeue(q, rq);
	wbt_requeue(q->rq_wb, &rq->issue_stat);
	blk_mq_sched_requeue_request(rq);

	if (test_and_clear_bit(REQ_ATOM_STARTED, &rq->atomic_flags)) {
		if (q->dma_drain_size && blk_rq_bytes(rq))
			rq->nr_phys_segments--;
	}
}

void blk_mq_requeue_request(struct request *rq, bool kick_requeue_list)
{
	__blk_mq_requeue_request(rq);

	BUG_ON(blk_queued_rq(rq));
	blk_mq_add_to_requeue_list(rq, true, kick_requeue_list);
}
EXPORT_SYMBOL(blk_mq_requeue_request);

static void blk_mq_requeue_work(struct work_struct *work)
{
	struct request_queue *q =
		container_of(work, struct request_queue, requeue_work.work);
	LIST_HEAD(rq_list);
	struct request *rq, *next;

	spin_lock_irq(&q->requeue_lock);
	list_splice_init(&q->requeue_list, &rq_list);
	spin_unlock_irq(&q->requeue_lock);

	list_for_each_entry_safe(rq, next, &rq_list, queuelist) {
		if (!(rq->rq_flags & RQF_SOFTBARRIER))
			continue;

		rq->rq_flags &= ~RQF_SOFTBARRIER;
		list_del_init(&rq->queuelist);
		blk_mq_sched_insert_request(rq, true, false, false, true);
	}

	while (!list_empty(&rq_list)) {
		rq = list_entry(rq_list.next, struct request, queuelist);
		list_del_init(&rq->queuelist);
		blk_mq_sched_insert_request(rq, false, false, false, true);
	}

	blk_mq_run_hw_queues(q, false);
}

void blk_mq_add_to_requeue_list(struct request *rq, bool at_head,
				bool kick_requeue_list)
{
	struct request_queue *q = rq->q;
	unsigned long flags;

	/*
	 * We abuse this flag that is otherwise used by the I/O scheduler to
	 * request head insertation from the workqueue.
	 */
	BUG_ON(rq->rq_flags & RQF_SOFTBARRIER);

	spin_lock_irqsave(&q->requeue_lock, flags);
	if (at_head) {
		rq->rq_flags |= RQF_SOFTBARRIER;
		list_add(&rq->queuelist, &q->requeue_list);
	} else {
		list_add_tail(&rq->queuelist, &q->requeue_list);
	}
	spin_unlock_irqrestore(&q->requeue_lock, flags);

	if (kick_requeue_list)
		blk_mq_kick_requeue_list(q);
}
EXPORT_SYMBOL(blk_mq_add_to_requeue_list);

void blk_mq_kick_requeue_list(struct request_queue *q)
{
	kblockd_schedule_delayed_work(&q->requeue_work, 0);
}
EXPORT_SYMBOL(blk_mq_kick_requeue_list);

void blk_mq_delay_kick_requeue_list(struct request_queue *q,
				    unsigned long msecs)
{
	kblockd_mod_delayed_work_on(WORK_CPU_UNBOUND, &q->requeue_work,
				    msecs_to_jiffies(msecs));
}
EXPORT_SYMBOL(blk_mq_delay_kick_requeue_list);

struct request *blk_mq_tag_to_rq(struct blk_mq_tags *tags, unsigned int tag)
{
	if (tag < tags->nr_tags) {
		prefetch(tags->rqs[tag]);
		return tags->rqs[tag];
	}

	return NULL;
}
EXPORT_SYMBOL(blk_mq_tag_to_rq);

struct blk_mq_timeout_data {
	unsigned long next;
	unsigned int next_set;
};

void blk_mq_rq_timed_out(struct request *req, bool reserved)
{
	const struct blk_mq_ops *ops = req->q->mq_ops;
	enum blk_eh_timer_return ret = BLK_EH_RESET_TIMER;

	/*
	 * We know that complete is set at this point. If STARTED isn't set
	 * anymore, then the request isn't active and the "timeout" should
	 * just be ignored. This can happen due to the bitflag ordering.
	 * Timeout first checks if STARTED is set, and if it is, assumes
	 * the request is active. But if we race with completion, then
	 * both flags will get cleared. So check here again, and ignore
	 * a timeout event with a request that isn't active.
	 */
	if (!test_bit(REQ_ATOM_STARTED, &req->atomic_flags))
		return;

	if (ops->timeout)
		ret = ops->timeout(req, reserved);

	switch (ret) {
	case BLK_EH_HANDLED:
		__blk_mq_complete_request(req);
		break;
	case BLK_EH_RESET_TIMER:
		blk_add_timer(req);
		blk_clear_rq_complete(req);
		break;
	case BLK_EH_NOT_HANDLED:
		break;
	default:
		printk(KERN_ERR "block: bad eh return: %d\n", ret);
		break;
	}
}

static void blk_mq_check_expired(struct blk_mq_hw_ctx *hctx,
		struct request *rq, void *priv, bool reserved)
{
	struct blk_mq_timeout_data *data = priv;

	if (!test_bit(REQ_ATOM_STARTED, &rq->atomic_flags))
		return;

	/*
	 * The rq being checked may have been freed and reallocated
	 * out already here, we avoid this race by checking rq->deadline
	 * and REQ_ATOM_COMPLETE flag together:
	 *
	 * - if rq->deadline is observed as new value because of
	 *   reusing, the rq won't be timed out because of timing.
	 * - if rq->deadline is observed as previous value,
	 *   REQ_ATOM_COMPLETE flag won't be cleared in reuse path
	 *   because we put a barrier between setting rq->deadline
	 *   and clearing the flag in blk_mq_start_request(), so
	 *   this rq won't be timed out too.
	 */
	if (time_after_eq(jiffies, rq->deadline)) {
		if (!blk_mark_rq_complete(rq))
			blk_mq_rq_timed_out(rq, reserved);
	} else if (!data->next_set || time_after(data->next, rq->deadline)) {
		data->next = rq->deadline;
		data->next_set = 1;
	}
}

static void blk_mq_timeout_work(struct work_struct *work)
{
	struct request_queue *q =
		container_of(work, struct request_queue, timeout_work);
	struct blk_mq_timeout_data data = {
		.next		= 0,
		.next_set	= 0,
	};
	int i;

	/* A deadlock might occur if a request is stuck requiring a
	 * timeout at the same time a queue freeze is waiting
	 * completion, since the timeout code would not be able to
	 * acquire the queue reference here.
	 *
	 * That's why we don't use blk_queue_enter here; instead, we use
	 * percpu_ref_tryget directly, because we need to be able to
	 * obtain a reference even in the short window between the queue
	 * starting to freeze, by dropping the first reference in
	 * blk_freeze_queue_start, and the moment the last request is
	 * consumed, marked by the instant q_usage_counter reaches
	 * zero.
	 */
	if (!percpu_ref_tryget(&q->q_usage_counter))
		return;

	blk_mq_queue_tag_busy_iter(q, blk_mq_check_expired, &data);

	if (data.next_set) {
		data.next = blk_rq_timeout(round_jiffies_up(data.next));
		mod_timer(&q->timeout, data.next);
	} else {
		struct blk_mq_hw_ctx *hctx;

		queue_for_each_hw_ctx(q, hctx, i) {
			/* the hctx may be unmapped, so check it here */
			if (blk_mq_hw_queue_mapped(hctx))
				blk_mq_tag_idle(hctx);
		}
	}
	blk_queue_exit(q);
}

struct flush_busy_ctx_data {
	struct blk_mq_hw_ctx *hctx;
	struct list_head *list;
};

static bool flush_busy_ctx(struct sbitmap *sb, unsigned int bitnr, void *data)
{
	struct flush_busy_ctx_data *flush_data = data;
	struct blk_mq_hw_ctx *hctx = flush_data->hctx;
	struct blk_mq_ctx *ctx = hctx->ctxs[bitnr];

	sbitmap_clear_bit(sb, bitnr);
	spin_lock(&ctx->lock);
	list_splice_tail_init(&ctx->rq_list, flush_data->list);
	spin_unlock(&ctx->lock);
	return true;
}

/*
 * Process software queues that have been marked busy, splicing them
 * to the for-dispatch
 */
void blk_mq_flush_busy_ctxs(struct blk_mq_hw_ctx *hctx, struct list_head *list)
{
	struct flush_busy_ctx_data data = {
		.hctx = hctx,
		.list = list,
	};

	sbitmap_for_each_set(&hctx->ctx_map, flush_busy_ctx, &data);
}
EXPORT_SYMBOL_GPL(blk_mq_flush_busy_ctxs);

static inline unsigned int queued_to_index(unsigned int queued)
{
	if (!queued)
		return 0;

	return min(BLK_MQ_MAX_DISPATCH_ORDER - 1, ilog2(queued) + 1);
}

bool blk_mq_get_driver_tag(struct request *rq, struct blk_mq_hw_ctx **hctx,
			   bool wait)
{
	struct blk_mq_alloc_data data = {
		.q = rq->q,
		.hctx = blk_mq_map_queue(rq->q, rq->mq_ctx->cpu),
		.flags = wait ? 0 : BLK_MQ_REQ_NOWAIT,
	};

	might_sleep_if(wait);

	if (rq->tag != -1)
		goto done;

	if (blk_mq_tag_is_reserved(data.hctx->sched_tags, rq->internal_tag))
		data.flags |= BLK_MQ_REQ_RESERVED;

	rq->tag = blk_mq_get_tag(&data);
	if (rq->tag >= 0) {
		if (blk_mq_tag_busy(data.hctx)) {
			rq->rq_flags |= RQF_MQ_INFLIGHT;
			atomic_inc(&data.hctx->nr_active);
		}
		data.hctx->tags->rqs[rq->tag] = rq;
	}

done:
	if (hctx)
		*hctx = data.hctx;
	return rq->tag != -1;
}

static void __blk_mq_put_driver_tag(struct blk_mq_hw_ctx *hctx,
				    struct request *rq)
{
	blk_mq_put_tag(hctx, hctx->tags, rq->mq_ctx, rq->tag);
	rq->tag = -1;

	if (rq->rq_flags & RQF_MQ_INFLIGHT) {
		rq->rq_flags &= ~RQF_MQ_INFLIGHT;
		atomic_dec(&hctx->nr_active);
	}
}

static void blk_mq_put_driver_tag_hctx(struct blk_mq_hw_ctx *hctx,
				       struct request *rq)
{
	if (rq->tag == -1 || rq->internal_tag == -1)
		return;

	__blk_mq_put_driver_tag(hctx, rq);
}

static void blk_mq_put_driver_tag(struct request *rq)
{
	struct blk_mq_hw_ctx *hctx;

	if (rq->tag == -1 || rq->internal_tag == -1)
		return;

	hctx = blk_mq_map_queue(rq->q, rq->mq_ctx->cpu);
	__blk_mq_put_driver_tag(hctx, rq);
}

/*
 * If we fail getting a driver tag because all the driver tags are already
 * assigned and on the dispatch list, BUT the first entry does not have a
 * tag, then we could deadlock. For that case, move entries with assigned
 * driver tags to the front, leaving the set of tagged requests in the
 * same order, and the untagged set in the same order.
 */
static bool reorder_tags_to_front(struct list_head *list)
{
	struct request *rq, *tmp, *first = NULL;

	list_for_each_entry_safe_reverse(rq, tmp, list, queuelist) {
		if (rq == first)
			break;
		if (rq->tag != -1) {
			list_move(&rq->queuelist, list);
			if (!first)
				first = rq;
		}
	}

	return first != NULL;
}

static int blk_mq_dispatch_wake(wait_queue_entry_t *wait, unsigned mode, int flags,
				void *key)
{
	struct blk_mq_hw_ctx *hctx;

	hctx = container_of(wait, struct blk_mq_hw_ctx, dispatch_wait);

	list_del(&wait->entry);
	clear_bit_unlock(BLK_MQ_S_TAG_WAITING, &hctx->state);
	blk_mq_run_hw_queue(hctx, true);
	return 1;
}

static bool blk_mq_dispatch_wait_add(struct blk_mq_hw_ctx *hctx)
{
	struct sbq_wait_state *ws;

	/*
	 * The TAG_WAITING bit serves as a lock protecting hctx->dispatch_wait.
	 * The thread which wins the race to grab this bit adds the hardware
	 * queue to the wait queue.
	 */
	if (test_bit(BLK_MQ_S_TAG_WAITING, &hctx->state) ||
	    test_and_set_bit_lock(BLK_MQ_S_TAG_WAITING, &hctx->state))
		return false;

	init_waitqueue_func_entry(&hctx->dispatch_wait, blk_mq_dispatch_wake);
	ws = bt_wait_ptr(&hctx->tags->bitmap_tags, hctx);

	/*
	 * As soon as this returns, it's no longer safe to fiddle with
	 * hctx->dispatch_wait, since a completion can wake up the wait queue
	 * and unlock the bit.
	 */
	add_wait_queue(&ws->wait, &hctx->dispatch_wait);
	return true;
}

bool blk_mq_dispatch_rq_list(struct request_queue *q, struct list_head *list)
{
	struct blk_mq_hw_ctx *hctx;
	struct request *rq;
	int errors, queued;

	if (list_empty(list))
		return false;

	/*
	 * Now process all the entries, sending them to the driver.
	 */
	errors = queued = 0;
	do {
		struct blk_mq_queue_data bd;
		blk_status_t ret;

		rq = list_first_entry(list, struct request, queuelist);
		if (!blk_mq_get_driver_tag(rq, &hctx, false)) {
			if (!queued && reorder_tags_to_front(list))
				continue;

			/*
			 * The initial allocation attempt failed, so we need to
			 * rerun the hardware queue when a tag is freed.
			 */
			if (!blk_mq_dispatch_wait_add(hctx))
				break;

			/*
			 * It's possible that a tag was freed in the window
			 * between the allocation failure and adding the
			 * hardware queue to the wait queue.
			 */
			if (!blk_mq_get_driver_tag(rq, &hctx, false))
				break;
		}

		list_del_init(&rq->queuelist);

		bd.rq = rq;

		/*
		 * Flag last if we have no more requests, or if we have more
		 * but can't assign a driver tag to it.
		 */
		if (list_empty(list))
			bd.last = true;
		else {
			struct request *nxt;

			nxt = list_first_entry(list, struct request, queuelist);
			bd.last = !blk_mq_get_driver_tag(nxt, NULL, false);
		}

		ret = q->mq_ops->queue_rq(hctx, &bd);
		if (ret == BLK_STS_RESOURCE) {
			blk_mq_put_driver_tag_hctx(hctx, rq);
			list_add(&rq->queuelist, list);
			__blk_mq_requeue_request(rq);
			break;
		}

		if (unlikely(ret != BLK_STS_OK)) {
			errors++;
			blk_mq_end_request(rq, BLK_STS_IOERR);
			continue;
		}

		queued++;
	} while (!list_empty(list));

	hctx->dispatched[queued_to_index(queued)]++;

	/*
	 * Any items that need requeuing? Stuff them into hctx->dispatch,
	 * that is where we will continue on next queue run.
	 */
	if (!list_empty(list)) {
		/*
		 * If an I/O scheduler has been configured and we got a driver
		 * tag for the next request already, free it again.
		 */
		rq = list_first_entry(list, struct request, queuelist);
		blk_mq_put_driver_tag(rq);

		spin_lock(&hctx->lock);
		list_splice_init(list, &hctx->dispatch);
		spin_unlock(&hctx->lock);

		/*
		 * If SCHED_RESTART was set by the caller of this function and
		 * it is no longer set that means that it was cleared by another
		 * thread and hence that a queue rerun is needed.
		 *
		 * If TAG_WAITING is set that means that an I/O scheduler has
		 * been configured and another thread is waiting for a driver
		 * tag. To guarantee fairness, do not rerun this hardware queue
		 * but let the other thread grab the driver tag.
		 *
		 * If no I/O scheduler has been configured it is possible that
		 * the hardware queue got stopped and restarted before requests
		 * were pushed back onto the dispatch list. Rerun the queue to
		 * avoid starvation. Notes:
		 * - blk_mq_run_hw_queue() checks whether or not a queue has
		 *   been stopped before rerunning a queue.
		 * - Some but not all block drivers stop a queue before
		 *   returning BLK_STS_RESOURCE. Two exceptions are scsi-mq
		 *   and dm-rq.
		 */
		if (!blk_mq_sched_needs_restart(hctx) &&
		    !test_bit(BLK_MQ_S_TAG_WAITING, &hctx->state))
			blk_mq_run_hw_queue(hctx, true);
	}

	return (queued + errors) != 0;
}

static void __blk_mq_run_hw_queue(struct blk_mq_hw_ctx *hctx)
{
	int srcu_idx;

	/*
	 * We should be running this queue from one of the CPUs that
	 * are mapped to it.
	 */
	WARN_ON(!cpumask_test_cpu(raw_smp_processor_id(), hctx->cpumask) &&
		cpu_online(hctx->next_cpu));

	/*
	 * We can't run the queue inline with ints disabled. Ensure that
	 * we catch bad users of this early.
	 */
	WARN_ON_ONCE(in_interrupt());

	if (!(hctx->flags & BLK_MQ_F_BLOCKING)) {
		rcu_read_lock();
		blk_mq_sched_dispatch_requests(hctx);
		rcu_read_unlock();
	} else {
		might_sleep();

		srcu_idx = srcu_read_lock(hctx->queue_rq_srcu);
		blk_mq_sched_dispatch_requests(hctx);
		srcu_read_unlock(hctx->queue_rq_srcu, srcu_idx);
	}
}

/*
 * It'd be great if the workqueue API had a way to pass
 * in a mask and had some smarts for more clever placement.
 * For now we just round-robin here, switching for every
 * BLK_MQ_CPU_WORK_BATCH queued items.
 */
static int blk_mq_hctx_next_cpu(struct blk_mq_hw_ctx *hctx)
{
	if (hctx->queue->nr_hw_queues == 1)
		return WORK_CPU_UNBOUND;

	if (--hctx->next_cpu_batch <= 0) {
		int next_cpu;

		next_cpu = cpumask_next(hctx->next_cpu, hctx->cpumask);
		if (next_cpu >= nr_cpu_ids)
			next_cpu = cpumask_first(hctx->cpumask);

		hctx->next_cpu = next_cpu;
		hctx->next_cpu_batch = BLK_MQ_CPU_WORK_BATCH;
	}

	return hctx->next_cpu;
}

static void __blk_mq_delay_run_hw_queue(struct blk_mq_hw_ctx *hctx, bool async,
					unsigned long msecs)
{
	if (WARN_ON_ONCE(!blk_mq_hw_queue_mapped(hctx)))
		return;

	if (unlikely(blk_mq_hctx_stopped(hctx)))
		return;

	if (!async && !(hctx->flags & BLK_MQ_F_BLOCKING)) {
		int cpu = get_cpu();
		if (cpumask_test_cpu(cpu, hctx->cpumask)) {
			__blk_mq_run_hw_queue(hctx);
			put_cpu();
			return;
		}

		put_cpu();
	}

	kblockd_schedule_delayed_work_on(blk_mq_hctx_next_cpu(hctx),
					 &hctx->run_work,
					 msecs_to_jiffies(msecs));
}

void blk_mq_delay_run_hw_queue(struct blk_mq_hw_ctx *hctx, unsigned long msecs)
{
	__blk_mq_delay_run_hw_queue(hctx, true, msecs);
}
EXPORT_SYMBOL(blk_mq_delay_run_hw_queue);

void blk_mq_run_hw_queue(struct blk_mq_hw_ctx *hctx, bool async)
{
	__blk_mq_delay_run_hw_queue(hctx, async, 0);
}
EXPORT_SYMBOL(blk_mq_run_hw_queue);

void blk_mq_run_hw_queues(struct request_queue *q, bool async)
{
	struct blk_mq_hw_ctx *hctx;
	int i;

	queue_for_each_hw_ctx(q, hctx, i) {
		if (!blk_mq_hctx_has_pending(hctx) ||
		    blk_mq_hctx_stopped(hctx))
			continue;

		blk_mq_run_hw_queue(hctx, async);
	}
}
EXPORT_SYMBOL(blk_mq_run_hw_queues);

/**
 * blk_mq_queue_stopped() - check whether one or more hctxs have been stopped
 * @q: request queue.
 *
 * The caller is responsible for serializing this function against
 * blk_mq_{start,stop}_hw_queue().
 */
bool blk_mq_queue_stopped(struct request_queue *q)
{
	struct blk_mq_hw_ctx *hctx;
	int i;

	queue_for_each_hw_ctx(q, hctx, i)
		if (blk_mq_hctx_stopped(hctx))
			return true;

	return false;
}
EXPORT_SYMBOL(blk_mq_queue_stopped);

/*
 * This function is often used for pausing .queue_rq() by driver when
 * there isn't enough resource or some conditions aren't satisfied, and
<<<<<<< HEAD
 * BLK_MQ_RQ_QUEUE_BUSY is usually returned.
=======
 * BLK_STS_RESOURCE is usually returned.
>>>>>>> bb176f67
 *
 * We do not guarantee that dispatch can be drained or blocked
 * after blk_mq_stop_hw_queue() returns. Please use
 * blk_mq_quiesce_queue() for that requirement.
 */
void blk_mq_stop_hw_queue(struct blk_mq_hw_ctx *hctx)
{
	cancel_delayed_work(&hctx->run_work);

	set_bit(BLK_MQ_S_STOPPED, &hctx->state);
}
EXPORT_SYMBOL(blk_mq_stop_hw_queue);

/*
 * This function is often used for pausing .queue_rq() by driver when
 * there isn't enough resource or some conditions aren't satisfied, and
<<<<<<< HEAD
 * BLK_MQ_RQ_QUEUE_BUSY is usually returned.
=======
 * BLK_STS_RESOURCE is usually returned.
>>>>>>> bb176f67
 *
 * We do not guarantee that dispatch can be drained or blocked
 * after blk_mq_stop_hw_queues() returns. Please use
 * blk_mq_quiesce_queue() for that requirement.
 */
void blk_mq_stop_hw_queues(struct request_queue *q)
{
	struct blk_mq_hw_ctx *hctx;
	int i;

	queue_for_each_hw_ctx(q, hctx, i)
		blk_mq_stop_hw_queue(hctx);
}
EXPORT_SYMBOL(blk_mq_stop_hw_queues);

void blk_mq_start_hw_queue(struct blk_mq_hw_ctx *hctx)
{
	clear_bit(BLK_MQ_S_STOPPED, &hctx->state);

	blk_mq_run_hw_queue(hctx, false);
}
EXPORT_SYMBOL(blk_mq_start_hw_queue);

void blk_mq_start_hw_queues(struct request_queue *q)
{
	struct blk_mq_hw_ctx *hctx;
	int i;

	queue_for_each_hw_ctx(q, hctx, i)
		blk_mq_start_hw_queue(hctx);
}
EXPORT_SYMBOL(blk_mq_start_hw_queues);

void blk_mq_start_stopped_hw_queue(struct blk_mq_hw_ctx *hctx, bool async)
{
	if (!blk_mq_hctx_stopped(hctx))
		return;

	clear_bit(BLK_MQ_S_STOPPED, &hctx->state);
	blk_mq_run_hw_queue(hctx, async);
}
EXPORT_SYMBOL_GPL(blk_mq_start_stopped_hw_queue);

void blk_mq_start_stopped_hw_queues(struct request_queue *q, bool async)
{
	struct blk_mq_hw_ctx *hctx;
	int i;

	queue_for_each_hw_ctx(q, hctx, i)
		blk_mq_start_stopped_hw_queue(hctx, async);
}
EXPORT_SYMBOL(blk_mq_start_stopped_hw_queues);

static void blk_mq_run_work_fn(struct work_struct *work)
{
	struct blk_mq_hw_ctx *hctx;

	hctx = container_of(work, struct blk_mq_hw_ctx, run_work.work);

	/*
	 * If we are stopped, don't run the queue. The exception is if
	 * BLK_MQ_S_START_ON_RUN is set. For that case, we auto-clear
	 * the STOPPED bit and run it.
	 */
	if (test_bit(BLK_MQ_S_STOPPED, &hctx->state)) {
		if (!test_bit(BLK_MQ_S_START_ON_RUN, &hctx->state))
			return;

		clear_bit(BLK_MQ_S_START_ON_RUN, &hctx->state);
		clear_bit(BLK_MQ_S_STOPPED, &hctx->state);
	}

	__blk_mq_run_hw_queue(hctx);
}


void blk_mq_delay_queue(struct blk_mq_hw_ctx *hctx, unsigned long msecs)
{
	if (WARN_ON_ONCE(!blk_mq_hw_queue_mapped(hctx)))
		return;

	/*
	 * Stop the hw queue, then modify currently delayed work.
	 * This should prevent us from running the queue prematurely.
	 * Mark the queue as auto-clearing STOPPED when it runs.
	 */
	blk_mq_stop_hw_queue(hctx);
	set_bit(BLK_MQ_S_START_ON_RUN, &hctx->state);
	kblockd_mod_delayed_work_on(blk_mq_hctx_next_cpu(hctx),
					&hctx->run_work,
					msecs_to_jiffies(msecs));
}
EXPORT_SYMBOL(blk_mq_delay_queue);

static inline void __blk_mq_insert_req_list(struct blk_mq_hw_ctx *hctx,
					    struct request *rq,
					    bool at_head)
{
	struct blk_mq_ctx *ctx = rq->mq_ctx;

	lockdep_assert_held(&ctx->lock);

	trace_block_rq_insert(hctx->queue, rq);

	if (at_head)
		list_add(&rq->queuelist, &ctx->rq_list);
	else
		list_add_tail(&rq->queuelist, &ctx->rq_list);
}

void __blk_mq_insert_request(struct blk_mq_hw_ctx *hctx, struct request *rq,
			     bool at_head)
{
	struct blk_mq_ctx *ctx = rq->mq_ctx;

	lockdep_assert_held(&ctx->lock);

	__blk_mq_insert_req_list(hctx, rq, at_head);
	blk_mq_hctx_mark_pending(hctx, ctx);
}

/*
 * Should only be used carefully, when the caller knows we want to
 * bypass a potential IO scheduler on the target device.
 */
void blk_mq_request_bypass_insert(struct request *rq)
{
	struct blk_mq_ctx *ctx = rq->mq_ctx;
	struct blk_mq_hw_ctx *hctx = blk_mq_map_queue(rq->q, ctx->cpu);

	spin_lock(&hctx->lock);
	list_add_tail(&rq->queuelist, &hctx->dispatch);
	spin_unlock(&hctx->lock);

	blk_mq_run_hw_queue(hctx, false);
}

void blk_mq_insert_requests(struct blk_mq_hw_ctx *hctx, struct blk_mq_ctx *ctx,
			    struct list_head *list)

{
	/*
	 * preemption doesn't flush plug list, so it's possible ctx->cpu is
	 * offline now
	 */
	spin_lock(&ctx->lock);
	while (!list_empty(list)) {
		struct request *rq;

		rq = list_first_entry(list, struct request, queuelist);
		BUG_ON(rq->mq_ctx != ctx);
		list_del_init(&rq->queuelist);
		__blk_mq_insert_req_list(hctx, rq, false);
	}
	blk_mq_hctx_mark_pending(hctx, ctx);
	spin_unlock(&ctx->lock);
}

static int plug_ctx_cmp(void *priv, struct list_head *a, struct list_head *b)
{
	struct request *rqa = container_of(a, struct request, queuelist);
	struct request *rqb = container_of(b, struct request, queuelist);

	return !(rqa->mq_ctx < rqb->mq_ctx ||
		 (rqa->mq_ctx == rqb->mq_ctx &&
		  blk_rq_pos(rqa) < blk_rq_pos(rqb)));
}

void blk_mq_flush_plug_list(struct blk_plug *plug, bool from_schedule)
{
	struct blk_mq_ctx *this_ctx;
	struct request_queue *this_q;
	struct request *rq;
	LIST_HEAD(list);
	LIST_HEAD(ctx_list);
	unsigned int depth;

	list_splice_init(&plug->mq_list, &list);

	list_sort(NULL, &list, plug_ctx_cmp);

	this_q = NULL;
	this_ctx = NULL;
	depth = 0;

	while (!list_empty(&list)) {
		rq = list_entry_rq(list.next);
		list_del_init(&rq->queuelist);
		BUG_ON(!rq->q);
		if (rq->mq_ctx != this_ctx) {
			if (this_ctx) {
				trace_block_unplug(this_q, depth, from_schedule);
				blk_mq_sched_insert_requests(this_q, this_ctx,
								&ctx_list,
								from_schedule);
			}

			this_ctx = rq->mq_ctx;
			this_q = rq->q;
			depth = 0;
		}

		depth++;
		list_add_tail(&rq->queuelist, &ctx_list);
	}

	/*
	 * If 'this_ctx' is set, we know we have entries to complete
	 * on 'ctx_list'. Do those.
	 */
	if (this_ctx) {
		trace_block_unplug(this_q, depth, from_schedule);
		blk_mq_sched_insert_requests(this_q, this_ctx, &ctx_list,
						from_schedule);
	}
}

static void blk_mq_bio_to_request(struct request *rq, struct bio *bio)
{
	blk_init_request_from_bio(rq, bio);

	blk_account_io_start(rq, true);
}

static inline bool hctx_allow_merges(struct blk_mq_hw_ctx *hctx)
{
	return (hctx->flags & BLK_MQ_F_SHOULD_MERGE) &&
		!blk_queue_nomerges(hctx->queue);
}

static inline void blk_mq_queue_io(struct blk_mq_hw_ctx *hctx,
				   struct blk_mq_ctx *ctx,
				   struct request *rq)
{
	spin_lock(&ctx->lock);
	__blk_mq_insert_request(hctx, rq, false);
	spin_unlock(&ctx->lock);
}

static blk_qc_t request_to_qc_t(struct blk_mq_hw_ctx *hctx, struct request *rq)
{
	if (rq->tag != -1)
		return blk_tag_to_qc_t(rq->tag, hctx->queue_num, false);

	return blk_tag_to_qc_t(rq->internal_tag, hctx->queue_num, true);
}

static void __blk_mq_try_issue_directly(struct blk_mq_hw_ctx *hctx,
					struct request *rq,
					blk_qc_t *cookie, bool may_sleep)
{
	struct request_queue *q = rq->q;
	struct blk_mq_queue_data bd = {
		.rq = rq,
		.last = true,
	};
	blk_qc_t new_cookie;
	blk_status_t ret;
	bool run_queue = true;

	/* RCU or SRCU read lock is needed before checking quiesced flag */
	if (blk_mq_hctx_stopped(hctx) || blk_queue_quiesced(q)) {
		run_queue = false;
		goto insert;
	}

	if (q->elevator)
		goto insert;

	if (!blk_mq_get_driver_tag(rq, NULL, false))
		goto insert;

	new_cookie = request_to_qc_t(hctx, rq);

	/*
	 * For OK queue, we are done. For error, kill it. Any other
	 * error (busy), just add it to our list as we previously
	 * would have done
	 */
	ret = q->mq_ops->queue_rq(hctx, &bd);
	switch (ret) {
	case BLK_STS_OK:
		*cookie = new_cookie;
		return;
	case BLK_STS_RESOURCE:
		__blk_mq_requeue_request(rq);
		goto insert;
	default:
		*cookie = BLK_QC_T_NONE;
		blk_mq_end_request(rq, ret);
		return;
	}

insert:
	blk_mq_sched_insert_request(rq, false, run_queue, false, may_sleep);
}

static void blk_mq_try_issue_directly(struct blk_mq_hw_ctx *hctx,
		struct request *rq, blk_qc_t *cookie)
{
	if (!(hctx->flags & BLK_MQ_F_BLOCKING)) {
		rcu_read_lock();
		__blk_mq_try_issue_directly(hctx, rq, cookie, false);
		rcu_read_unlock();
	} else {
		unsigned int srcu_idx;

		might_sleep();

		srcu_idx = srcu_read_lock(hctx->queue_rq_srcu);
		__blk_mq_try_issue_directly(hctx, rq, cookie, true);
		srcu_read_unlock(hctx->queue_rq_srcu, srcu_idx);
	}
}

static blk_qc_t blk_mq_make_request(struct request_queue *q, struct bio *bio)
{
	const int is_sync = op_is_sync(bio->bi_opf);
	const int is_flush_fua = op_is_flush(bio->bi_opf);
	struct blk_mq_alloc_data data = { .flags = 0 };
	struct request *rq;
	unsigned int request_count = 0;
	struct blk_plug *plug;
	struct request *same_queue_rq = NULL;
	blk_qc_t cookie;
	unsigned int wb_acct;

	blk_queue_bounce(q, &bio);

	blk_queue_split(q, &bio);

	if (!bio_integrity_prep(bio))
		return BLK_QC_T_NONE;

	if (!is_flush_fua && !blk_queue_nomerges(q) &&
	    blk_attempt_plug_merge(q, bio, &request_count, &same_queue_rq))
		return BLK_QC_T_NONE;

	if (blk_mq_sched_bio_merge(q, bio))
		return BLK_QC_T_NONE;

	wb_acct = wbt_wait(q->rq_wb, bio, NULL);

	trace_block_getrq(q, bio, bio->bi_opf);

	rq = blk_mq_get_request(q, bio, bio->bi_opf, &data);
	if (unlikely(!rq)) {
		__wbt_done(q->rq_wb, wb_acct);
		if (bio->bi_opf & REQ_NOWAIT)
			bio_wouldblock_error(bio);
		return BLK_QC_T_NONE;
	}

	wbt_track(&rq->issue_stat, wb_acct);

	cookie = request_to_qc_t(data.hctx, rq);

	plug = current->plug;
	if (unlikely(is_flush_fua)) {
		blk_mq_put_ctx(data.ctx);
		blk_mq_bio_to_request(rq, bio);
		if (q->elevator) {
			blk_mq_sched_insert_request(rq, false, true, true,
					true);
		} else {
			blk_insert_flush(rq);
			blk_mq_run_hw_queue(data.hctx, true);
		}
	} else if (plug && q->nr_hw_queues == 1) {
		struct request *last = NULL;

		blk_mq_put_ctx(data.ctx);
		blk_mq_bio_to_request(rq, bio);

		/*
		 * @request_count may become stale because of schedule
		 * out, so check the list again.
		 */
		if (list_empty(&plug->mq_list))
			request_count = 0;
		else if (blk_queue_nomerges(q))
			request_count = blk_plug_queued_count(q);

		if (!request_count)
			trace_block_plug(q);
		else
			last = list_entry_rq(plug->mq_list.prev);

		if (request_count >= BLK_MAX_REQUEST_COUNT || (last &&
		    blk_rq_bytes(last) >= BLK_PLUG_FLUSH_SIZE)) {
			blk_flush_plug_list(plug, false);
			trace_block_plug(q);
		}

		list_add_tail(&rq->queuelist, &plug->mq_list);
	} else if (plug && !blk_queue_nomerges(q)) {
		blk_mq_bio_to_request(rq, bio);

		/*
		 * We do limited plugging. If the bio can be merged, do that.
		 * Otherwise the existing request in the plug list will be
		 * issued. So the plug list will have one request at most
		 * The plug list might get flushed before this. If that happens,
		 * the plug list is empty, and same_queue_rq is invalid.
		 */
		if (list_empty(&plug->mq_list))
			same_queue_rq = NULL;
		if (same_queue_rq)
			list_del_init(&same_queue_rq->queuelist);
		list_add_tail(&rq->queuelist, &plug->mq_list);

		blk_mq_put_ctx(data.ctx);

		if (same_queue_rq) {
			data.hctx = blk_mq_map_queue(q,
					same_queue_rq->mq_ctx->cpu);
			blk_mq_try_issue_directly(data.hctx, same_queue_rq,
					&cookie);
		}
	} else if (q->nr_hw_queues > 1 && is_sync) {
		blk_mq_put_ctx(data.ctx);
		blk_mq_bio_to_request(rq, bio);
		blk_mq_try_issue_directly(data.hctx, rq, &cookie);
	} else if (q->elevator) {
		blk_mq_put_ctx(data.ctx);
		blk_mq_bio_to_request(rq, bio);
		blk_mq_sched_insert_request(rq, false, true, true, true);
	} else {
		blk_mq_put_ctx(data.ctx);
		blk_mq_bio_to_request(rq, bio);
		blk_mq_queue_io(data.hctx, data.ctx, rq);
		blk_mq_run_hw_queue(data.hctx, true);
	}

	return cookie;
}

void blk_mq_free_rqs(struct blk_mq_tag_set *set, struct blk_mq_tags *tags,
		     unsigned int hctx_idx)
{
	struct page *page;

	if (tags->rqs && set->ops->exit_request) {
		int i;

		for (i = 0; i < tags->nr_tags; i++) {
			struct request *rq = tags->static_rqs[i];

			if (!rq)
				continue;
			set->ops->exit_request(set, rq, hctx_idx);
			tags->static_rqs[i] = NULL;
		}
	}

	while (!list_empty(&tags->page_list)) {
		page = list_first_entry(&tags->page_list, struct page, lru);
		list_del_init(&page->lru);
		/*
		 * Remove kmemleak object previously allocated in
		 * blk_mq_init_rq_map().
		 */
		kmemleak_free(page_address(page));
		__free_pages(page, page->private);
	}
}

void blk_mq_free_rq_map(struct blk_mq_tags *tags)
{
	kfree(tags->rqs);
	tags->rqs = NULL;
	kfree(tags->static_rqs);
	tags->static_rqs = NULL;

	blk_mq_free_tags(tags);
}

struct blk_mq_tags *blk_mq_alloc_rq_map(struct blk_mq_tag_set *set,
					unsigned int hctx_idx,
					unsigned int nr_tags,
					unsigned int reserved_tags)
{
	struct blk_mq_tags *tags;
	int node;

	node = blk_mq_hw_queue_to_node(set->mq_map, hctx_idx);
	if (node == NUMA_NO_NODE)
		node = set->numa_node;

	tags = blk_mq_init_tags(nr_tags, reserved_tags, node,
				BLK_MQ_FLAG_TO_ALLOC_POLICY(set->flags));
	if (!tags)
		return NULL;

	tags->rqs = kzalloc_node(nr_tags * sizeof(struct request *),
				 GFP_NOIO | __GFP_NOWARN | __GFP_NORETRY,
				 node);
	if (!tags->rqs) {
		blk_mq_free_tags(tags);
		return NULL;
	}

	tags->static_rqs = kzalloc_node(nr_tags * sizeof(struct request *),
				 GFP_NOIO | __GFP_NOWARN | __GFP_NORETRY,
				 node);
	if (!tags->static_rqs) {
		kfree(tags->rqs);
		blk_mq_free_tags(tags);
		return NULL;
	}

	return tags;
}

static size_t order_to_size(unsigned int order)
{
	return (size_t)PAGE_SIZE << order;
}

int blk_mq_alloc_rqs(struct blk_mq_tag_set *set, struct blk_mq_tags *tags,
		     unsigned int hctx_idx, unsigned int depth)
{
	unsigned int i, j, entries_per_page, max_order = 4;
	size_t rq_size, left;
	int node;

	node = blk_mq_hw_queue_to_node(set->mq_map, hctx_idx);
	if (node == NUMA_NO_NODE)
		node = set->numa_node;

	INIT_LIST_HEAD(&tags->page_list);

	/*
	 * rq_size is the size of the request plus driver payload, rounded
	 * to the cacheline size
	 */
	rq_size = round_up(sizeof(struct request) + set->cmd_size,
				cache_line_size());
	left = rq_size * depth;

	for (i = 0; i < depth; ) {
		int this_order = max_order;
		struct page *page;
		int to_do;
		void *p;

		while (this_order && left < order_to_size(this_order - 1))
			this_order--;

		do {
			page = alloc_pages_node(node,
				GFP_NOIO | __GFP_NOWARN | __GFP_NORETRY | __GFP_ZERO,
				this_order);
			if (page)
				break;
			if (!this_order--)
				break;
			if (order_to_size(this_order) < rq_size)
				break;
		} while (1);

		if (!page)
			goto fail;

		page->private = this_order;
		list_add_tail(&page->lru, &tags->page_list);

		p = page_address(page);
		/*
		 * Allow kmemleak to scan these pages as they contain pointers
		 * to additional allocations like via ops->init_request().
		 */
		kmemleak_alloc(p, order_to_size(this_order), 1, GFP_NOIO);
		entries_per_page = order_to_size(this_order) / rq_size;
		to_do = min(entries_per_page, depth - i);
		left -= to_do * rq_size;
		for (j = 0; j < to_do; j++) {
			struct request *rq = p;

			tags->static_rqs[i] = rq;
			if (set->ops->init_request) {
				if (set->ops->init_request(set, rq, hctx_idx,
						node)) {
					tags->static_rqs[i] = NULL;
					goto fail;
				}
			}

			p += rq_size;
			i++;
		}
	}
	return 0;

fail:
	blk_mq_free_rqs(set, tags, hctx_idx);
	return -ENOMEM;
}

/*
 * 'cpu' is going away. splice any existing rq_list entries from this
 * software queue to the hw queue dispatch list, and ensure that it
 * gets run.
 */
static int blk_mq_hctx_notify_dead(unsigned int cpu, struct hlist_node *node)
{
	struct blk_mq_hw_ctx *hctx;
	struct blk_mq_ctx *ctx;
	LIST_HEAD(tmp);

	hctx = hlist_entry_safe(node, struct blk_mq_hw_ctx, cpuhp_dead);
	ctx = __blk_mq_get_ctx(hctx->queue, cpu);

	spin_lock(&ctx->lock);
	if (!list_empty(&ctx->rq_list)) {
		list_splice_init(&ctx->rq_list, &tmp);
		blk_mq_hctx_clear_pending(hctx, ctx);
	}
	spin_unlock(&ctx->lock);

	if (list_empty(&tmp))
		return 0;

	spin_lock(&hctx->lock);
	list_splice_tail_init(&tmp, &hctx->dispatch);
	spin_unlock(&hctx->lock);

	blk_mq_run_hw_queue(hctx, true);
	return 0;
}

static void blk_mq_remove_cpuhp(struct blk_mq_hw_ctx *hctx)
{
	cpuhp_state_remove_instance_nocalls(CPUHP_BLK_MQ_DEAD,
					    &hctx->cpuhp_dead);
}

/* hctx->ctxs will be freed in queue's release handler */
static void blk_mq_exit_hctx(struct request_queue *q,
		struct blk_mq_tag_set *set,
		struct blk_mq_hw_ctx *hctx, unsigned int hctx_idx)
{
	blk_mq_debugfs_unregister_hctx(hctx);

	blk_mq_tag_idle(hctx);

	if (set->ops->exit_request)
		set->ops->exit_request(set, hctx->fq->flush_rq, hctx_idx);

	blk_mq_sched_exit_hctx(q, hctx, hctx_idx);

	if (set->ops->exit_hctx)
		set->ops->exit_hctx(hctx, hctx_idx);

	if (hctx->flags & BLK_MQ_F_BLOCKING)
		cleanup_srcu_struct(hctx->queue_rq_srcu);

	blk_mq_remove_cpuhp(hctx);
	blk_free_flush_queue(hctx->fq);
	sbitmap_free(&hctx->ctx_map);
}

static void blk_mq_exit_hw_queues(struct request_queue *q,
		struct blk_mq_tag_set *set, int nr_queue)
{
	struct blk_mq_hw_ctx *hctx;
	unsigned int i;

	queue_for_each_hw_ctx(q, hctx, i) {
		if (i == nr_queue)
			break;
		blk_mq_exit_hctx(q, set, hctx, i);
	}
}

static int blk_mq_init_hctx(struct request_queue *q,
		struct blk_mq_tag_set *set,
		struct blk_mq_hw_ctx *hctx, unsigned hctx_idx)
{
	int node;

	node = hctx->numa_node;
	if (node == NUMA_NO_NODE)
		node = hctx->numa_node = set->numa_node;

	INIT_DELAYED_WORK(&hctx->run_work, blk_mq_run_work_fn);
	spin_lock_init(&hctx->lock);
	INIT_LIST_HEAD(&hctx->dispatch);
	hctx->queue = q;
	hctx->flags = set->flags & ~BLK_MQ_F_TAG_SHARED;

	cpuhp_state_add_instance_nocalls(CPUHP_BLK_MQ_DEAD, &hctx->cpuhp_dead);

	hctx->tags = set->tags[hctx_idx];

	/*
	 * Allocate space for all possible cpus to avoid allocation at
	 * runtime
	 */
	hctx->ctxs = kmalloc_node(nr_cpu_ids * sizeof(void *),
					GFP_KERNEL, node);
	if (!hctx->ctxs)
		goto unregister_cpu_notifier;

	if (sbitmap_init_node(&hctx->ctx_map, nr_cpu_ids, ilog2(8), GFP_KERNEL,
			      node))
		goto free_ctxs;

	hctx->nr_ctx = 0;

	if (set->ops->init_hctx &&
	    set->ops->init_hctx(hctx, set->driver_data, hctx_idx))
		goto free_bitmap;

	if (blk_mq_sched_init_hctx(q, hctx, hctx_idx))
		goto exit_hctx;

	hctx->fq = blk_alloc_flush_queue(q, hctx->numa_node, set->cmd_size);
	if (!hctx->fq)
		goto sched_exit_hctx;

	if (set->ops->init_request &&
	    set->ops->init_request(set, hctx->fq->flush_rq, hctx_idx,
				   node))
		goto free_fq;

	if (hctx->flags & BLK_MQ_F_BLOCKING)
		init_srcu_struct(hctx->queue_rq_srcu);

	blk_mq_debugfs_register_hctx(q, hctx);

	return 0;

 free_fq:
	kfree(hctx->fq);
 sched_exit_hctx:
	blk_mq_sched_exit_hctx(q, hctx, hctx_idx);
 exit_hctx:
	if (set->ops->exit_hctx)
		set->ops->exit_hctx(hctx, hctx_idx);
 free_bitmap:
	sbitmap_free(&hctx->ctx_map);
 free_ctxs:
	kfree(hctx->ctxs);
 unregister_cpu_notifier:
	blk_mq_remove_cpuhp(hctx);
	return -1;
}

static void blk_mq_init_cpu_queues(struct request_queue *q,
				   unsigned int nr_hw_queues)
{
	unsigned int i;

	for_each_possible_cpu(i) {
		struct blk_mq_ctx *__ctx = per_cpu_ptr(q->queue_ctx, i);
		struct blk_mq_hw_ctx *hctx;

		__ctx->cpu = i;
		spin_lock_init(&__ctx->lock);
		INIT_LIST_HEAD(&__ctx->rq_list);
		__ctx->queue = q;

		/* If the cpu isn't present, the cpu is mapped to first hctx */
		if (!cpu_present(i))
			continue;

		hctx = blk_mq_map_queue(q, i);

		/*
		 * Set local node, IFF we have more than one hw queue. If
		 * not, we remain on the home node of the device
		 */
		if (nr_hw_queues > 1 && hctx->numa_node == NUMA_NO_NODE)
			hctx->numa_node = local_memory_node(cpu_to_node(i));
	}
}

static bool __blk_mq_alloc_rq_map(struct blk_mq_tag_set *set, int hctx_idx)
{
	int ret = 0;

	set->tags[hctx_idx] = blk_mq_alloc_rq_map(set, hctx_idx,
					set->queue_depth, set->reserved_tags);
	if (!set->tags[hctx_idx])
		return false;

	ret = blk_mq_alloc_rqs(set, set->tags[hctx_idx], hctx_idx,
				set->queue_depth);
	if (!ret)
		return true;

	blk_mq_free_rq_map(set->tags[hctx_idx]);
	set->tags[hctx_idx] = NULL;
	return false;
}

static void blk_mq_free_map_and_requests(struct blk_mq_tag_set *set,
					 unsigned int hctx_idx)
{
	if (set->tags[hctx_idx]) {
		blk_mq_free_rqs(set, set->tags[hctx_idx], hctx_idx);
		blk_mq_free_rq_map(set->tags[hctx_idx]);
		set->tags[hctx_idx] = NULL;
	}
}

static void blk_mq_map_swqueue(struct request_queue *q)
{
	unsigned int i, hctx_idx;
	struct blk_mq_hw_ctx *hctx;
	struct blk_mq_ctx *ctx;
	struct blk_mq_tag_set *set = q->tag_set;

	/*
	 * Avoid others reading imcomplete hctx->cpumask through sysfs
	 */
	mutex_lock(&q->sysfs_lock);

	queue_for_each_hw_ctx(q, hctx, i) {
		cpumask_clear(hctx->cpumask);
		hctx->nr_ctx = 0;
	}

	/*
	 * Map software to hardware queues.
	 *
	 * If the cpu isn't present, the cpu is mapped to first hctx.
	 */
	for_each_present_cpu(i) {
		hctx_idx = q->mq_map[i];
		/* unmapped hw queue can be remapped after CPU topo changed */
		if (!set->tags[hctx_idx] &&
		    !__blk_mq_alloc_rq_map(set, hctx_idx)) {
			/*
			 * If tags initialization fail for some hctx,
			 * that hctx won't be brought online.  In this
			 * case, remap the current ctx to hctx[0] which
			 * is guaranteed to always have tags allocated
			 */
			q->mq_map[i] = 0;
		}

		ctx = per_cpu_ptr(q->queue_ctx, i);
		hctx = blk_mq_map_queue(q, i);

		cpumask_set_cpu(i, hctx->cpumask);
		ctx->index_hw = hctx->nr_ctx;
		hctx->ctxs[hctx->nr_ctx++] = ctx;
	}

	mutex_unlock(&q->sysfs_lock);

	queue_for_each_hw_ctx(q, hctx, i) {
		/*
		 * If no software queues are mapped to this hardware queue,
		 * disable it and free the request entries.
		 */
		if (!hctx->nr_ctx) {
			/* Never unmap queue 0.  We need it as a
			 * fallback in case of a new remap fails
			 * allocation
			 */
			if (i && set->tags[i])
				blk_mq_free_map_and_requests(set, i);

			hctx->tags = NULL;
			continue;
		}

		hctx->tags = set->tags[i];
		WARN_ON(!hctx->tags);

		/*
		 * Set the map size to the number of mapped software queues.
		 * This is more accurate and more efficient than looping
		 * over all possibly mapped software queues.
		 */
		sbitmap_resize(&hctx->ctx_map, hctx->nr_ctx);

		/*
		 * Initialize batch roundrobin counts
		 */
		hctx->next_cpu = cpumask_first(hctx->cpumask);
		hctx->next_cpu_batch = BLK_MQ_CPU_WORK_BATCH;
	}
}

/*
 * Caller needs to ensure that we're either frozen/quiesced, or that
 * the queue isn't live yet.
 */
static void queue_set_hctx_shared(struct request_queue *q, bool shared)
{
	struct blk_mq_hw_ctx *hctx;
	int i;

	queue_for_each_hw_ctx(q, hctx, i) {
		if (shared) {
			if (test_bit(BLK_MQ_S_SCHED_RESTART, &hctx->state))
				atomic_inc(&q->shared_hctx_restart);
			hctx->flags |= BLK_MQ_F_TAG_SHARED;
		} else {
			if (test_bit(BLK_MQ_S_SCHED_RESTART, &hctx->state))
				atomic_dec(&q->shared_hctx_restart);
			hctx->flags &= ~BLK_MQ_F_TAG_SHARED;
		}
	}
}

static void blk_mq_update_tag_set_depth(struct blk_mq_tag_set *set,
					bool shared)
{
	struct request_queue *q;

	lockdep_assert_held(&set->tag_list_lock);

	list_for_each_entry(q, &set->tag_list, tag_set_list) {
		blk_mq_freeze_queue(q);
		queue_set_hctx_shared(q, shared);
		blk_mq_unfreeze_queue(q);
	}
}

static void blk_mq_del_queue_tag_set(struct request_queue *q)
{
	struct blk_mq_tag_set *set = q->tag_set;

	mutex_lock(&set->tag_list_lock);
	list_del_rcu(&q->tag_set_list);
	INIT_LIST_HEAD(&q->tag_set_list);
	if (list_is_singular(&set->tag_list)) {
		/* just transitioned to unshared */
		set->flags &= ~BLK_MQ_F_TAG_SHARED;
		/* update existing queue */
		blk_mq_update_tag_set_depth(set, false);
	}
	mutex_unlock(&set->tag_list_lock);

	synchronize_rcu();
}

static void blk_mq_add_queue_tag_set(struct blk_mq_tag_set *set,
				     struct request_queue *q)
{
	q->tag_set = set;

	mutex_lock(&set->tag_list_lock);

	/* Check to see if we're transitioning to shared (from 1 to 2 queues). */
	if (!list_empty(&set->tag_list) && !(set->flags & BLK_MQ_F_TAG_SHARED)) {
		set->flags |= BLK_MQ_F_TAG_SHARED;
		/* update existing queue */
		blk_mq_update_tag_set_depth(set, true);
	}
	if (set->flags & BLK_MQ_F_TAG_SHARED)
		queue_set_hctx_shared(q, true);
	list_add_tail_rcu(&q->tag_set_list, &set->tag_list);

	mutex_unlock(&set->tag_list_lock);
}

/*
 * It is the actual release handler for mq, but we do it from
 * request queue's release handler for avoiding use-after-free
 * and headache because q->mq_kobj shouldn't have been introduced,
 * but we can't group ctx/kctx kobj without it.
 */
void blk_mq_release(struct request_queue *q)
{
	struct blk_mq_hw_ctx *hctx;
	unsigned int i;

	/* hctx kobj stays in hctx */
	queue_for_each_hw_ctx(q, hctx, i) {
		if (!hctx)
			continue;
		kobject_put(&hctx->kobj);
	}

	q->mq_map = NULL;

	kfree(q->queue_hw_ctx);

	/*
	 * release .mq_kobj and sw queue's kobject now because
	 * both share lifetime with request queue.
	 */
	blk_mq_sysfs_deinit(q);

	free_percpu(q->queue_ctx);
}

struct request_queue *blk_mq_init_queue(struct blk_mq_tag_set *set)
{
	struct request_queue *uninit_q, *q;

	uninit_q = blk_alloc_queue_node(GFP_KERNEL, set->numa_node);
	if (!uninit_q)
		return ERR_PTR(-ENOMEM);

	q = blk_mq_init_allocated_queue(set, uninit_q);
	if (IS_ERR(q))
		blk_cleanup_queue(uninit_q);

	return q;
}
EXPORT_SYMBOL(blk_mq_init_queue);

static int blk_mq_hw_ctx_size(struct blk_mq_tag_set *tag_set)
{
	int hw_ctx_size = sizeof(struct blk_mq_hw_ctx);

	BUILD_BUG_ON(ALIGN(offsetof(struct blk_mq_hw_ctx, queue_rq_srcu),
			   __alignof__(struct blk_mq_hw_ctx)) !=
		     sizeof(struct blk_mq_hw_ctx));

	if (tag_set->flags & BLK_MQ_F_BLOCKING)
		hw_ctx_size += sizeof(struct srcu_struct);

	return hw_ctx_size;
}

static void blk_mq_realloc_hw_ctxs(struct blk_mq_tag_set *set,
						struct request_queue *q)
{
	int i, j;
	struct blk_mq_hw_ctx **hctxs = q->queue_hw_ctx;

	blk_mq_sysfs_unregister(q);
	for (i = 0; i < set->nr_hw_queues; i++) {
		int node;

		if (hctxs[i])
			continue;

		node = blk_mq_hw_queue_to_node(q->mq_map, i);
		hctxs[i] = kzalloc_node(blk_mq_hw_ctx_size(set),
					GFP_KERNEL, node);
		if (!hctxs[i])
			break;

		if (!zalloc_cpumask_var_node(&hctxs[i]->cpumask, GFP_KERNEL,
						node)) {
			kfree(hctxs[i]);
			hctxs[i] = NULL;
			break;
		}

		atomic_set(&hctxs[i]->nr_active, 0);
		hctxs[i]->numa_node = node;
		hctxs[i]->queue_num = i;

		if (blk_mq_init_hctx(q, set, hctxs[i], i)) {
			free_cpumask_var(hctxs[i]->cpumask);
			kfree(hctxs[i]);
			hctxs[i] = NULL;
			break;
		}
		blk_mq_hctx_kobj_init(hctxs[i]);
	}
	for (j = i; j < q->nr_hw_queues; j++) {
		struct blk_mq_hw_ctx *hctx = hctxs[j];

		if (hctx) {
			if (hctx->tags)
				blk_mq_free_map_and_requests(set, j);
			blk_mq_exit_hctx(q, set, hctx, j);
			kobject_put(&hctx->kobj);
			hctxs[j] = NULL;

		}
	}
	q->nr_hw_queues = i;
	blk_mq_sysfs_register(q);
}

struct request_queue *blk_mq_init_allocated_queue(struct blk_mq_tag_set *set,
						  struct request_queue *q)
{
	/* mark the queue as mq asap */
	q->mq_ops = set->ops;

	q->poll_cb = blk_stat_alloc_callback(blk_mq_poll_stats_fn,
					     blk_mq_poll_stats_bkt,
					     BLK_MQ_POLL_STATS_BKTS, q);
	if (!q->poll_cb)
		goto err_exit;

	q->queue_ctx = alloc_percpu(struct blk_mq_ctx);
	if (!q->queue_ctx)
		goto err_exit;

	/* init q->mq_kobj and sw queues' kobjects */
	blk_mq_sysfs_init(q);

	q->queue_hw_ctx = kzalloc_node(nr_cpu_ids * sizeof(*(q->queue_hw_ctx)),
						GFP_KERNEL, set->numa_node);
	if (!q->queue_hw_ctx)
		goto err_percpu;

	q->mq_map = set->mq_map;

	blk_mq_realloc_hw_ctxs(set, q);
	if (!q->nr_hw_queues)
		goto err_hctxs;

	INIT_WORK(&q->timeout_work, blk_mq_timeout_work);
	blk_queue_rq_timeout(q, set->timeout ? set->timeout : 30 * HZ);

	q->nr_queues = nr_cpu_ids;

	q->queue_flags |= QUEUE_FLAG_MQ_DEFAULT;

	if (!(set->flags & BLK_MQ_F_SG_MERGE))
		q->queue_flags |= 1 << QUEUE_FLAG_NO_SG_MERGE;

	q->sg_reserved_size = INT_MAX;

	INIT_DELAYED_WORK(&q->requeue_work, blk_mq_requeue_work);
	INIT_LIST_HEAD(&q->requeue_list);
	spin_lock_init(&q->requeue_lock);

	blk_queue_make_request(q, blk_mq_make_request);

	/*
	 * Do this after blk_queue_make_request() overrides it...
	 */
	q->nr_requests = set->queue_depth;

	/*
	 * Default to classic polling
	 */
	q->poll_nsec = -1;

	if (set->ops->complete)
		blk_queue_softirq_done(q, set->ops->complete);

	blk_mq_init_cpu_queues(q, set->nr_hw_queues);
	blk_mq_add_queue_tag_set(set, q);
	blk_mq_map_swqueue(q);

	if (!(set->flags & BLK_MQ_F_NO_SCHED)) {
		int ret;

		ret = blk_mq_sched_init(q);
		if (ret)
			return ERR_PTR(ret);
	}

	return q;

err_hctxs:
	kfree(q->queue_hw_ctx);
err_percpu:
	free_percpu(q->queue_ctx);
err_exit:
	q->mq_ops = NULL;
	return ERR_PTR(-ENOMEM);
}
EXPORT_SYMBOL(blk_mq_init_allocated_queue);

void blk_mq_free_queue(struct request_queue *q)
{
	struct blk_mq_tag_set	*set = q->tag_set;

	blk_mq_del_queue_tag_set(q);
	blk_mq_exit_hw_queues(q, set, set->nr_hw_queues);
}

/* Basically redo blk_mq_init_queue with queue frozen */
static void blk_mq_queue_reinit(struct request_queue *q)
{
	WARN_ON_ONCE(!atomic_read(&q->mq_freeze_depth));

	blk_mq_debugfs_unregister_hctxs(q);
	blk_mq_sysfs_unregister(q);

	/*
	 * redo blk_mq_init_cpu_queues and blk_mq_init_hw_queues. FIXME: maybe
	 * we should change hctx numa_node according to new topology (this
	 * involves free and re-allocate memory, worthy doing?)
	 */

	blk_mq_map_swqueue(q);

	blk_mq_sysfs_register(q);
	blk_mq_debugfs_register_hctxs(q);
}

static int __blk_mq_alloc_rq_maps(struct blk_mq_tag_set *set)
{
	int i;

	for (i = 0; i < set->nr_hw_queues; i++)
		if (!__blk_mq_alloc_rq_map(set, i))
			goto out_unwind;

	return 0;

out_unwind:
	while (--i >= 0)
		blk_mq_free_rq_map(set->tags[i]);

	return -ENOMEM;
}

/*
 * Allocate the request maps associated with this tag_set. Note that this
 * may reduce the depth asked for, if memory is tight. set->queue_depth
 * will be updated to reflect the allocated depth.
 */
static int blk_mq_alloc_rq_maps(struct blk_mq_tag_set *set)
{
	unsigned int depth;
	int err;

	depth = set->queue_depth;
	do {
		err = __blk_mq_alloc_rq_maps(set);
		if (!err)
			break;

		set->queue_depth >>= 1;
		if (set->queue_depth < set->reserved_tags + BLK_MQ_TAG_MIN) {
			err = -ENOMEM;
			break;
		}
	} while (set->queue_depth);

	if (!set->queue_depth || err) {
		pr_err("blk-mq: failed to allocate request map\n");
		return -ENOMEM;
	}

	if (depth != set->queue_depth)
		pr_info("blk-mq: reduced tag depth (%u -> %u)\n",
						depth, set->queue_depth);

	return 0;
}

static int blk_mq_update_queue_map(struct blk_mq_tag_set *set)
{
	if (set->ops->map_queues)
		return set->ops->map_queues(set);
	else
		return blk_mq_map_queues(set);
}

/*
 * Alloc a tag set to be associated with one or more request queues.
 * May fail with EINVAL for various error conditions. May adjust the
 * requested depth down, if if it too large. In that case, the set
 * value will be stored in set->queue_depth.
 */
int blk_mq_alloc_tag_set(struct blk_mq_tag_set *set)
{
	int ret;

	BUILD_BUG_ON(BLK_MQ_MAX_DEPTH > 1 << BLK_MQ_UNIQUE_TAG_BITS);

	if (!set->nr_hw_queues)
		return -EINVAL;
	if (!set->queue_depth)
		return -EINVAL;
	if (set->queue_depth < set->reserved_tags + BLK_MQ_TAG_MIN)
		return -EINVAL;

	if (!set->ops->queue_rq)
		return -EINVAL;

	if (set->queue_depth > BLK_MQ_MAX_DEPTH) {
		pr_info("blk-mq: reduced tag depth to %u\n",
			BLK_MQ_MAX_DEPTH);
		set->queue_depth = BLK_MQ_MAX_DEPTH;
	}

	/*
	 * If a crashdump is active, then we are potentially in a very
	 * memory constrained environment. Limit us to 1 queue and
	 * 64 tags to prevent using too much memory.
	 */
	if (is_kdump_kernel()) {
		set->nr_hw_queues = 1;
		set->queue_depth = min(64U, set->queue_depth);
	}
	/*
	 * There is no use for more h/w queues than cpus.
	 */
	if (set->nr_hw_queues > nr_cpu_ids)
		set->nr_hw_queues = nr_cpu_ids;

	set->tags = kzalloc_node(nr_cpu_ids * sizeof(struct blk_mq_tags *),
				 GFP_KERNEL, set->numa_node);
	if (!set->tags)
		return -ENOMEM;

	ret = -ENOMEM;
	set->mq_map = kzalloc_node(sizeof(*set->mq_map) * nr_cpu_ids,
			GFP_KERNEL, set->numa_node);
	if (!set->mq_map)
		goto out_free_tags;

	ret = blk_mq_update_queue_map(set);
	if (ret)
		goto out_free_mq_map;

	ret = blk_mq_alloc_rq_maps(set);
	if (ret)
		goto out_free_mq_map;

	mutex_init(&set->tag_list_lock);
	INIT_LIST_HEAD(&set->tag_list);

	return 0;

out_free_mq_map:
	kfree(set->mq_map);
	set->mq_map = NULL;
out_free_tags:
	kfree(set->tags);
	set->tags = NULL;
	return ret;
}
EXPORT_SYMBOL(blk_mq_alloc_tag_set);

void blk_mq_free_tag_set(struct blk_mq_tag_set *set)
{
	int i;

	for (i = 0; i < nr_cpu_ids; i++)
		blk_mq_free_map_and_requests(set, i);

	kfree(set->mq_map);
	set->mq_map = NULL;

	kfree(set->tags);
	set->tags = NULL;
}
EXPORT_SYMBOL(blk_mq_free_tag_set);

int blk_mq_update_nr_requests(struct request_queue *q, unsigned int nr)
{
	struct blk_mq_tag_set *set = q->tag_set;
	struct blk_mq_hw_ctx *hctx;
	int i, ret;

	if (!set)
		return -EINVAL;

	blk_mq_freeze_queue(q);

	ret = 0;
	queue_for_each_hw_ctx(q, hctx, i) {
		if (!hctx->tags)
			continue;
		/*
		 * If we're using an MQ scheduler, just update the scheduler
		 * queue depth. This is similar to what the old code would do.
		 */
		if (!hctx->sched_tags) {
			ret = blk_mq_tag_update_depth(hctx, &hctx->tags,
							min(nr, set->queue_depth),
							false);
		} else {
			ret = blk_mq_tag_update_depth(hctx, &hctx->sched_tags,
							nr, true);
		}
		if (ret)
			break;
	}

	if (!ret)
		q->nr_requests = nr;

	blk_mq_unfreeze_queue(q);

	return ret;
}

static void __blk_mq_update_nr_hw_queues(struct blk_mq_tag_set *set,
							int nr_hw_queues)
{
	struct request_queue *q;

	lockdep_assert_held(&set->tag_list_lock);

	if (nr_hw_queues > nr_cpu_ids)
		nr_hw_queues = nr_cpu_ids;
	if (nr_hw_queues < 1 || nr_hw_queues == set->nr_hw_queues)
		return;

	list_for_each_entry(q, &set->tag_list, tag_set_list)
		blk_mq_freeze_queue(q);

	set->nr_hw_queues = nr_hw_queues;
	blk_mq_update_queue_map(set);
	list_for_each_entry(q, &set->tag_list, tag_set_list) {
		blk_mq_realloc_hw_ctxs(set, q);
		blk_mq_queue_reinit(q);
	}

	list_for_each_entry(q, &set->tag_list, tag_set_list)
		blk_mq_unfreeze_queue(q);
}

void blk_mq_update_nr_hw_queues(struct blk_mq_tag_set *set, int nr_hw_queues)
{
	mutex_lock(&set->tag_list_lock);
	__blk_mq_update_nr_hw_queues(set, nr_hw_queues);
	mutex_unlock(&set->tag_list_lock);
}
EXPORT_SYMBOL_GPL(blk_mq_update_nr_hw_queues);

/* Enable polling stats and return whether they were already enabled. */
static bool blk_poll_stats_enable(struct request_queue *q)
{
	if (test_bit(QUEUE_FLAG_POLL_STATS, &q->queue_flags) ||
	    test_and_set_bit(QUEUE_FLAG_POLL_STATS, &q->queue_flags))
		return true;
	blk_stat_add_callback(q, q->poll_cb);
	return false;
}

static void blk_mq_poll_stats_start(struct request_queue *q)
{
	/*
	 * We don't arm the callback if polling stats are not enabled or the
	 * callback is already active.
	 */
	if (!test_bit(QUEUE_FLAG_POLL_STATS, &q->queue_flags) ||
	    blk_stat_is_active(q->poll_cb))
		return;

	blk_stat_activate_msecs(q->poll_cb, 100);
}

static void blk_mq_poll_stats_fn(struct blk_stat_callback *cb)
{
	struct request_queue *q = cb->data;
	int bucket;

	for (bucket = 0; bucket < BLK_MQ_POLL_STATS_BKTS; bucket++) {
		if (cb->stat[bucket].nr_samples)
			q->poll_stat[bucket] = cb->stat[bucket];
	}
}

static unsigned long blk_mq_poll_nsecs(struct request_queue *q,
				       struct blk_mq_hw_ctx *hctx,
				       struct request *rq)
{
	unsigned long ret = 0;
	int bucket;

	/*
	 * If stats collection isn't on, don't sleep but turn it on for
	 * future users
	 */
	if (!blk_poll_stats_enable(q))
		return 0;

	/*
	 * As an optimistic guess, use half of the mean service time
	 * for this type of request. We can (and should) make this smarter.
	 * For instance, if the completion latencies are tight, we can
	 * get closer than just half the mean. This is especially
	 * important on devices where the completion latencies are longer
	 * than ~10 usec. We do use the stats for the relevant IO size
	 * if available which does lead to better estimates.
	 */
	bucket = blk_mq_poll_stats_bkt(rq);
	if (bucket < 0)
		return ret;

	if (q->poll_stat[bucket].nr_samples)
		ret = (q->poll_stat[bucket].mean + 1) / 2;

	return ret;
}

static bool blk_mq_poll_hybrid_sleep(struct request_queue *q,
				     struct blk_mq_hw_ctx *hctx,
				     struct request *rq)
{
	struct hrtimer_sleeper hs;
	enum hrtimer_mode mode;
	unsigned int nsecs;
	ktime_t kt;

	if (test_bit(REQ_ATOM_POLL_SLEPT, &rq->atomic_flags))
		return false;

	/*
	 * poll_nsec can be:
	 *
	 * -1:	don't ever hybrid sleep
	 *  0:	use half of prev avg
	 * >0:	use this specific value
	 */
	if (q->poll_nsec == -1)
		return false;
	else if (q->poll_nsec > 0)
		nsecs = q->poll_nsec;
	else
		nsecs = blk_mq_poll_nsecs(q, hctx, rq);

	if (!nsecs)
		return false;

	set_bit(REQ_ATOM_POLL_SLEPT, &rq->atomic_flags);

	/*
	 * This will be replaced with the stats tracking code, using
	 * 'avg_completion_time / 2' as the pre-sleep target.
	 */
	kt = nsecs;

	mode = HRTIMER_MODE_REL;
	hrtimer_init_on_stack(&hs.timer, CLOCK_MONOTONIC, mode);
	hrtimer_set_expires(&hs.timer, kt);

	hrtimer_init_sleeper(&hs, current);
	do {
		if (test_bit(REQ_ATOM_COMPLETE, &rq->atomic_flags))
			break;
		set_current_state(TASK_UNINTERRUPTIBLE);
		hrtimer_start_expires(&hs.timer, mode);
		if (hs.task)
			io_schedule();
		hrtimer_cancel(&hs.timer);
		mode = HRTIMER_MODE_ABS;
	} while (hs.task && !signal_pending(current));

	__set_current_state(TASK_RUNNING);
	destroy_hrtimer_on_stack(&hs.timer);
	return true;
}

static bool __blk_mq_poll(struct blk_mq_hw_ctx *hctx, struct request *rq)
{
	struct request_queue *q = hctx->queue;
	long state;

	/*
	 * If we sleep, have the caller restart the poll loop to reset
	 * the state. Like for the other success return cases, the
	 * caller is responsible for checking if the IO completed. If
	 * the IO isn't complete, we'll get called again and will go
	 * straight to the busy poll loop.
	 */
	if (blk_mq_poll_hybrid_sleep(q, hctx, rq))
		return true;

	hctx->poll_considered++;

	state = current->state;
	while (!need_resched()) {
		int ret;

		hctx->poll_invoked++;

		ret = q->mq_ops->poll(hctx, rq->tag);
		if (ret > 0) {
			hctx->poll_success++;
			set_current_state(TASK_RUNNING);
			return true;
		}

		if (signal_pending_state(state, current))
			set_current_state(TASK_RUNNING);

		if (current->state == TASK_RUNNING)
			return true;
		if (ret < 0)
			break;
		cpu_relax();
	}

	return false;
}

bool blk_mq_poll(struct request_queue *q, blk_qc_t cookie)
{
	struct blk_mq_hw_ctx *hctx;
	struct blk_plug *plug;
	struct request *rq;

	if (!q->mq_ops || !q->mq_ops->poll || !blk_qc_t_valid(cookie) ||
	    !test_bit(QUEUE_FLAG_POLL, &q->queue_flags))
		return false;

	plug = current->plug;
	if (plug)
		blk_flush_plug_list(plug, false);

	hctx = q->queue_hw_ctx[blk_qc_t_to_queue_num(cookie)];
	if (!blk_qc_t_is_internal(cookie))
		rq = blk_mq_tag_to_rq(hctx->tags, blk_qc_t_to_tag(cookie));
	else {
		rq = blk_mq_tag_to_rq(hctx->sched_tags, blk_qc_t_to_tag(cookie));
		/*
		 * With scheduling, if the request has completed, we'll
		 * get a NULL return here, as we clear the sched tag when
		 * that happens. The request still remains valid, like always,
		 * so we should be safe with just the NULL check.
		 */
		if (!rq)
			return false;
	}

	return __blk_mq_poll(hctx, rq);
}
EXPORT_SYMBOL_GPL(blk_mq_poll);

static int __init blk_mq_init(void)
{
	cpuhp_setup_state_multi(CPUHP_BLK_MQ_DEAD, "block/mq:dead", NULL,
				blk_mq_hctx_notify_dead);
	return 0;
}
subsys_initcall(blk_mq_init);<|MERGE_RESOLUTION|>--- conflicted
+++ resolved
@@ -1262,11 +1262,7 @@
 /*
  * This function is often used for pausing .queue_rq() by driver when
  * there isn't enough resource or some conditions aren't satisfied, and
-<<<<<<< HEAD
- * BLK_MQ_RQ_QUEUE_BUSY is usually returned.
-=======
  * BLK_STS_RESOURCE is usually returned.
->>>>>>> bb176f67
  *
  * We do not guarantee that dispatch can be drained or blocked
  * after blk_mq_stop_hw_queue() returns. Please use
@@ -1283,11 +1279,7 @@
 /*
  * This function is often used for pausing .queue_rq() by driver when
  * there isn't enough resource or some conditions aren't satisfied, and
-<<<<<<< HEAD
- * BLK_MQ_RQ_QUEUE_BUSY is usually returned.
-=======
  * BLK_STS_RESOURCE is usually returned.
->>>>>>> bb176f67
  *
  * We do not guarantee that dispatch can be drained or blocked
  * after blk_mq_stop_hw_queues() returns. Please use
