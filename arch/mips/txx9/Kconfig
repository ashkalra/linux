--- conflicted
+++ resolved
@@ -29,17 +29,6 @@
 	  This Toshiba board is based on the TX4927 processor. Say Y here to
 	  support this machine type
 
-<<<<<<< HEAD
-config SOC_TX3927
-	bool
-	select CEVT_TXX9
-	imply HAS_TXX9_SERIAL
-	select HAVE_PCI
-	select IRQ_TXX9
-	select GPIO_TXX9
-
-=======
->>>>>>> 95cd2cdc
 config SOC_TX4927
 	bool
 	select CEVT_TXX9
