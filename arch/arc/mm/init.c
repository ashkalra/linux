/*
 * Copyright (C) 2004, 2007-2010, 2011-2012 Synopsys, Inc. (www.synopsys.com)
 *
 * This program is free software; you can redistribute it and/or modify
 * it under the terms of the GNU General Public License version 2 as
 * published by the Free Software Foundation.
 */

#include <linux/kernel.h>
#include <linux/mm.h>
#include <linux/bootmem.h>
#include <linux/memblock.h>
#include <linux/swap.h>
#include <linux/module.h>
#include <asm/page.h>
#include <asm/pgalloc.h>
#include <asm/sections.h>
#include <asm/arcregs.h>

pgd_t swapper_pg_dir[PTRS_PER_PGD] __aligned(PAGE_SIZE);
char empty_zero_page[PAGE_SIZE] __aligned(PAGE_SIZE);
EXPORT_SYMBOL(empty_zero_page);

/* Default tot mem from .config */
static unsigned long arc_mem_sz = 0x20000000;  /* some default */

/* User can over-ride above with "mem=nnn[KkMm]" in cmdline */
static int __init setup_mem_sz(char *str)
{
	arc_mem_sz = memparse(str, NULL) & PAGE_MASK;

	/* early console might not be setup yet - it will show up later */
	pr_info("\"mem=%s\": mem sz set to %ldM\n", str, TO_MB(arc_mem_sz));

	return 0;
}
early_param("mem", setup_mem_sz);

void __init early_init_dt_add_memory_arch(u64 base, u64 size)
{
	arc_mem_sz = size & PAGE_MASK;
	pr_info("Memory size set via devicetree %ldM\n", TO_MB(arc_mem_sz));
}

/*
 * First memory setup routine called from setup_arch()
 * 1. setup swapper's mm @init_mm
 * 2. Count the pages we have and setup bootmem allocator
 * 3. zone setup
 */
void __init setup_arch_memory(void)
{
	unsigned long zones_size[MAX_NR_ZONES] = { 0, 0 };
	unsigned long end_mem = CONFIG_LINUX_LINK_BASE + arc_mem_sz;

	init_mm.start_code = (unsigned long)_text;
	init_mm.end_code = (unsigned long)_etext;
	init_mm.end_data = (unsigned long)_edata;
	init_mm.brk = (unsigned long)_end;

	/*
	 * We do it here, so that memory is correctly instantiated
	 * even if "mem=xxx" cmline over-ride is given and/or
	 * DT has memory node. Each causes an update to @arc_mem_sz
	 * and we finally add memory one here
	 */
	memblock_add(CONFIG_LINUX_LINK_BASE, arc_mem_sz);

	/*------------- externs in mm need setting up ---------------*/

	/* first page of system - kernel .vector starts here */
	min_low_pfn = PFN_DOWN(CONFIG_LINUX_LINK_BASE);

	/* Last usable page of low mem (no HIGHMEM yet for ARC port) */
	max_low_pfn = max_pfn = PFN_DOWN(end_mem);

	max_mapnr = max_low_pfn - min_low_pfn;

	/*------------- reserve kernel image -----------------------*/
	memblock_reserve(CONFIG_LINUX_LINK_BASE,
			 __pa(_end) - CONFIG_LINUX_LINK_BASE);

	memblock_dump_all();

	/*-------------- node setup --------------------------------*/
	memset(zones_size, 0, sizeof(zones_size));
	zones_size[ZONE_NORMAL] = max_low_pfn - min_low_pfn;

	/*
	 * We can't use the helper free_area_init(zones[]) because it uses
	 * PAGE_OFFSET to compute the @min_low_pfn which would be wrong
	 * when our kernel doesn't start at PAGE_OFFSET, i.e.
	 * PAGE_OFFSET != CONFIG_LINUX_LINK_BASE
	 */
	free_area_init_node(0,			/* node-id */
			    zones_size,		/* num pages per zone */
			    min_low_pfn,	/* first pfn of node */
			    NULL);		/* NO holes */
}

/*
 * mem_init - initializes memory
 *
 * Frees up bootmem
 * Calculates and displays memory available/used
 */
void __init mem_init(void)
{
	high_memory = (void *)(CONFIG_LINUX_LINK_BASE + arc_mem_sz);
	free_all_bootmem();
	mem_init_print_info(NULL);
}

/*
 * free_initmem: Free all the __init memory.
 */
void __init_refok free_initmem(void)
{
	free_initmem_default(-1);
}

#ifdef CONFIG_BLK_DEV_INITRD
void __init free_initrd_mem(unsigned long start, unsigned long end)
{
	free_reserved_area((void *)start, (void *)end, -1, "initrd");
}
<<<<<<< HEAD
#endif

#ifdef CONFIG_OF_FLATTREE
void __init early_init_dt_setup_initrd_arch(u64 start, u64 end)
{
	pr_err("%s(%llx, %llx)\n", __func__, start, end);
}
#endif /* CONFIG_OF_FLATTREE */
=======
#endif
>>>>>>> d8ec26d7
<|MERGE_RESOLUTION|>--- conflicted
+++ resolved
@@ -124,15 +124,4 @@
 {
 	free_reserved_area((void *)start, (void *)end, -1, "initrd");
 }
-<<<<<<< HEAD
-#endif
-
-#ifdef CONFIG_OF_FLATTREE
-void __init early_init_dt_setup_initrd_arch(u64 start, u64 end)
-{
-	pr_err("%s(%llx, %llx)\n", __func__, start, end);
-}
-#endif /* CONFIG_OF_FLATTREE */
-=======
-#endif
->>>>>>> d8ec26d7
+#endif