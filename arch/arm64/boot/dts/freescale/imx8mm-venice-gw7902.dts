--- conflicted
+++ resolved
@@ -602,12 +602,8 @@
 &pcie_phy {
 	fsl,refclk-pad-mode = <IMX8_PCIE_REFCLK_PAD_INPUT>;
 	fsl,clkreq-unsupported;
-<<<<<<< HEAD
-	clocks = <&clk IMX8MM_CLK_DUMMY>;
-=======
 	clocks = <&pcie0_refclk>;
 	clock-names = "ref";
->>>>>>> 88084a3d
 	status = "okay";
 };
 
@@ -616,13 +612,8 @@
 	pinctrl-0 = <&pinctrl_pcie0>;
 	reset-gpio = <&gpio4 5 GPIO_ACTIVE_LOW>;
 	clocks = <&clk IMX8MM_CLK_PCIE1_ROOT>, <&clk IMX8MM_CLK_PCIE1_AUX>,
-<<<<<<< HEAD
-		 <&clk IMX8MM_CLK_DUMMY>, <&pcie0_refclk>;
-	clock-names = "pcie", "pcie_aux", "pcie_phy", "pcie_bus";
-=======
 		 <&pcie0_refclk>;
 	clock-names = "pcie", "pcie_aux", "pcie_bus";
->>>>>>> 88084a3d
 	assigned-clocks = <&clk IMX8MM_CLK_PCIE1_AUX>,
 			  <&clk IMX8MM_CLK_PCIE1_CTRL>;
 	assigned-clock-rates = <10000000>, <250000000>;
