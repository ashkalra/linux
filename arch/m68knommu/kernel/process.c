--- conflicted
+++ resolved
@@ -350,13 +350,9 @@
 /*
  * sys_execve() executes a new program.
  */
-<<<<<<< HEAD
-asmlinkage int sys_execve(const char *name, char **argv, char **envp)
-=======
 asmlinkage int sys_execve(const char *name,
 			  const char *const *argv,
 			  const char *const *envp)
->>>>>>> 053d8f66
 {
 	int error;
 	char * filename;
