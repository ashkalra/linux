// SPDX-License-Identifier: GPL-2.0
/*
 * Code for replacing ftrace calls with jumps.
 *
 * Copyright (C) 2007-2008 Steven Rostedt <srostedt@redhat.com>
 *
 * Thanks goes out to P.A. Semi, Inc for supplying me with a PPC64 box.
 *
 * Added function graph tracer code, taken from x86 that was written
 * by Frederic Weisbecker, and ported to PPC by Steven Rostedt.
 *
 */

#define pr_fmt(fmt) "ftrace-powerpc: " fmt

#include <linux/spinlock.h>
#include <linux/hardirq.h>
#include <linux/uaccess.h>
#include <linux/module.h>
#include <linux/ftrace.h>
#include <linux/percpu.h>
#include <linux/init.h>
#include <linux/list.h>

#include <asm/cacheflush.h>
#include <asm/code-patching.h>
#include <asm/ftrace.h>
#include <asm/syscall.h>
#include <asm/inst.h>


#ifdef CONFIG_DYNAMIC_FTRACE

/*
 * We generally only have a single long_branch tramp and at most 2 or 3 plt
 * tramps generated. But, we don't use the plt tramps currently. We also allot
 * 2 tramps after .text and .init.text. So, we only end up with around 3 usable
 * tramps in total. Set aside 8 just to be sure.
 */
#define	NUM_FTRACE_TRAMPS	8
static unsigned long ftrace_tramps[NUM_FTRACE_TRAMPS];

static ppc_inst_t
ftrace_call_replace(unsigned long ip, unsigned long addr, int link)
{
	ppc_inst_t op;

	addr = ppc_function_entry((void *)addr);

	/* if (link) set op to 'bl' else 'b' */
	create_branch(&op, (u32 *)ip, addr, link ? 1 : 0);

	return op;
}

static int
ftrace_modify_code(unsigned long ip, ppc_inst_t old, ppc_inst_t new)
{
	ppc_inst_t replaced;

	/*
	 * Note:
	 * We are paranoid about modifying text, as if a bug was to happen, it
	 * could cause us to read or write to someplace that could cause harm.
	 * Carefully read and modify the code with probe_kernel_*(), and make
	 * sure what we read is what we expected it to be before modifying it.
	 */

	/* read the text we want to modify */
	if (copy_inst_from_kernel_nofault(&replaced, (void *)ip))
		return -EFAULT;

	/* Make sure it is what we expect it to be */
	if (!ppc_inst_equal(replaced, old)) {
		pr_err("%p: replaced (%s) != old (%s)",
		(void *)ip, ppc_inst_as_str(replaced), ppc_inst_as_str(old));
		return -EINVAL;
	}

	/* replace the text with the new text */
	if (patch_instruction((u32 *)ip, new))
		return -EPERM;

	return 0;
}

/*
 * Helper functions that are the same for both PPC64 and PPC32.
 */
static int test_24bit_addr(unsigned long ip, unsigned long addr)
{
	ppc_inst_t op;
	addr = ppc_function_entry((void *)addr);

	/* use the create_branch to verify that this offset can be branched */
	return create_branch(&op, (u32 *)ip, addr, 0) == 0;
}

static int is_bl_op(ppc_inst_t op)
{
	return (ppc_inst_val(op) & 0xfc000003) == 0x48000001;
}

static int is_b_op(ppc_inst_t op)
{
	return (ppc_inst_val(op) & 0xfc000003) == 0x48000000;
}

static unsigned long find_bl_target(unsigned long ip, ppc_inst_t op)
{
	int offset;

	offset = (ppc_inst_val(op) & 0x03fffffc);
	/* make it signed */
	if (offset & 0x02000000)
		offset |= 0xfe000000;

	return ip + (long)offset;
}

#ifdef CONFIG_MODULES
#ifdef CONFIG_PPC64
static int
__ftrace_make_nop(struct module *mod,
		  struct dyn_ftrace *rec, unsigned long addr)
{
	unsigned long entry, ptr, tramp;
	unsigned long ip = rec->ip;
	ppc_inst_t op, pop;

	/* read where this goes */
	if (copy_inst_from_kernel_nofault(&op, (void *)ip)) {
		pr_err("Fetching opcode failed.\n");
		return -EFAULT;
	}

	/* Make sure that that this is still a 24bit jump */
	if (!is_bl_op(op)) {
		pr_err("Not expected bl: opcode is %s\n", ppc_inst_as_str(op));
		return -EINVAL;
	}

	/* lets find where the pointer goes */
	tramp = find_bl_target(ip, op);

	pr_devel("ip:%lx jumps to %lx", ip, tramp);

	if (module_trampoline_target(mod, tramp, &ptr)) {
		pr_err("Failed to get trampoline target\n");
		return -EFAULT;
	}

	pr_devel("trampoline target %lx", ptr);

	entry = ppc_global_function_entry((void *)addr);
	/* This should match what was called */
	if (ptr != entry) {
		pr_err("addr %lx does not match expected %lx\n", ptr, entry);
		return -EINVAL;
	}

#ifdef CONFIG_MPROFILE_KERNEL
	/* When using -mkernel_profile there is no load to jump over */
	pop = ppc_inst(PPC_RAW_NOP());

	if (copy_inst_from_kernel_nofault(&op, (void *)(ip - 4))) {
		pr_err("Fetching instruction at %lx failed.\n", ip - 4);
		return -EFAULT;
	}

	/* We expect either a mflr r0, or a std r0, LRSAVE(r1) */
	if (!ppc_inst_equal(op, ppc_inst(PPC_RAW_MFLR(_R0))) &&
	    !ppc_inst_equal(op, ppc_inst(PPC_INST_STD_LR))) {
		pr_err("Unexpected instruction %s around bl _mcount\n",
		       ppc_inst_as_str(op));
		return -EINVAL;
	}
#else
	/*
	 * Our original call site looks like:
	 *
	 * bl <tramp>
	 * ld r2,XX(r1)
	 *
	 * Milton Miller pointed out that we can not simply nop the branch.
	 * If a task was preempted when calling a trace function, the nops
	 * will remove the way to restore the TOC in r2 and the r2 TOC will
	 * get corrupted.
	 *
	 * Use a b +8 to jump over the load.
	 */

	pop = ppc_inst(PPC_INST_BRANCH | 8);	/* b +8 */

	/*
	 * Check what is in the next instruction. We can see ld r2,40(r1), but
	 * on first pass after boot we will see mflr r0.
	 */
	if (copy_inst_from_kernel_nofault(&op, (void *)(ip + 4))) {
		pr_err("Fetching op failed.\n");
		return -EFAULT;
	}

	if (!ppc_inst_equal(op,  ppc_inst(PPC_INST_LD_TOC))) {
		pr_err("Expected %08lx found %s\n", PPC_INST_LD_TOC, ppc_inst_as_str(op));
		return -EINVAL;
	}
#endif /* CONFIG_MPROFILE_KERNEL */

	if (patch_instruction((u32 *)ip, pop)) {
		pr_err("Patching NOP failed.\n");
		return -EPERM;
	}

	return 0;
}

#else /* !PPC64 */
static int
__ftrace_make_nop(struct module *mod,
		  struct dyn_ftrace *rec, unsigned long addr)
{
	ppc_inst_t op;
	unsigned long ip = rec->ip;
	unsigned long tramp, ptr;

	if (copy_from_kernel_nofault(&op, (void *)ip, MCOUNT_INSN_SIZE))
		return -EFAULT;

	/* Make sure that that this is still a 24bit jump */
	if (!is_bl_op(op)) {
		pr_err("Not expected bl: opcode is %s\n", ppc_inst_as_str(op));
		return -EINVAL;
	}

	/* lets find where the pointer goes */
	tramp = find_bl_target(ip, op);

	/* Find where the trampoline jumps to */
	if (module_trampoline_target(mod, tramp, &ptr)) {
		pr_err("Failed to get trampoline target\n");
		return -EFAULT;
	}

	if (ptr != addr) {
		pr_err("Trampoline location %08lx does not match addr\n",
		       tramp);
		return -EINVAL;
	}

	op = ppc_inst(PPC_RAW_NOP());

	if (patch_instruction((u32 *)ip, op))
		return -EPERM;

	return 0;
}
#endif /* PPC64 */
#endif /* CONFIG_MODULES */

static unsigned long find_ftrace_tramp(unsigned long ip)
{
	int i;
	ppc_inst_t instr;

	/*
	 * We have the compiler generated long_branch tramps at the end
	 * and we prefer those
	 */
	for (i = NUM_FTRACE_TRAMPS - 1; i >= 0; i--)
		if (!ftrace_tramps[i])
			continue;
		else if (create_branch(&instr, (void *)ip,
				       ftrace_tramps[i], 0) == 0)
			return ftrace_tramps[i];

	return 0;
}

static int add_ftrace_tramp(unsigned long tramp)
{
	int i;

	for (i = 0; i < NUM_FTRACE_TRAMPS; i++)
		if (!ftrace_tramps[i]) {
			ftrace_tramps[i] = tramp;
			return 0;
		}

	return -1;
}

/*
 * If this is a compiler generated long_branch trampoline (essentially, a
 * trampoline that has a branch to _mcount()), we re-write the branch to
 * instead go to ftrace_[regs_]caller() and note down the location of this
 * trampoline.
 */
static int setup_mcount_compiler_tramp(unsigned long tramp)
{
	int i;
	ppc_inst_t op;
	unsigned long ptr;
	ppc_inst_t instr;
	static unsigned long ftrace_plt_tramps[NUM_FTRACE_TRAMPS];

	/* Is this a known long jump tramp? */
	for (i = 0; i < NUM_FTRACE_TRAMPS; i++)
		if (!ftrace_tramps[i])
			break;
		else if (ftrace_tramps[i] == tramp)
			return 0;

	/* Is this a known plt tramp? */
	for (i = 0; i < NUM_FTRACE_TRAMPS; i++)
		if (!ftrace_plt_tramps[i])
			break;
		else if (ftrace_plt_tramps[i] == tramp)
			return -1;

	/* New trampoline -- read where this goes */
	if (copy_inst_from_kernel_nofault(&op, (void *)tramp)) {
		pr_debug("Fetching opcode failed.\n");
		return -1;
	}

	/* Is this a 24 bit branch? */
	if (!is_b_op(op)) {
		pr_debug("Trampoline is not a long branch tramp.\n");
		return -1;
	}

	/* lets find where the pointer goes */
	ptr = find_bl_target(tramp, op);

	if (ptr != ppc_global_function_entry((void *)_mcount)) {
		pr_debug("Trampoline target %p is not _mcount\n", (void *)ptr);
		return -1;
	}

	/* Let's re-write the tramp to go to ftrace_[regs_]caller */
#ifdef CONFIG_DYNAMIC_FTRACE_WITH_REGS
	ptr = ppc_global_function_entry((void *)ftrace_regs_caller);
#else
	ptr = ppc_global_function_entry((void *)ftrace_caller);
#endif
	if (create_branch(&instr, (void *)tramp, ptr, 0)) {
		pr_debug("%ps is not reachable from existing mcount tramp\n",
				(void *)ptr);
		return -1;
	}

	if (patch_branch((u32 *)tramp, ptr, 0)) {
		pr_debug("REL24 out of range!\n");
		return -1;
	}

	if (add_ftrace_tramp(tramp)) {
		pr_debug("No tramp locations left\n");
		return -1;
	}

	return 0;
}

static int __ftrace_make_nop_kernel(struct dyn_ftrace *rec, unsigned long addr)
{
	unsigned long tramp, ip = rec->ip;
	ppc_inst_t op;

	/* Read where this goes */
	if (copy_inst_from_kernel_nofault(&op, (void *)ip)) {
		pr_err("Fetching opcode failed.\n");
		return -EFAULT;
	}

	/* Make sure that that this is still a 24bit jump */
	if (!is_bl_op(op)) {
		pr_err("Not expected bl: opcode is %s\n", ppc_inst_as_str(op));
		return -EINVAL;
	}

	/* Let's find where the pointer goes */
	tramp = find_bl_target(ip, op);

	pr_devel("ip:%lx jumps to %lx", ip, tramp);

	if (setup_mcount_compiler_tramp(tramp)) {
		/* Are other trampolines reachable? */
		if (!find_ftrace_tramp(ip)) {
			pr_err("No ftrace trampolines reachable from %ps\n",
					(void *)ip);
			return -EINVAL;
		}
	}

	if (patch_instruction((u32 *)ip, ppc_inst(PPC_RAW_NOP()))) {
		pr_err("Patching NOP failed.\n");
		return -EPERM;
	}

	return 0;
}

int ftrace_make_nop(struct module *mod,
		    struct dyn_ftrace *rec, unsigned long addr)
{
	unsigned long ip = rec->ip;
	ppc_inst_t old, new;

	/*
	 * If the calling address is more that 24 bits away,
	 * then we had to use a trampoline to make the call.
	 * Otherwise just update the call site.
	 */
	if (test_24bit_addr(ip, addr)) {
		/* within range */
		old = ftrace_call_replace(ip, addr, 1);
		new = ppc_inst(PPC_RAW_NOP());
		return ftrace_modify_code(ip, old, new);
	} else if (core_kernel_text(ip))
		return __ftrace_make_nop_kernel(rec, addr);

#ifdef CONFIG_MODULES
	/*
	 * Out of range jumps are called from modules.
	 * We should either already have a pointer to the module
	 * or it has been passed in.
	 */
	if (!rec->arch.mod) {
		if (!mod) {
			pr_err("No module loaded addr=%lx\n", addr);
			return -EFAULT;
		}
		rec->arch.mod = mod;
	} else if (mod) {
		if (mod != rec->arch.mod) {
			pr_err("Record mod %p not equal to passed in mod %p\n",
			       rec->arch.mod, mod);
			return -EINVAL;
		}
		/* nothing to do if mod == rec->arch.mod */
	} else
		mod = rec->arch.mod;

	return __ftrace_make_nop(mod, rec, addr);
#else
	/* We should not get here without modules */
	return -EINVAL;
#endif /* CONFIG_MODULES */
}

#ifdef CONFIG_MODULES
#ifdef CONFIG_PPC64
/*
 * Examine the existing instructions for __ftrace_make_call.
 * They should effectively be a NOP, and follow formal constraints,
 * depending on the ABI. Return false if they don't.
 */
#ifndef CONFIG_MPROFILE_KERNEL
static int
expected_nop_sequence(void *ip, ppc_inst_t op0, ppc_inst_t op1)
{
	/*
	 * We expect to see:
	 *
	 * b +8
	 * ld r2,XX(r1)
	 *
	 * The load offset is different depending on the ABI. For simplicity
	 * just mask it out when doing the compare.
	 */
	if (!ppc_inst_equal(op0, ppc_inst(0x48000008)) ||
	    (ppc_inst_val(op1) & 0xffff0000) != 0xe8410000)
		return 0;
	return 1;
}
#else
static int
expected_nop_sequence(void *ip, ppc_inst_t op0, ppc_inst_t op1)
{
	/* look for patched "NOP" on ppc64 with -mprofile-kernel */
	if (!ppc_inst_equal(op0, ppc_inst(PPC_RAW_NOP())))
		return 0;
	return 1;
}
#endif

static int
__ftrace_make_call(struct dyn_ftrace *rec, unsigned long addr)
{
	ppc_inst_t op[2];
	ppc_inst_t instr;
	void *ip = (void *)rec->ip;
	unsigned long entry, ptr, tramp;
	struct module *mod = rec->arch.mod;

	/* read where this goes */
	if (copy_inst_from_kernel_nofault(op, ip))
		return -EFAULT;

	if (copy_inst_from_kernel_nofault(op + 1, ip + 4))
		return -EFAULT;

	if (!expected_nop_sequence(ip, op[0], op[1])) {
		pr_err("Unexpected call sequence at %p: %s %s\n",
		ip, ppc_inst_as_str(op[0]), ppc_inst_as_str(op[1]));
		return -EINVAL;
	}

	/* If we never set up ftrace trampoline(s), then bail */
#ifdef CONFIG_DYNAMIC_FTRACE_WITH_REGS
	if (!mod->arch.tramp || !mod->arch.tramp_regs) {
#else
	if (!mod->arch.tramp) {
#endif
		pr_err("No ftrace trampoline\n");
		return -EINVAL;
	}

#ifdef CONFIG_DYNAMIC_FTRACE_WITH_REGS
	if (rec->flags & FTRACE_FL_REGS)
		tramp = mod->arch.tramp_regs;
	else
#endif
		tramp = mod->arch.tramp;

	if (module_trampoline_target(mod, tramp, &ptr)) {
		pr_err("Failed to get trampoline target\n");
		return -EFAULT;
	}

	pr_devel("trampoline target %lx", ptr);

	entry = ppc_global_function_entry((void *)addr);
	/* This should match what was called */
	if (ptr != entry) {
		pr_err("addr %lx does not match expected %lx\n", ptr, entry);
		return -EINVAL;
	}

	/* Ensure branch is within 24 bits */
	if (create_branch(&instr, ip, tramp, BRANCH_SET_LINK)) {
		pr_err("Branch out of range\n");
		return -EINVAL;
	}

	if (patch_branch(ip, tramp, BRANCH_SET_LINK)) {
		pr_err("REL24 out of range!\n");
		return -EINVAL;
	}

	return 0;
}

#else  /* !CONFIG_PPC64: */
static int
__ftrace_make_call(struct dyn_ftrace *rec, unsigned long addr)
{
	int err;
	ppc_inst_t op;
	u32 *ip = (u32 *)rec->ip;
	struct module *mod = rec->arch.mod;
	unsigned long tramp;

	/* read where this goes */
	if (copy_inst_from_kernel_nofault(&op, ip))
		return -EFAULT;

	/* It should be pointing to a nop */
	if (!ppc_inst_equal(op,  ppc_inst(PPC_RAW_NOP()))) {
		pr_err("Expected NOP but have %s\n", ppc_inst_as_str(op));
		return -EINVAL;
	}

	/* If we never set up a trampoline to ftrace_caller, then bail */
#ifdef CONFIG_DYNAMIC_FTRACE_WITH_REGS
	if (!mod->arch.tramp || !mod->arch.tramp_regs) {
#else
	if (!mod->arch.tramp) {
#endif
		pr_err("No ftrace trampoline\n");
		return -EINVAL;
	}

#ifdef CONFIG_DYNAMIC_FTRACE_WITH_REGS
	if (rec->flags & FTRACE_FL_REGS)
		tramp = mod->arch.tramp_regs;
	else
#endif
		tramp = mod->arch.tramp;
	/* create the branch to the trampoline */
	err = create_branch(&op, ip, tramp, BRANCH_SET_LINK);
	if (err) {
		pr_err("REL24 out of range!\n");
		return -EINVAL;
	}

	pr_devel("write to %lx\n", rec->ip);

	if (patch_instruction(ip, op))
		return -EPERM;

	return 0;
}
#endif /* CONFIG_PPC64 */
#endif /* CONFIG_MODULES */

static int __ftrace_make_call_kernel(struct dyn_ftrace *rec, unsigned long addr)
{
	ppc_inst_t op;
	void *ip = (void *)rec->ip;
	unsigned long tramp, entry, ptr;

	/* Make sure we're being asked to patch branch to a known ftrace addr */
	entry = ppc_global_function_entry((void *)ftrace_caller);
	ptr = ppc_global_function_entry((void *)addr);

	if (ptr != entry) {
#ifdef CONFIG_DYNAMIC_FTRACE_WITH_REGS
		entry = ppc_global_function_entry((void *)ftrace_regs_caller);
		if (ptr != entry) {
#endif
			pr_err("Unknown ftrace addr to patch: %ps\n", (void *)ptr);
			return -EINVAL;
#ifdef CONFIG_DYNAMIC_FTRACE_WITH_REGS
		}
#endif
	}

	/* Make sure we have a nop */
	if (copy_inst_from_kernel_nofault(&op, ip)) {
		pr_err("Unable to read ftrace location %p\n", ip);
		return -EFAULT;
	}

	if (!ppc_inst_equal(op, ppc_inst(PPC_RAW_NOP()))) {
		pr_err("Unexpected call sequence at %p: %s\n", ip, ppc_inst_as_str(op));
		return -EINVAL;
	}

	tramp = find_ftrace_tramp((unsigned long)ip);
	if (!tramp) {
		pr_err("No ftrace trampolines reachable from %ps\n", ip);
		return -EINVAL;
	}

	if (patch_branch(ip, tramp, BRANCH_SET_LINK)) {
		pr_err("Error patching branch to ftrace tramp!\n");
		return -EINVAL;
	}

	return 0;
}

int ftrace_make_call(struct dyn_ftrace *rec, unsigned long addr)
{
	unsigned long ip = rec->ip;
	ppc_inst_t old, new;

	/*
	 * If the calling address is more that 24 bits away,
	 * then we had to use a trampoline to make the call.
	 * Otherwise just update the call site.
	 */
	if (test_24bit_addr(ip, addr)) {
		/* within range */
		old = ppc_inst(PPC_RAW_NOP());
		new = ftrace_call_replace(ip, addr, 1);
		return ftrace_modify_code(ip, old, new);
	} else if (core_kernel_text(ip))
		return __ftrace_make_call_kernel(rec, addr);

#ifdef CONFIG_MODULES
	/*
	 * Out of range jumps are called from modules.
	 * Being that we are converting from nop, it had better
	 * already have a module defined.
	 */
	if (!rec->arch.mod) {
		pr_err("No module loaded\n");
		return -EINVAL;
	}

	return __ftrace_make_call(rec, addr);
#else
	/* We should not get here without modules */
	return -EINVAL;
#endif /* CONFIG_MODULES */
}

#ifdef CONFIG_DYNAMIC_FTRACE_WITH_REGS
#ifdef CONFIG_MODULES
static int
__ftrace_modify_call(struct dyn_ftrace *rec, unsigned long old_addr,
					unsigned long addr)
{
	ppc_inst_t op;
	unsigned long ip = rec->ip;
	unsigned long entry, ptr, tramp;
	struct module *mod = rec->arch.mod;

	/* If we never set up ftrace trampolines, then bail */
	if (!mod->arch.tramp || !mod->arch.tramp_regs) {
		pr_err("No ftrace trampoline\n");
		return -EINVAL;
	}

	/* read where this goes */
	if (copy_inst_from_kernel_nofault(&op, (void *)ip)) {
		pr_err("Fetching opcode failed.\n");
		return -EFAULT;
	}

	/* Make sure that that this is still a 24bit jump */
	if (!is_bl_op(op)) {
		pr_err("Not expected bl: opcode is %s\n", ppc_inst_as_str(op));
		return -EINVAL;
	}

	/* lets find where the pointer goes */
	tramp = find_bl_target(ip, op);
	entry = ppc_global_function_entry((void *)old_addr);

	pr_devel("ip:%lx jumps to %lx", ip, tramp);

	if (tramp != entry) {
		/* old_addr is not within range, so we must have used a trampoline */
		if (module_trampoline_target(mod, tramp, &ptr)) {
			pr_err("Failed to get trampoline target\n");
			return -EFAULT;
		}

		pr_devel("trampoline target %lx", ptr);

		/* This should match what was called */
		if (ptr != entry) {
			pr_err("addr %lx does not match expected %lx\n", ptr, entry);
			return -EINVAL;
		}
	}

	/* The new target may be within range */
	if (test_24bit_addr(ip, addr)) {
		/* within range */
		if (patch_branch((u32 *)ip, addr, BRANCH_SET_LINK)) {
			pr_err("REL24 out of range!\n");
			return -EINVAL;
		}

		return 0;
	}

	if (rec->flags & FTRACE_FL_REGS)
		tramp = mod->arch.tramp_regs;
	else
		tramp = mod->arch.tramp;

	if (module_trampoline_target(mod, tramp, &ptr)) {
		pr_err("Failed to get trampoline target\n");
		return -EFAULT;
	}

	pr_devel("trampoline target %lx", ptr);

	entry = ppc_global_function_entry((void *)addr);
	/* This should match what was called */
	if (ptr != entry) {
		pr_err("addr %lx does not match expected %lx\n", ptr, entry);
		return -EINVAL;
	}

	/* Ensure branch is within 24 bits */
	if (create_branch(&op, (u32 *)ip, tramp, BRANCH_SET_LINK)) {
		pr_err("Branch out of range\n");
		return -EINVAL;
	}

	if (patch_branch((u32 *)ip, tramp, BRANCH_SET_LINK)) {
		pr_err("REL24 out of range!\n");
		return -EINVAL;
	}

	return 0;
}
#endif

int ftrace_modify_call(struct dyn_ftrace *rec, unsigned long old_addr,
			unsigned long addr)
{
	unsigned long ip = rec->ip;
	ppc_inst_t old, new;

	/*
	 * If the calling address is more that 24 bits away,
	 * then we had to use a trampoline to make the call.
	 * Otherwise just update the call site.
	 */
	if (test_24bit_addr(ip, addr) && test_24bit_addr(ip, old_addr)) {
		/* within range */
		old = ftrace_call_replace(ip, old_addr, 1);
		new = ftrace_call_replace(ip, addr, 1);
		return ftrace_modify_code(ip, old, new);
	} else if (core_kernel_text(ip)) {
		/*
		 * We always patch out of range locations to go to the regs
		 * variant, so there is nothing to do here
		 */
		return 0;
	}

#ifdef CONFIG_MODULES
	/*
	 * Out of range jumps are called from modules.
	 */
	if (!rec->arch.mod) {
		pr_err("No module loaded\n");
		return -EINVAL;
	}

	return __ftrace_modify_call(rec, old_addr, addr);
#else
	/* We should not get here without modules */
	return -EINVAL;
#endif /* CONFIG_MODULES */
}
#endif

int ftrace_update_ftrace_func(ftrace_func_t func)
{
	unsigned long ip = (unsigned long)(&ftrace_call);
	ppc_inst_t old, new;
	int ret;

	old = ppc_inst_read((u32 *)&ftrace_call);
	new = ftrace_call_replace(ip, (unsigned long)func, 1);
	ret = ftrace_modify_code(ip, old, new);

#ifdef CONFIG_DYNAMIC_FTRACE_WITH_REGS
	/* Also update the regs callback function */
	if (!ret) {
		ip = (unsigned long)(&ftrace_regs_call);
		old = ppc_inst_read((u32 *)&ftrace_regs_call);
		new = ftrace_call_replace(ip, (unsigned long)func, 1);
		ret = ftrace_modify_code(ip, old, new);
	}
#endif

	return ret;
}

/*
 * Use the default ftrace_modify_all_code, but without
 * stop_machine().
 */
void arch_ftrace_update_code(int command)
{
	ftrace_modify_all_code(command);
}

#ifdef CONFIG_PPC64
#define PACATOC offsetof(struct paca_struct, kernel_toc)

extern unsigned int ftrace_tramp_text[], ftrace_tramp_init[];

int __init ftrace_dyn_arch_init(void)
{
	int i;
	unsigned int *tramp[] = { ftrace_tramp_text, ftrace_tramp_init };
	u32 stub_insns[] = {
		0xe98d0000 | PACATOC,	/* ld      r12,PACATOC(r13)	*/
		0x3d8c0000,		/* addis   r12,r12,<high>	*/
		0x398c0000,		/* addi    r12,r12,<low>	*/
		0x7d8903a6,		/* mtctr   r12			*/
		0x4e800420,		/* bctr				*/
	};
#ifdef CONFIG_DYNAMIC_FTRACE_WITH_REGS
	unsigned long addr = ppc_global_function_entry((void *)ftrace_regs_caller);
#else
	unsigned long addr = ppc_global_function_entry((void *)ftrace_caller);
#endif
	long reladdr = addr - kernel_toc_addr();

	if (reladdr > 0x7FFFFFFF || reladdr < -(0x80000000L)) {
		pr_err("Address of %ps out of range of kernel_toc.\n",
				(void *)addr);
		return -1;
	}

	for (i = 0; i < 2; i++) {
		memcpy(tramp[i], stub_insns, sizeof(stub_insns));
		tramp[i][1] |= PPC_HA(reladdr);
		tramp[i][2] |= PPC_LO(reladdr);
		add_ftrace_tramp((unsigned long)tramp[i]);
	}

	return 0;
}
#else
int __init ftrace_dyn_arch_init(void)
{
	return 0;
}
#endif
#endif /* CONFIG_DYNAMIC_FTRACE */

#ifdef CONFIG_FUNCTION_GRAPH_TRACER

extern void ftrace_graph_call(void);
extern void ftrace_graph_stub(void);

static int ftrace_modify_ftrace_graph_caller(bool enable)
{
	unsigned long ip = (unsigned long)(&ftrace_graph_call);
	unsigned long addr = (unsigned long)(&ftrace_graph_caller);
	unsigned long stub = (unsigned long)(&ftrace_graph_stub);
	ppc_inst_t old, new;
<<<<<<< HEAD
=======

	if (IS_ENABLED(CONFIG_DYNAMIC_FTRACE_WITH_ARGS))
		return 0;
>>>>>>> 95cd2cdc

	old = ftrace_call_replace(ip, enable ? stub : addr, 0);
	new = ftrace_call_replace(ip, enable ? addr : stub, 0);

	return ftrace_modify_code(ip, old, new);
}

int ftrace_enable_ftrace_graph_caller(void)
{
<<<<<<< HEAD
	unsigned long ip = (unsigned long)(&ftrace_graph_call);
	unsigned long addr = (unsigned long)(&ftrace_graph_caller);
	unsigned long stub = (unsigned long)(&ftrace_graph_stub);
	ppc_inst_t old, new;

	old = ftrace_call_replace(ip, addr, 0);
	new = ftrace_call_replace(ip, stub, 0);
=======
	return ftrace_modify_ftrace_graph_caller(true);
}
>>>>>>> 95cd2cdc

int ftrace_disable_ftrace_graph_caller(void)
{
	return ftrace_modify_ftrace_graph_caller(false);
}

/*
 * Hook the return address and push it in the stack of return addrs
 * in current thread info. Return the address we want to divert to.
 */
unsigned long prepare_ftrace_return(unsigned long parent, unsigned long ip,
						unsigned long sp)
{
	unsigned long return_hooker;
	int bit;

	if (unlikely(ftrace_graph_is_dead()))
		goto out;

	if (unlikely(atomic_read(&current->tracing_graph_pause)))
		goto out;

	bit = ftrace_test_recursion_trylock(ip, parent);
	if (bit < 0)
		goto out;

	return_hooker = ppc_function_entry(return_to_handler);

	if (!function_graph_enter(parent, ip, 0, (unsigned long *)sp))
		parent = return_hooker;

	ftrace_test_recursion_unlock(bit);
out:
	return parent;
}

#ifdef CONFIG_DYNAMIC_FTRACE_WITH_ARGS
void ftrace_graph_func(unsigned long ip, unsigned long parent_ip,
		       struct ftrace_ops *op, struct ftrace_regs *fregs)
{
	fregs->regs.link = prepare_ftrace_return(parent_ip, ip, fregs->regs.gpr[1]);
}
#endif
#endif /* CONFIG_FUNCTION_GRAPH_TRACER */

#ifdef PPC64_ELF_ABI_v1
char *arch_ftrace_match_adjust(char *str, const char *search)
{
	if (str[0] == '.' && search[0] != '.')
		return str + 1;
	else
		return str;
}
#endif /* PPC64_ELF_ABI_v1 */<|MERGE_RESOLUTION|>--- conflicted
+++ resolved
@@ -915,12 +915,9 @@
 	unsigned long addr = (unsigned long)(&ftrace_graph_caller);
 	unsigned long stub = (unsigned long)(&ftrace_graph_stub);
 	ppc_inst_t old, new;
-<<<<<<< HEAD
-=======
 
 	if (IS_ENABLED(CONFIG_DYNAMIC_FTRACE_WITH_ARGS))
 		return 0;
->>>>>>> 95cd2cdc
 
 	old = ftrace_call_replace(ip, enable ? stub : addr, 0);
 	new = ftrace_call_replace(ip, enable ? addr : stub, 0);
@@ -930,18 +927,8 @@
 
 int ftrace_enable_ftrace_graph_caller(void)
 {
-<<<<<<< HEAD
-	unsigned long ip = (unsigned long)(&ftrace_graph_call);
-	unsigned long addr = (unsigned long)(&ftrace_graph_caller);
-	unsigned long stub = (unsigned long)(&ftrace_graph_stub);
-	ppc_inst_t old, new;
-
-	old = ftrace_call_replace(ip, addr, 0);
-	new = ftrace_call_replace(ip, stub, 0);
-=======
 	return ftrace_modify_ftrace_graph_caller(true);
 }
->>>>>>> 95cd2cdc
 
 int ftrace_disable_ftrace_graph_caller(void)
 {
