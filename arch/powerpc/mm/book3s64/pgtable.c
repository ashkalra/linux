// SPDX-License-Identifier: GPL-2.0-or-later
/*
 * Copyright 2015-2016, Aneesh Kumar K.V, IBM Corporation.
 */

#include <linux/sched.h>
#include <linux/mm_types.h>
#include <linux/memblock.h>
#include <linux/memremap.h>
#include <linux/pkeys.h>
#include <linux/debugfs.h>
#include <misc/cxl-base.h>

#include <asm/pgalloc.h>
#include <asm/tlb.h>
#include <asm/trace.h>
#include <asm/powernv.h>
#include <asm/firmware.h>
#include <asm/ultravisor.h>
#include <asm/kexec.h>

#include <mm/mmu_decl.h>
#include <trace/events/thp.h>

#include "internal.h"

struct mmu_psize_def mmu_psize_defs[MMU_PAGE_COUNT];
EXPORT_SYMBOL_GPL(mmu_psize_defs);

#ifdef CONFIG_SPARSEMEM_VMEMMAP
int mmu_vmemmap_psize = MMU_PAGE_4K;
#endif

unsigned long __pmd_frag_nr;
EXPORT_SYMBOL(__pmd_frag_nr);
unsigned long __pmd_frag_size_shift;
EXPORT_SYMBOL(__pmd_frag_size_shift);

#ifdef CONFIG_TRANSPARENT_HUGEPAGE
/*
 * This is called when relaxing access to a hugepage. It's also called in the page
 * fault path when we don't hit any of the major fault cases, ie, a minor
 * update of _PAGE_ACCESSED, _PAGE_DIRTY, etc... The generic code will have
 * handled those two for us, we additionally deal with missing execute
 * permission here on some processors
 */
int pmdp_set_access_flags(struct vm_area_struct *vma, unsigned long address,
			  pmd_t *pmdp, pmd_t entry, int dirty)
{
	int changed;
#ifdef CONFIG_DEBUG_VM
	WARN_ON(!pmd_trans_huge(*pmdp) && !pmd_devmap(*pmdp));
	assert_spin_locked(pmd_lockptr(vma->vm_mm, pmdp));
#endif
	changed = !pmd_same(*(pmdp), entry);
	if (changed) {
		/*
		 * We can use MMU_PAGE_2M here, because only radix
		 * path look at the psize.
		 */
		__ptep_set_access_flags(vma, pmdp_ptep(pmdp),
					pmd_pte(entry), address, MMU_PAGE_2M);
	}
	return changed;
}

int pmdp_test_and_clear_young(struct vm_area_struct *vma,
			      unsigned long address, pmd_t *pmdp)
{
	return __pmdp_test_and_clear_young(vma->vm_mm, address, pmdp);
}
/*
 * set a new huge pmd. We should not be called for updating
 * an existing pmd entry. That should go via pmd_hugepage_update.
 */
void set_pmd_at(struct mm_struct *mm, unsigned long addr,
		pmd_t *pmdp, pmd_t pmd)
{
#ifdef CONFIG_DEBUG_VM
	/*
	 * Make sure hardware valid bit is not set. We don't do
	 * tlb flush for this update.
	 */

	WARN_ON(pte_hw_valid(pmd_pte(*pmdp)) && !pte_protnone(pmd_pte(*pmdp)));
	assert_spin_locked(pmd_lockptr(mm, pmdp));
	WARN_ON(!(pmd_large(pmd)));
#endif
	trace_hugepage_set_pmd(addr, pmd_val(pmd));
	return set_pte_at(mm, addr, pmdp_ptep(pmdp), pmd_pte(pmd));
}

static void do_serialize(void *arg)
{
	/* We've taken the IPI, so try to trim the mask while here */
	if (radix_enabled()) {
		struct mm_struct *mm = arg;
		exit_lazy_flush_tlb(mm, false);
	}
}

/*
 * Serialize against find_current_mm_pte which does lock-less
 * lookup in page tables with local interrupts disabled. For huge pages
 * it casts pmd_t to pte_t. Since format of pte_t is different from
 * pmd_t we want to prevent transit from pmd pointing to page table
 * to pmd pointing to huge page (and back) while interrupts are disabled.
 * We clear pmd to possibly replace it with page table pointer in
 * different code paths. So make sure we wait for the parallel
 * find_current_mm_pte to finish.
 */
void serialize_against_pte_lookup(struct mm_struct *mm)
{
	smp_mb();
	smp_call_function_many(mm_cpumask(mm), do_serialize, mm, 1);
}

/*
 * We use this to invalidate a pmdp entry before switching from a
 * hugepte to regular pmd entry.
 */
pmd_t pmdp_invalidate(struct vm_area_struct *vma, unsigned long address,
		     pmd_t *pmdp)
{
	unsigned long old_pmd;

	old_pmd = pmd_hugepage_update(vma->vm_mm, address, pmdp, _PAGE_PRESENT, _PAGE_INVALID);
	flush_pmd_tlb_range(vma, address, address + HPAGE_PMD_SIZE);
	return __pmd(old_pmd);
}

pmd_t pmdp_huge_get_and_clear_full(struct vm_area_struct *vma,
				   unsigned long addr, pmd_t *pmdp, int full)
{
	pmd_t pmd;
	VM_BUG_ON(addr & ~HPAGE_PMD_MASK);
	VM_BUG_ON((pmd_present(*pmdp) && !pmd_trans_huge(*pmdp) &&
		   !pmd_devmap(*pmdp)) || !pmd_present(*pmdp));
	pmd = pmdp_huge_get_and_clear(vma->vm_mm, addr, pmdp);
	/*
	 * if it not a fullmm flush, then we can possibly end up converting
	 * this PMD pte entry to a regular level 0 PTE by a parallel page fault.
	 * Make sure we flush the tlb in this case.
	 */
	if (!full)
		flush_pmd_tlb_range(vma, addr, addr + HPAGE_PMD_SIZE);
	return pmd;
}

static pmd_t pmd_set_protbits(pmd_t pmd, pgprot_t pgprot)
{
	return __pmd(pmd_val(pmd) | pgprot_val(pgprot));
}

/*
 * At some point we should be able to get rid of
 * pmd_mkhuge() and mk_huge_pmd() when we update all the
 * other archs to mark the pmd huge in pfn_pmd()
 */
pmd_t pfn_pmd(unsigned long pfn, pgprot_t pgprot)
{
	unsigned long pmdv;

	pmdv = (pfn << PAGE_SHIFT) & PTE_RPN_MASK;

	return __pmd_mkhuge(pmd_set_protbits(__pmd(pmdv), pgprot));
}

pmd_t mk_pmd(struct page *page, pgprot_t pgprot)
{
	return pfn_pmd(page_to_pfn(page), pgprot);
}

pmd_t pmd_modify(pmd_t pmd, pgprot_t newprot)
{
	unsigned long pmdv;

	pmdv = pmd_val(pmd);
	pmdv &= _HPAGE_CHG_MASK;
	return pmd_set_protbits(__pmd(pmdv), newprot);
}
#endif /* CONFIG_TRANSPARENT_HUGEPAGE */

/* For use by kexec, called with MMU off */
notrace void mmu_cleanup_all(void)
{
	if (radix_enabled())
		radix__mmu_cleanup_all();
	else if (mmu_hash_ops.hpte_clear_all)
		mmu_hash_ops.hpte_clear_all();

	reset_sprs();
}

#ifdef CONFIG_MEMORY_HOTPLUG
int __meminit create_section_mapping(unsigned long start, unsigned long end,
				     int nid, pgprot_t prot)
{
	if (radix_enabled())
		return radix__create_section_mapping(start, end, nid, prot);

	return hash__create_section_mapping(start, end, nid, prot);
}

int __meminit remove_section_mapping(unsigned long start, unsigned long end)
{
	if (radix_enabled())
		return radix__remove_section_mapping(start, end);

	return hash__remove_section_mapping(start, end);
}
#endif /* CONFIG_MEMORY_HOTPLUG */

void __init mmu_partition_table_init(void)
{
	unsigned long patb_size = 1UL << PATB_SIZE_SHIFT;
	unsigned long ptcr;

	/* Initialize the Partition Table with no entries */
	partition_tb = memblock_alloc(patb_size, patb_size);
	if (!partition_tb)
		panic("%s: Failed to allocate %lu bytes align=0x%lx\n",
		      __func__, patb_size, patb_size);

	ptcr = __pa(partition_tb) | (PATB_SIZE_SHIFT - 12);
	set_ptcr_when_no_uv(ptcr);
	powernv_set_nmmu_ptcr(ptcr);
}

static void flush_partition(unsigned int lpid, bool radix)
{
	if (radix) {
		radix__flush_all_lpid(lpid);
		radix__flush_all_lpid_guest(lpid);
	} else {
		asm volatile("ptesync" : : : "memory");
		asm volatile(PPC_TLBIE_5(%0,%1,2,0,0) : :
			     "r" (TLBIEL_INVAL_SET_LPID), "r" (lpid));
		/* do we need fixup here ?*/
		asm volatile("eieio; tlbsync; ptesync" : : : "memory");
		trace_tlbie(lpid, 0, TLBIEL_INVAL_SET_LPID, lpid, 2, 0, 0);
	}
}

void mmu_partition_table_set_entry(unsigned int lpid, unsigned long dw0,
				  unsigned long dw1, bool flush)
{
	unsigned long old = be64_to_cpu(partition_tb[lpid].patb0);

	/*
	 * When ultravisor is enabled, the partition table is stored in secure
	 * memory and can only be accessed doing an ultravisor call. However, we
	 * maintain a copy of the partition table in normal memory to allow Nest
	 * MMU translations to occur (for normal VMs).
	 *
	 * Therefore, here we always update partition_tb, regardless of whether
	 * we are running under an ultravisor or not.
	 */
	partition_tb[lpid].patb0 = cpu_to_be64(dw0);
	partition_tb[lpid].patb1 = cpu_to_be64(dw1);

	/*
	 * If ultravisor is enabled, we do an ultravisor call to register the
	 * partition table entry (PATE), which also do a global flush of TLBs
	 * and partition table caches for the lpid. Otherwise, just do the
	 * flush. The type of flush (hash or radix) depends on what the previous
	 * use of the partition ID was, not the new use.
	 */
	if (firmware_has_feature(FW_FEATURE_ULTRAVISOR)) {
		uv_register_pate(lpid, dw0, dw1);
		pr_info("PATE registered by ultravisor: dw0 = 0x%lx, dw1 = 0x%lx\n",
			dw0, dw1);
	} else if (flush) {
		/*
		 * Boot does not need to flush, because MMU is off and each
		 * CPU does a tlbiel_all() before switching them on, which
		 * flushes everything.
		 */
		flush_partition(lpid, (old & PATB_HR));
	}
}
EXPORT_SYMBOL_GPL(mmu_partition_table_set_entry);

static pmd_t *get_pmd_from_cache(struct mm_struct *mm)
{
	void *pmd_frag, *ret;

	if (PMD_FRAG_NR == 1)
		return NULL;

	spin_lock(&mm->page_table_lock);
	ret = mm->context.pmd_frag;
	if (ret) {
		pmd_frag = ret + PMD_FRAG_SIZE;
		/*
		 * If we have taken up all the fragments mark PTE page NULL
		 */
		if (((unsigned long)pmd_frag & ~PAGE_MASK) == 0)
			pmd_frag = NULL;
		mm->context.pmd_frag = pmd_frag;
	}
	spin_unlock(&mm->page_table_lock);
	return (pmd_t *)ret;
}

static pmd_t *__alloc_for_pmdcache(struct mm_struct *mm)
{
	void *ret = NULL;
	struct page *page;
	gfp_t gfp = GFP_KERNEL_ACCOUNT | __GFP_ZERO;

	if (mm == &init_mm)
		gfp &= ~__GFP_ACCOUNT;
	page = alloc_page(gfp);
	if (!page)
		return NULL;
	if (!pgtable_pmd_page_ctor(page)) {
		__free_pages(page, 0);
		return NULL;
	}

	atomic_set(&page->pt_frag_refcount, 1);

	ret = page_address(page);
	/*
	 * if we support only one fragment just return the
	 * allocated page.
	 */
	if (PMD_FRAG_NR == 1)
		return ret;

	spin_lock(&mm->page_table_lock);
	/*
	 * If we find pgtable_page set, we return
	 * the allocated page with single fragment
	 * count.
	 */
	if (likely(!mm->context.pmd_frag)) {
		atomic_set(&page->pt_frag_refcount, PMD_FRAG_NR);
		mm->context.pmd_frag = ret + PMD_FRAG_SIZE;
	}
	spin_unlock(&mm->page_table_lock);

	return (pmd_t *)ret;
}

pmd_t *pmd_fragment_alloc(struct mm_struct *mm, unsigned long vmaddr)
{
	pmd_t *pmd;

	pmd = get_pmd_from_cache(mm);
	if (pmd)
		return pmd;

	return __alloc_for_pmdcache(mm);
}

void pmd_fragment_free(unsigned long *pmd)
{
	struct page *page = virt_to_page(pmd);

	if (PageReserved(page))
		return free_reserved_page(page);

	BUG_ON(atomic_read(&page->pt_frag_refcount) <= 0);
	if (atomic_dec_and_test(&page->pt_frag_refcount)) {
		pgtable_pmd_page_dtor(page);
		__free_page(page);
	}
}

static inline void pgtable_free(void *table, int index)
{
	switch (index) {
	case PTE_INDEX:
		pte_fragment_free(table, 0);
		break;
	case PMD_INDEX:
		pmd_fragment_free(table);
		break;
	case PUD_INDEX:
		__pud_free(table);
		break;
#if defined(CONFIG_PPC_4K_PAGES) && defined(CONFIG_HUGETLB_PAGE)
		/* 16M hugepd directory at pud level */
	case HTLB_16M_INDEX:
		BUILD_BUG_ON(H_16M_CACHE_INDEX <= 0);
		kmem_cache_free(PGT_CACHE(H_16M_CACHE_INDEX), table);
		break;
		/* 16G hugepd directory at the pgd level */
	case HTLB_16G_INDEX:
		BUILD_BUG_ON(H_16G_CACHE_INDEX <= 0);
		kmem_cache_free(PGT_CACHE(H_16G_CACHE_INDEX), table);
		break;
#endif
		/* We don't free pgd table via RCU callback */
	default:
		BUG();
	}
}

void pgtable_free_tlb(struct mmu_gather *tlb, void *table, int index)
{
	unsigned long pgf = (unsigned long)table;

	BUG_ON(index > MAX_PGTABLE_INDEX_SIZE);
	pgf |= index;
	tlb_remove_table(tlb, (void *)pgf);
}

void __tlb_remove_table(void *_table)
{
	void *table = (void *)((unsigned long)_table & ~MAX_PGTABLE_INDEX_SIZE);
	unsigned int index = (unsigned long)_table & MAX_PGTABLE_INDEX_SIZE;

	return pgtable_free(table, index);
}

#ifdef CONFIG_PROC_FS
atomic_long_t direct_pages_count[MMU_PAGE_COUNT];

void arch_report_meminfo(struct seq_file *m)
{
	/*
	 * Hash maps the memory with one size mmu_linear_psize.
	 * So don't bother to print these on hash
	 */
	if (!radix_enabled())
		return;
	seq_printf(m, "DirectMap4k:    %8lu kB\n",
		   atomic_long_read(&direct_pages_count[MMU_PAGE_4K]) << 2);
	seq_printf(m, "DirectMap64k:    %8lu kB\n",
		   atomic_long_read(&direct_pages_count[MMU_PAGE_64K]) << 6);
	seq_printf(m, "DirectMap2M:    %8lu kB\n",
		   atomic_long_read(&direct_pages_count[MMU_PAGE_2M]) << 11);
	seq_printf(m, "DirectMap1G:    %8lu kB\n",
		   atomic_long_read(&direct_pages_count[MMU_PAGE_1G]) << 20);
}
#endif /* CONFIG_PROC_FS */

pte_t ptep_modify_prot_start(struct vm_area_struct *vma, unsigned long addr,
			     pte_t *ptep)
{
	unsigned long pte_val;

	/*
	 * Clear the _PAGE_PRESENT so that no hardware parallel update is
	 * possible. Also keep the pte_present true so that we don't take
	 * wrong fault.
	 */
	pte_val = pte_update(vma->vm_mm, addr, ptep, _PAGE_PRESENT, _PAGE_INVALID, 0);

	return __pte(pte_val);

}

void ptep_modify_prot_commit(struct vm_area_struct *vma, unsigned long addr,
			     pte_t *ptep, pte_t old_pte, pte_t pte)
{
	if (radix_enabled())
		return radix__ptep_modify_prot_commit(vma, addr,
						      ptep, old_pte, pte);
	set_pte_at(vma->vm_mm, addr, ptep, pte);
}

/*
 * For hash translation mode, we use the deposited table to store hash slot
 * information and they are stored at PTRS_PER_PMD offset from related pmd
 * location. Hence a pmd move requires deposit and withdraw.
 *
 * For radix translation with split pmd ptl, we store the deposited table in the
 * pmd page. Hence if we have different pmd page we need to withdraw during pmd
 * move.
 *
 * With hash we use deposited table always irrespective of anon or not.
 * With radix we use deposited table only for anonymous mapping.
 */
int pmd_move_must_withdraw(struct spinlock *new_pmd_ptl,
			   struct spinlock *old_pmd_ptl,
			   struct vm_area_struct *vma)
{
	if (radix_enabled())
		return (new_pmd_ptl != old_pmd_ptl) && vma_is_anonymous(vma);

	return true;
}

/*
 * Does the CPU support tlbie?
 */
bool tlbie_capable __read_mostly = true;
EXPORT_SYMBOL(tlbie_capable);

/*
 * Should tlbie be used for management of CPU TLBs, for kernel and process
 * address spaces? tlbie may still be used for nMMU accelerators, and for KVM
 * guest address spaces.
 */
bool tlbie_enabled __read_mostly = true;

static int __init setup_disable_tlbie(char *str)
{
	if (!radix_enabled()) {
		pr_err("disable_tlbie: Unable to disable TLBIE with Hash MMU.\n");
		return 1;
	}

	tlbie_capable = false;
	tlbie_enabled = false;

        return 1;
}
__setup("disable_tlbie", setup_disable_tlbie);

static int __init pgtable_debugfs_setup(void)
{
	if (!tlbie_capable)
		return 0;

	/*
	 * There is no locking vs tlb flushing when changing this value.
	 * The tlb flushers will see one value or another, and use either
	 * tlbie or tlbiel with IPIs. In both cases the TLBs will be
	 * invalidated as expected.
	 */
	debugfs_create_bool("tlbie_enabled", 0600,
			arch_debugfs_dir,
			&tlbie_enabled);

	return 0;
}
arch_initcall(pgtable_debugfs_setup);

#if defined(CONFIG_ZONE_DEVICE) && defined(CONFIG_ARCH_HAS_MEMREMAP_COMPAT_ALIGN)
/*
 * Override the generic version in mm/memremap.c.
 *
 * With hash translation, the direct-map range is mapped with just one
 * page size selected by htab_init_page_sizes(). Consult
 * mmu_psize_defs[] to determine the minimum page size alignment.
*/
unsigned long memremap_compat_align(void)
{
	if (!radix_enabled()) {
		unsigned int shift = mmu_psize_defs[mmu_linear_psize].shift;
		return max(SUBSECTION_SIZE, 1UL << shift);
	}

	return SUBSECTION_SIZE;
}
EXPORT_SYMBOL_GPL(memremap_compat_align);
#endif

pgprot_t vm_get_page_prot(unsigned long vm_flags)
{
<<<<<<< HEAD
	unsigned long prot = pgprot_val(protection_map[vm_flags &
					(VM_READ|VM_WRITE|VM_EXEC|VM_SHARED)]);
=======
	unsigned long prot;

	/* Radix supports execute-only, but protection_map maps X -> RX */
	if (radix_enabled() && ((vm_flags & VM_ACCESS_FLAGS) == VM_EXEC)) {
		prot = pgprot_val(PAGE_EXECONLY);
	} else {
		prot = pgprot_val(protection_map[vm_flags &
						 (VM_ACCESS_FLAGS | VM_SHARED)]);
	}
>>>>>>> 7365df19

	if (vm_flags & VM_SAO)
		prot |= _PAGE_SAO;

#ifdef CONFIG_PPC_MEM_KEYS
	prot |= vmflag_to_pte_pkey_bits(vm_flags);
#endif

	return __pgprot(prot);
}
EXPORT_SYMBOL(vm_get_page_prot);<|MERGE_RESOLUTION|>--- conflicted
+++ resolved
@@ -553,10 +553,6 @@
 
 pgprot_t vm_get_page_prot(unsigned long vm_flags)
 {
-<<<<<<< HEAD
-	unsigned long prot = pgprot_val(protection_map[vm_flags &
-					(VM_READ|VM_WRITE|VM_EXEC|VM_SHARED)]);
-=======
 	unsigned long prot;
 
 	/* Radix supports execute-only, but protection_map maps X -> RX */
@@ -566,7 +562,6 @@
 		prot = pgprot_val(protection_map[vm_flags &
 						 (VM_ACCESS_FLAGS | VM_SHARED)]);
 	}
->>>>>>> 7365df19
 
 	if (vm_flags & VM_SAO)
 		prot |= _PAGE_SAO;
