--- conflicted
+++ resolved
@@ -171,16 +171,6 @@
 	return get_gp_pmc(pmu, msr, MSR_IA32_PMC0);
 }
 
-<<<<<<< HEAD
-bool intel_pmu_lbr_is_enabled(struct kvm_vcpu *vcpu)
-{
-	struct x86_pmu_lbr *lbr = vcpu_to_lbr_records(vcpu);
-
-	return lbr->nr && (vcpu_get_perf_capabilities(vcpu) & PMU_CAP_LBR_FMT);
-}
-
-=======
->>>>>>> 7365df19
 static bool intel_pmu_is_valid_lbr_msr(struct kvm_vcpu *vcpu, u32 index)
 {
 	struct x86_pmu_lbr *records = vcpu_to_lbr_records(vcpu);
@@ -595,13 +585,9 @@
 	bitmap_set(pmu->all_valid_pmc_idx,
 		INTEL_PMC_MAX_GENERIC, pmu->nr_arch_fixed_counters);
 
-<<<<<<< HEAD
-	if (cpuid_model_is_consistent(vcpu))
-=======
 	perf_capabilities = vcpu_get_perf_capabilities(vcpu);
 	if (cpuid_model_is_consistent(vcpu) &&
 	    (perf_capabilities & PMU_CAP_LBR_FMT))
->>>>>>> 7365df19
 		x86_perf_get_lbr(&lbr_desc->records);
 	else
 		lbr_desc->records.nr = 0;
@@ -609,10 +595,6 @@
 	if (lbr_desc->records.nr)
 		bitmap_set(pmu->all_valid_pmc_idx, INTEL_PMC_IDX_FIXED_VLBR, 1);
 
-<<<<<<< HEAD
-	perf_capabilities = vcpu_get_perf_capabilities(vcpu);
-=======
->>>>>>> 7365df19
 	if (perf_capabilities & PERF_CAP_PEBS_FORMAT) {
 		if (perf_capabilities & PERF_CAP_PEBS_BASELINE) {
 			pmu->pebs_enable_mask = counter_mask;
