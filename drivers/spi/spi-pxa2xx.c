/*
 * Copyright (C) 2005 Stephen Street / StreetFire Sound Labs
 * Copyright (C) 2013, Intel Corporation
 *
 * This program is free software; you can redistribute it and/or modify
 * it under the terms of the GNU General Public License as published by
 * the Free Software Foundation; either version 2 of the License, or
 * (at your option) any later version.
 *
 * This program is distributed in the hope that it will be useful,
 * but WITHOUT ANY WARRANTY; without even the implied warranty of
 * MERCHANTABILITY or FITNESS FOR A PARTICULAR PURPOSE.  See the
 * GNU General Public License for more details.
 */

#include <linux/bitops.h>
#include <linux/init.h>
#include <linux/module.h>
#include <linux/device.h>
#include <linux/ioport.h>
#include <linux/errno.h>
#include <linux/err.h>
#include <linux/interrupt.h>
#include <linux/kernel.h>
#include <linux/pci.h>
#include <linux/platform_device.h>
#include <linux/spi/pxa2xx_spi.h>
#include <linux/spi/spi.h>
#include <linux/delay.h>
#include <linux/gpio.h>
#include <linux/gpio/consumer.h>
#include <linux/slab.h>
#include <linux/clk.h>
#include <linux/pm_runtime.h>
#include <linux/acpi.h>
#include <linux/of_device.h>

#include "spi-pxa2xx.h"

MODULE_AUTHOR("Stephen Street");
MODULE_DESCRIPTION("PXA2xx SSP SPI Controller");
MODULE_LICENSE("GPL");
MODULE_ALIAS("platform:pxa2xx-spi");

#define TIMOUT_DFLT		1000

/*
 * for testing SSCR1 changes that require SSP restart, basically
 * everything except the service and interrupt enables, the pxa270 developer
 * manual says only SSCR1_SCFR, SSCR1_SPH, SSCR1_SPO need to be in this
 * list, but the PXA255 dev man says all bits without really meaning the
 * service and interrupt enables
 */
#define SSCR1_CHANGE_MASK (SSCR1_TTELP | SSCR1_TTE | SSCR1_SCFR \
				| SSCR1_ECRA | SSCR1_ECRB | SSCR1_SCLKDIR \
				| SSCR1_SFRMDIR | SSCR1_RWOT | SSCR1_TRAIL \
				| SSCR1_IFS | SSCR1_STRF | SSCR1_EFWR \
				| SSCR1_RFT | SSCR1_TFT | SSCR1_MWDS \
				| SSCR1_SPH | SSCR1_SPO | SSCR1_LBM)

#define QUARK_X1000_SSCR1_CHANGE_MASK (QUARK_X1000_SSCR1_STRF	\
				| QUARK_X1000_SSCR1_EFWR	\
				| QUARK_X1000_SSCR1_RFT		\
				| QUARK_X1000_SSCR1_TFT		\
				| SSCR1_SPH | SSCR1_SPO | SSCR1_LBM)

#define CE4100_SSCR1_CHANGE_MASK (SSCR1_TTELP | SSCR1_TTE | SSCR1_SCFR \
				| SSCR1_ECRA | SSCR1_ECRB | SSCR1_SCLKDIR \
				| SSCR1_SFRMDIR | SSCR1_RWOT | SSCR1_TRAIL \
				| SSCR1_IFS | SSCR1_STRF | SSCR1_EFWR \
				| CE4100_SSCR1_RFT | CE4100_SSCR1_TFT | SSCR1_MWDS \
				| SSCR1_SPH | SSCR1_SPO | SSCR1_LBM)

#define LPSS_GENERAL_REG_RXTO_HOLDOFF_DISABLE	BIT(24)
#define LPSS_CS_CONTROL_SW_MODE			BIT(0)
#define LPSS_CS_CONTROL_CS_HIGH			BIT(1)
#define LPSS_CAPS_CS_EN_SHIFT			9
#define LPSS_CAPS_CS_EN_MASK			(0xf << LPSS_CAPS_CS_EN_SHIFT)

struct lpss_config {
	/* LPSS offset from drv_data->ioaddr */
	unsigned offset;
	/* Register offsets from drv_data->lpss_base or -1 */
	int reg_general;
	int reg_ssp;
	int reg_cs_ctrl;
	int reg_capabilities;
	/* FIFO thresholds */
	u32 rx_threshold;
	u32 tx_threshold_lo;
	u32 tx_threshold_hi;
	/* Chip select control */
	unsigned cs_sel_shift;
	unsigned cs_sel_mask;
	unsigned cs_num;
};

/* Keep these sorted with enum pxa_ssp_type */
static const struct lpss_config lpss_platforms[] = {
	{	/* LPSS_LPT_SSP */
		.offset = 0x800,
		.reg_general = 0x08,
		.reg_ssp = 0x0c,
		.reg_cs_ctrl = 0x18,
		.reg_capabilities = -1,
		.rx_threshold = 64,
		.tx_threshold_lo = 160,
		.tx_threshold_hi = 224,
	},
	{	/* LPSS_BYT_SSP */
		.offset = 0x400,
		.reg_general = 0x08,
		.reg_ssp = 0x0c,
		.reg_cs_ctrl = 0x18,
		.reg_capabilities = -1,
		.rx_threshold = 64,
		.tx_threshold_lo = 160,
		.tx_threshold_hi = 224,
	},
	{	/* LPSS_BSW_SSP */
		.offset = 0x400,
		.reg_general = 0x08,
		.reg_ssp = 0x0c,
		.reg_cs_ctrl = 0x18,
		.reg_capabilities = -1,
		.rx_threshold = 64,
		.tx_threshold_lo = 160,
		.tx_threshold_hi = 224,
		.cs_sel_shift = 2,
		.cs_sel_mask = 1 << 2,
		.cs_num = 2,
	},
	{	/* LPSS_SPT_SSP */
		.offset = 0x200,
		.reg_general = -1,
		.reg_ssp = 0x20,
		.reg_cs_ctrl = 0x24,
		.reg_capabilities = -1,
		.rx_threshold = 1,
		.tx_threshold_lo = 32,
		.tx_threshold_hi = 56,
	},
	{	/* LPSS_BXT_SSP */
		.offset = 0x200,
		.reg_general = -1,
		.reg_ssp = 0x20,
		.reg_cs_ctrl = 0x24,
		.reg_capabilities = 0xfc,
		.rx_threshold = 1,
		.tx_threshold_lo = 16,
		.tx_threshold_hi = 48,
		.cs_sel_shift = 8,
		.cs_sel_mask = 3 << 8,
	},
	{	/* LPSS_CNL_SSP */
		.offset = 0x200,
		.reg_general = -1,
		.reg_ssp = 0x20,
		.reg_cs_ctrl = 0x24,
		.reg_capabilities = 0xfc,
		.rx_threshold = 1,
		.tx_threshold_lo = 32,
		.tx_threshold_hi = 56,
		.cs_sel_shift = 8,
		.cs_sel_mask = 3 << 8,
	},
};

static inline const struct lpss_config
*lpss_get_config(const struct driver_data *drv_data)
{
	return &lpss_platforms[drv_data->ssp_type - LPSS_LPT_SSP];
}

static bool is_lpss_ssp(const struct driver_data *drv_data)
{
	switch (drv_data->ssp_type) {
	case LPSS_LPT_SSP:
	case LPSS_BYT_SSP:
	case LPSS_BSW_SSP:
	case LPSS_SPT_SSP:
	case LPSS_BXT_SSP:
	case LPSS_CNL_SSP:
		return true;
	default:
		return false;
	}
}

static bool is_quark_x1000_ssp(const struct driver_data *drv_data)
{
	return drv_data->ssp_type == QUARK_X1000_SSP;
}

static u32 pxa2xx_spi_get_ssrc1_change_mask(const struct driver_data *drv_data)
{
	switch (drv_data->ssp_type) {
	case QUARK_X1000_SSP:
		return QUARK_X1000_SSCR1_CHANGE_MASK;
	case CE4100_SSP:
		return CE4100_SSCR1_CHANGE_MASK;
	default:
		return SSCR1_CHANGE_MASK;
	}
}

static u32
pxa2xx_spi_get_rx_default_thre(const struct driver_data *drv_data)
{
	switch (drv_data->ssp_type) {
	case QUARK_X1000_SSP:
		return RX_THRESH_QUARK_X1000_DFLT;
	case CE4100_SSP:
		return RX_THRESH_CE4100_DFLT;
	default:
		return RX_THRESH_DFLT;
	}
}

static bool pxa2xx_spi_txfifo_full(const struct driver_data *drv_data)
{
	u32 mask;

	switch (drv_data->ssp_type) {
	case QUARK_X1000_SSP:
		mask = QUARK_X1000_SSSR_TFL_MASK;
		break;
	case CE4100_SSP:
		mask = CE4100_SSSR_TFL_MASK;
		break;
	default:
		mask = SSSR_TFL_MASK;
		break;
	}

	return (pxa2xx_spi_read(drv_data, SSSR) & mask) == mask;
}

static void pxa2xx_spi_clear_rx_thre(const struct driver_data *drv_data,
				     u32 *sccr1_reg)
{
	u32 mask;

	switch (drv_data->ssp_type) {
	case QUARK_X1000_SSP:
		mask = QUARK_X1000_SSCR1_RFT;
		break;
	case CE4100_SSP:
		mask = CE4100_SSCR1_RFT;
		break;
	default:
		mask = SSCR1_RFT;
		break;
	}
	*sccr1_reg &= ~mask;
}

static void pxa2xx_spi_set_rx_thre(const struct driver_data *drv_data,
				   u32 *sccr1_reg, u32 threshold)
{
	switch (drv_data->ssp_type) {
	case QUARK_X1000_SSP:
		*sccr1_reg |= QUARK_X1000_SSCR1_RxTresh(threshold);
		break;
	case CE4100_SSP:
		*sccr1_reg |= CE4100_SSCR1_RxTresh(threshold);
		break;
	default:
		*sccr1_reg |= SSCR1_RxTresh(threshold);
		break;
	}
}

static u32 pxa2xx_configure_sscr0(const struct driver_data *drv_data,
				  u32 clk_div, u8 bits)
{
	switch (drv_data->ssp_type) {
	case QUARK_X1000_SSP:
		return clk_div
			| QUARK_X1000_SSCR0_Motorola
			| QUARK_X1000_SSCR0_DataSize(bits > 32 ? 8 : bits)
			| SSCR0_SSE;
	default:
		return clk_div
			| SSCR0_Motorola
			| SSCR0_DataSize(bits > 16 ? bits - 16 : bits)
			| SSCR0_SSE
			| (bits > 16 ? SSCR0_EDSS : 0);
	}
}

/*
 * Read and write LPSS SSP private registers. Caller must first check that
 * is_lpss_ssp() returns true before these can be called.
 */
static u32 __lpss_ssp_read_priv(struct driver_data *drv_data, unsigned offset)
{
	WARN_ON(!drv_data->lpss_base);
	return readl(drv_data->lpss_base + offset);
}

static void __lpss_ssp_write_priv(struct driver_data *drv_data,
				  unsigned offset, u32 value)
{
	WARN_ON(!drv_data->lpss_base);
	writel(value, drv_data->lpss_base + offset);
}

/*
 * lpss_ssp_setup - perform LPSS SSP specific setup
 * @drv_data: pointer to the driver private data
 *
 * Perform LPSS SSP specific setup. This function must be called first if
 * one is going to use LPSS SSP private registers.
 */
static void lpss_ssp_setup(struct driver_data *drv_data)
{
	const struct lpss_config *config;
	u32 value;

	config = lpss_get_config(drv_data);
	drv_data->lpss_base = drv_data->ioaddr + config->offset;

	/* Enable software chip select control */
	value = __lpss_ssp_read_priv(drv_data, config->reg_cs_ctrl);
	value &= ~(LPSS_CS_CONTROL_SW_MODE | LPSS_CS_CONTROL_CS_HIGH);
	value |= LPSS_CS_CONTROL_SW_MODE | LPSS_CS_CONTROL_CS_HIGH;
	__lpss_ssp_write_priv(drv_data, config->reg_cs_ctrl, value);

	/* Enable multiblock DMA transfers */
	if (drv_data->controller_info->enable_dma) {
		__lpss_ssp_write_priv(drv_data, config->reg_ssp, 1);

		if (config->reg_general >= 0) {
			value = __lpss_ssp_read_priv(drv_data,
						     config->reg_general);
			value |= LPSS_GENERAL_REG_RXTO_HOLDOFF_DISABLE;
			__lpss_ssp_write_priv(drv_data,
					      config->reg_general, value);
		}
	}
}

static void lpss_ssp_select_cs(struct spi_device *spi,
			       const struct lpss_config *config)
{
	struct driver_data *drv_data =
		spi_controller_get_devdata(spi->controller);
	u32 value, cs;

	if (!config->cs_sel_mask)
		return;

	value = __lpss_ssp_read_priv(drv_data, config->reg_cs_ctrl);

	cs = spi->chip_select;
	cs <<= config->cs_sel_shift;
	if (cs != (value & config->cs_sel_mask)) {
		/*
		 * When switching another chip select output active the
		 * output must be selected first and wait 2 ssp_clk cycles
		 * before changing state to active. Otherwise a short
		 * glitch will occur on the previous chip select since
		 * output select is latched but state control is not.
		 */
		value &= ~config->cs_sel_mask;
		value |= cs;
		__lpss_ssp_write_priv(drv_data,
				      config->reg_cs_ctrl, value);
		ndelay(1000000000 /
		       (drv_data->controller->max_speed_hz / 2));
	}
}

static void lpss_ssp_cs_control(struct spi_device *spi, bool enable)
{
	struct driver_data *drv_data =
		spi_controller_get_devdata(spi->controller);
	const struct lpss_config *config;
	u32 value;

	config = lpss_get_config(drv_data);

	if (enable)
		lpss_ssp_select_cs(spi, config);

	value = __lpss_ssp_read_priv(drv_data, config->reg_cs_ctrl);
	if (enable)
		value &= ~LPSS_CS_CONTROL_CS_HIGH;
	else
		value |= LPSS_CS_CONTROL_CS_HIGH;
	__lpss_ssp_write_priv(drv_data, config->reg_cs_ctrl, value);
}

static void cs_assert(struct spi_device *spi)
{
	struct chip_data *chip = spi_get_ctldata(spi);
	struct driver_data *drv_data =
		spi_controller_get_devdata(spi->controller);

	if (drv_data->ssp_type == CE4100_SSP) {
		pxa2xx_spi_write(drv_data, SSSR, chip->frm);
		return;
	}

	if (chip->cs_control) {
		chip->cs_control(PXA2XX_CS_ASSERT);
		return;
	}

	if (chip->gpiod_cs) {
		gpiod_set_value(chip->gpiod_cs, chip->gpio_cs_inverted);
		return;
	}

	if (is_lpss_ssp(drv_data))
		lpss_ssp_cs_control(spi, true);
}

static void cs_deassert(struct spi_device *spi)
{
	struct chip_data *chip = spi_get_ctldata(spi);
	struct driver_data *drv_data =
		spi_controller_get_devdata(spi->controller);
	unsigned long timeout;

	if (drv_data->ssp_type == CE4100_SSP)
		return;

	/* Wait until SSP becomes idle before deasserting the CS */
	timeout = jiffies + msecs_to_jiffies(10);
	while (pxa2xx_spi_read(drv_data, SSSR) & SSSR_BSY &&
	       !time_after(jiffies, timeout))
		cpu_relax();

	if (chip->cs_control) {
		chip->cs_control(PXA2XX_CS_DEASSERT);
		return;
	}

	if (chip->gpiod_cs) {
		gpiod_set_value(chip->gpiod_cs, !chip->gpio_cs_inverted);
		return;
	}

	if (is_lpss_ssp(drv_data))
		lpss_ssp_cs_control(spi, false);
}

static void pxa2xx_spi_set_cs(struct spi_device *spi, bool level)
{
	if (level)
		cs_deassert(spi);
	else
		cs_assert(spi);
}

int pxa2xx_spi_flush(struct driver_data *drv_data)
{
	unsigned long limit = loops_per_jiffy << 1;

	do {
		while (pxa2xx_spi_read(drv_data, SSSR) & SSSR_RNE)
			pxa2xx_spi_read(drv_data, SSDR);
	} while ((pxa2xx_spi_read(drv_data, SSSR) & SSSR_BSY) && --limit);
	write_SSSR_CS(drv_data, SSSR_ROR);

	return limit;
}

static int null_writer(struct driver_data *drv_data)
{
	u8 n_bytes = drv_data->n_bytes;

	if (pxa2xx_spi_txfifo_full(drv_data)
		|| (drv_data->tx == drv_data->tx_end))
		return 0;

	pxa2xx_spi_write(drv_data, SSDR, 0);
	drv_data->tx += n_bytes;

	return 1;
}

static int null_reader(struct driver_data *drv_data)
{
	u8 n_bytes = drv_data->n_bytes;

	while ((pxa2xx_spi_read(drv_data, SSSR) & SSSR_RNE)
	       && (drv_data->rx < drv_data->rx_end)) {
		pxa2xx_spi_read(drv_data, SSDR);
		drv_data->rx += n_bytes;
	}

	return drv_data->rx == drv_data->rx_end;
}

static int u8_writer(struct driver_data *drv_data)
{
	if (pxa2xx_spi_txfifo_full(drv_data)
		|| (drv_data->tx == drv_data->tx_end))
		return 0;

	pxa2xx_spi_write(drv_data, SSDR, *(u8 *)(drv_data->tx));
	++drv_data->tx;

	return 1;
}

static int u8_reader(struct driver_data *drv_data)
{
	while ((pxa2xx_spi_read(drv_data, SSSR) & SSSR_RNE)
	       && (drv_data->rx < drv_data->rx_end)) {
		*(u8 *)(drv_data->rx) = pxa2xx_spi_read(drv_data, SSDR);
		++drv_data->rx;
	}

	return drv_data->rx == drv_data->rx_end;
}

static int u16_writer(struct driver_data *drv_data)
{
	if (pxa2xx_spi_txfifo_full(drv_data)
		|| (drv_data->tx == drv_data->tx_end))
		return 0;

	pxa2xx_spi_write(drv_data, SSDR, *(u16 *)(drv_data->tx));
	drv_data->tx += 2;

	return 1;
}

static int u16_reader(struct driver_data *drv_data)
{
	while ((pxa2xx_spi_read(drv_data, SSSR) & SSSR_RNE)
	       && (drv_data->rx < drv_data->rx_end)) {
		*(u16 *)(drv_data->rx) = pxa2xx_spi_read(drv_data, SSDR);
		drv_data->rx += 2;
	}

	return drv_data->rx == drv_data->rx_end;
}

static int u32_writer(struct driver_data *drv_data)
{
	if (pxa2xx_spi_txfifo_full(drv_data)
		|| (drv_data->tx == drv_data->tx_end))
		return 0;

	pxa2xx_spi_write(drv_data, SSDR, *(u32 *)(drv_data->tx));
	drv_data->tx += 4;

	return 1;
}

static int u32_reader(struct driver_data *drv_data)
{
	while ((pxa2xx_spi_read(drv_data, SSSR) & SSSR_RNE)
	       && (drv_data->rx < drv_data->rx_end)) {
		*(u32 *)(drv_data->rx) = pxa2xx_spi_read(drv_data, SSDR);
		drv_data->rx += 4;
	}

	return drv_data->rx == drv_data->rx_end;
}

static void reset_sccr1(struct driver_data *drv_data)
{
	struct chip_data *chip =
		spi_get_ctldata(drv_data->controller->cur_msg->spi);
	u32 sccr1_reg;

	sccr1_reg = pxa2xx_spi_read(drv_data, SSCR1) & ~drv_data->int_cr1;
	switch (drv_data->ssp_type) {
	case QUARK_X1000_SSP:
		sccr1_reg &= ~QUARK_X1000_SSCR1_RFT;
		break;
	case CE4100_SSP:
		sccr1_reg &= ~CE4100_SSCR1_RFT;
		break;
	default:
		sccr1_reg &= ~SSCR1_RFT;
		break;
	}
	sccr1_reg |= chip->threshold;
	pxa2xx_spi_write(drv_data, SSCR1, sccr1_reg);
}

static void int_error_stop(struct driver_data *drv_data, const char* msg)
{
	/* Stop and reset SSP */
	write_SSSR_CS(drv_data, drv_data->clear_sr);
	reset_sccr1(drv_data);
	if (!pxa25x_ssp_comp(drv_data))
		pxa2xx_spi_write(drv_data, SSTO, 0);
	pxa2xx_spi_flush(drv_data);
	pxa2xx_spi_write(drv_data, SSCR0,
			 pxa2xx_spi_read(drv_data, SSCR0) & ~SSCR0_SSE);

	dev_err(&drv_data->pdev->dev, "%s\n", msg);

	drv_data->controller->cur_msg->status = -EIO;
	spi_finalize_current_transfer(drv_data->controller);
}

static void int_transfer_complete(struct driver_data *drv_data)
{
	/* Clear and disable interrupts */
	write_SSSR_CS(drv_data, drv_data->clear_sr);
	reset_sccr1(drv_data);
	if (!pxa25x_ssp_comp(drv_data))
		pxa2xx_spi_write(drv_data, SSTO, 0);

	spi_finalize_current_transfer(drv_data->controller);
}

static irqreturn_t interrupt_transfer(struct driver_data *drv_data)
{
	u32 irq_mask = (pxa2xx_spi_read(drv_data, SSCR1) & SSCR1_TIE) ?
		       drv_data->mask_sr : drv_data->mask_sr & ~SSSR_TFS;

	u32 irq_status = pxa2xx_spi_read(drv_data, SSSR) & irq_mask;

	if (irq_status & SSSR_ROR) {
		int_error_stop(drv_data, "interrupt_transfer: fifo overrun");
		return IRQ_HANDLED;
	}

	if (irq_status & SSSR_TUR) {
		int_error_stop(drv_data, "interrupt_transfer: fifo underrun");
		return IRQ_HANDLED;
	}

	if (irq_status & SSSR_TINT) {
		pxa2xx_spi_write(drv_data, SSSR, SSSR_TINT);
		if (drv_data->read(drv_data)) {
			int_transfer_complete(drv_data);
			return IRQ_HANDLED;
		}
	}

	/* Drain rx fifo, Fill tx fifo and prevent overruns */
	do {
		if (drv_data->read(drv_data)) {
			int_transfer_complete(drv_data);
			return IRQ_HANDLED;
		}
	} while (drv_data->write(drv_data));

	if (drv_data->read(drv_data)) {
		int_transfer_complete(drv_data);
		return IRQ_HANDLED;
	}

	if (drv_data->tx == drv_data->tx_end) {
		u32 bytes_left;
		u32 sccr1_reg;

		sccr1_reg = pxa2xx_spi_read(drv_data, SSCR1);
		sccr1_reg &= ~SSCR1_TIE;

		/*
		 * PXA25x_SSP has no timeout, set up rx threshould for the
		 * remaining RX bytes.
		 */
		if (pxa25x_ssp_comp(drv_data)) {
			u32 rx_thre;

			pxa2xx_spi_clear_rx_thre(drv_data, &sccr1_reg);

			bytes_left = drv_data->rx_end - drv_data->rx;
			switch (drv_data->n_bytes) {
			case 4:
				bytes_left >>= 2;
				break;
			case 2:
				bytes_left >>= 1;
				break;
			}

			rx_thre = pxa2xx_spi_get_rx_default_thre(drv_data);
			if (rx_thre > bytes_left)
				rx_thre = bytes_left;

			pxa2xx_spi_set_rx_thre(drv_data, &sccr1_reg, rx_thre);
		}
		pxa2xx_spi_write(drv_data, SSCR1, sccr1_reg);
	}

	/* We did something */
	return IRQ_HANDLED;
}

static void handle_bad_msg(struct driver_data *drv_data)
{
	pxa2xx_spi_write(drv_data, SSCR0,
			 pxa2xx_spi_read(drv_data, SSCR0) & ~SSCR0_SSE);
	pxa2xx_spi_write(drv_data, SSCR1,
			 pxa2xx_spi_read(drv_data, SSCR1) & ~drv_data->int_cr1);
	if (!pxa25x_ssp_comp(drv_data))
		pxa2xx_spi_write(drv_data, SSTO, 0);
	write_SSSR_CS(drv_data, drv_data->clear_sr);

	dev_err(&drv_data->pdev->dev,
		"bad message state in interrupt handler\n");
}

static irqreturn_t ssp_int(int irq, void *dev_id)
{
	struct driver_data *drv_data = dev_id;
	u32 sccr1_reg;
	u32 mask = drv_data->mask_sr;
	u32 status;

	/*
	 * The IRQ might be shared with other peripherals so we must first
	 * check that are we RPM suspended or not. If we are we assume that
	 * the IRQ was not for us (we shouldn't be RPM suspended when the
	 * interrupt is enabled).
	 */
	if (pm_runtime_suspended(&drv_data->pdev->dev))
		return IRQ_NONE;

	/*
	 * If the device is not yet in RPM suspended state and we get an
	 * interrupt that is meant for another device, check if status bits
	 * are all set to one. That means that the device is already
	 * powered off.
	 */
	status = pxa2xx_spi_read(drv_data, SSSR);
	if (status == ~0)
		return IRQ_NONE;

	sccr1_reg = pxa2xx_spi_read(drv_data, SSCR1);

	/* Ignore possible writes if we don't need to write */
	if (!(sccr1_reg & SSCR1_TIE))
		mask &= ~SSSR_TFS;

	/* Ignore RX timeout interrupt if it is disabled */
	if (!(sccr1_reg & SSCR1_TINTE))
		mask &= ~SSSR_TINT;

	if (!(status & mask))
		return IRQ_NONE;

	pxa2xx_spi_write(drv_data, SSCR1, sccr1_reg & ~drv_data->int_cr1);
	pxa2xx_spi_write(drv_data, SSCR1, sccr1_reg);

	if (!drv_data->controller->cur_msg) {
		handle_bad_msg(drv_data);
		/* Never fail */
		return IRQ_HANDLED;
	}

	return drv_data->transfer_handler(drv_data);
}

/*
 * The Quark SPI has an additional 24 bit register (DDS_CLK_RATE) to multiply
 * input frequency by fractions of 2^24. It also has a divider by 5.
 *
 * There are formulas to get baud rate value for given input frequency and
 * divider parameters, such as DDS_CLK_RATE and SCR:
 *
 * Fsys = 200MHz
 *
 * Fssp = Fsys * DDS_CLK_RATE / 2^24			(1)
 * Baud rate = Fsclk = Fssp / (2 * (SCR + 1))		(2)
 *
 * DDS_CLK_RATE either 2^n or 2^n / 5.
 * SCR is in range 0 .. 255
 *
 * Divisor = 5^i * 2^j * 2 * k
 *       i = [0, 1]      i = 1 iff j = 0 or j > 3
 *       j = [0, 23]     j = 0 iff i = 1
 *       k = [1, 256]
 * Special case: j = 0, i = 1: Divisor = 2 / 5
 *
 * Accordingly to the specification the recommended values for DDS_CLK_RATE
 * are:
 *	Case 1:		2^n, n = [0, 23]
 *	Case 2:		2^24 * 2 / 5 (0x666666)
 *	Case 3:		less than or equal to 2^24 / 5 / 16 (0x33333)
 *
 * In all cases the lowest possible value is better.
 *
 * The function calculates parameters for all cases and chooses the one closest
 * to the asked baud rate.
 */
static unsigned int quark_x1000_get_clk_div(int rate, u32 *dds)
{
	unsigned long xtal = 200000000;
	unsigned long fref = xtal / 2;		/* mandatory division by 2,
						   see (2) */
						/* case 3 */
	unsigned long fref1 = fref / 2;		/* case 1 */
	unsigned long fref2 = fref * 2 / 5;	/* case 2 */
	unsigned long scale;
	unsigned long q, q1, q2;
	long r, r1, r2;
	u32 mul;

	/* Case 1 */

	/* Set initial value for DDS_CLK_RATE */
	mul = (1 << 24) >> 1;

	/* Calculate initial quot */
	q1 = DIV_ROUND_UP(fref1, rate);

	/* Scale q1 if it's too big */
	if (q1 > 256) {
		/* Scale q1 to range [1, 512] */
		scale = fls_long(q1 - 1);
		if (scale > 9) {
			q1 >>= scale - 9;
			mul >>= scale - 9;
		}

		/* Round the result if we have a remainder */
		q1 += q1 & 1;
	}

	/* Decrease DDS_CLK_RATE as much as we can without loss in precision */
	scale = __ffs(q1);
	q1 >>= scale;
	mul >>= scale;

	/* Get the remainder */
	r1 = abs(fref1 / (1 << (24 - fls_long(mul))) / q1 - rate);

	/* Case 2 */

	q2 = DIV_ROUND_UP(fref2, rate);
	r2 = abs(fref2 / q2 - rate);

	/*
	 * Choose the best between two: less remainder we have the better. We
	 * can't go case 2 if q2 is greater than 256 since SCR register can
	 * hold only values 0 .. 255.
	 */
	if (r2 >= r1 || q2 > 256) {
		/* case 1 is better */
		r = r1;
		q = q1;
	} else {
		/* case 2 is better */
		r = r2;
		q = q2;
		mul = (1 << 24) * 2 / 5;
	}

	/* Check case 3 only if the divisor is big enough */
	if (fref / rate >= 80) {
		u64 fssp;
		u32 m;

		/* Calculate initial quot */
		q1 = DIV_ROUND_UP(fref, rate);
		m = (1 << 24) / q1;

		/* Get the remainder */
		fssp = (u64)fref * m;
		do_div(fssp, 1 << 24);
		r1 = abs(fssp - rate);

		/* Choose this one if it suits better */
		if (r1 < r) {
			/* case 3 is better */
			q = 1;
			mul = m;
		}
	}

	*dds = mul;
	return q - 1;
}

static unsigned int ssp_get_clk_div(struct driver_data *drv_data, int rate)
{
	unsigned long ssp_clk = drv_data->controller->max_speed_hz;
	const struct ssp_device *ssp = drv_data->ssp;

	rate = min_t(int, ssp_clk, rate);

	if (ssp->type == PXA25x_SSP || ssp->type == CE4100_SSP)
		return (ssp_clk / (2 * rate) - 1) & 0xff;
	else
		return (ssp_clk / rate - 1) & 0xfff;
}

static unsigned int pxa2xx_ssp_get_clk_div(struct driver_data *drv_data,
					   int rate)
{
	struct chip_data *chip =
		spi_get_ctldata(drv_data->controller->cur_msg->spi);
	unsigned int clk_div;

	switch (drv_data->ssp_type) {
	case QUARK_X1000_SSP:
		clk_div = quark_x1000_get_clk_div(rate, &chip->dds_rate);
		break;
	default:
		clk_div = ssp_get_clk_div(drv_data, rate);
		break;
	}
	return clk_div << 8;
}

static bool pxa2xx_spi_can_dma(struct spi_controller *controller,
			       struct spi_device *spi,
			       struct spi_transfer *xfer)
{
	struct chip_data *chip = spi_get_ctldata(spi);

	return chip->enable_dma &&
	       xfer->len <= MAX_DMA_LEN &&
	       xfer->len >= chip->dma_burst_size;
}

static int pxa2xx_spi_transfer_one(struct spi_controller *controller,
				   struct spi_device *spi,
				   struct spi_transfer *transfer)
{
	struct driver_data *drv_data = spi_controller_get_devdata(controller);
	struct spi_message *message = controller->cur_msg;
	struct chip_data *chip = spi_get_ctldata(message->spi);
	u32 dma_thresh = chip->dma_threshold;
	u32 dma_burst = chip->dma_burst_size;
	u32 change_mask = pxa2xx_spi_get_ssrc1_change_mask(drv_data);
	u32 clk_div;
	u8 bits;
	u32 speed;
	u32 cr0;
	u32 cr1;
	int err;
	int dma_mapped;

	/* Check if we can DMA this transfer */
	if (transfer->len > MAX_DMA_LEN && chip->enable_dma) {

		/* reject already-mapped transfers; PIO won't always work */
		if (message->is_dma_mapped
				|| transfer->rx_dma || transfer->tx_dma) {
			dev_err(&drv_data->pdev->dev,
				"Mapped transfer length of %u is greater than %d\n",
				transfer->len, MAX_DMA_LEN);
			return -EINVAL;
		}

		/* warn ... we force this to PIO mode */
		dev_warn_ratelimited(&message->spi->dev,
				     "DMA disabled for transfer length %ld greater than %d\n",
				     (long)transfer->len, MAX_DMA_LEN);
	}

	/* Setup the transfer state based on the type of transfer */
	if (pxa2xx_spi_flush(drv_data) == 0) {
		dev_err(&drv_data->pdev->dev, "Flush failed\n");
		return -EIO;
	}
	drv_data->n_bytes = chip->n_bytes;
	drv_data->tx = (void *)transfer->tx_buf;
	drv_data->tx_end = drv_data->tx + transfer->len;
	drv_data->rx = transfer->rx_buf;
	drv_data->rx_end = drv_data->rx + transfer->len;
	drv_data->write = drv_data->tx ? chip->write : null_writer;
	drv_data->read = drv_data->rx ? chip->read : null_reader;

	/* Change speed and bit per word on a per transfer */
	bits = transfer->bits_per_word;
	speed = transfer->speed_hz;

	clk_div = pxa2xx_ssp_get_clk_div(drv_data, speed);

	if (bits <= 8) {
		drv_data->n_bytes = 1;
		drv_data->read = drv_data->read != null_reader ?
					u8_reader : null_reader;
		drv_data->write = drv_data->write != null_writer ?
					u8_writer : null_writer;
	} else if (bits <= 16) {
		drv_data->n_bytes = 2;
		drv_data->read = drv_data->read != null_reader ?
					u16_reader : null_reader;
		drv_data->write = drv_data->write != null_writer ?
					u16_writer : null_writer;
	} else if (bits <= 32) {
		drv_data->n_bytes = 4;
		drv_data->read = drv_data->read != null_reader ?
					u32_reader : null_reader;
		drv_data->write = drv_data->write != null_writer ?
					u32_writer : null_writer;
	}
	/*
	 * if bits/word is changed in dma mode, then must check the
	 * thresholds and burst also
	 */
	if (chip->enable_dma) {
		if (pxa2xx_spi_set_dma_burst_and_threshold(chip,
						message->spi,
						bits, &dma_burst,
						&dma_thresh))
			dev_warn_ratelimited(&message->spi->dev,
					     "DMA burst size reduced to match bits_per_word\n");
	}

	dma_mapped = controller->can_dma &&
		     controller->can_dma(controller, message->spi, transfer) &&
		     controller->cur_msg_mapped;
	if (dma_mapped) {

		/* Ensure we have the correct interrupt handler */
		drv_data->transfer_handler = pxa2xx_spi_dma_transfer;

		err = pxa2xx_spi_dma_prepare(drv_data, transfer);
		if (err)
			return err;

		/* Clear status and start DMA engine */
		cr1 = chip->cr1 | dma_thresh | drv_data->dma_cr1;
		pxa2xx_spi_write(drv_data, SSSR, drv_data->clear_sr);

		pxa2xx_spi_dma_start(drv_data);
	} else {
		/* Ensure we have the correct interrupt handler	*/
		drv_data->transfer_handler = interrupt_transfer;

		/* Clear status  */
		cr1 = chip->cr1 | chip->threshold | drv_data->int_cr1;
		write_SSSR_CS(drv_data, drv_data->clear_sr);
	}

	/* NOTE:  PXA25x_SSP _could_ use external clocking ... */
	cr0 = pxa2xx_configure_sscr0(drv_data, clk_div, bits);
	if (!pxa25x_ssp_comp(drv_data))
		dev_dbg(&message->spi->dev, "%u Hz actual, %s\n",
			controller->max_speed_hz
				/ (1 + ((cr0 & SSCR0_SCR(0xfff)) >> 8)),
			dma_mapped ? "DMA" : "PIO");
	else
		dev_dbg(&message->spi->dev, "%u Hz actual, %s\n",
			controller->max_speed_hz / 2
				/ (1 + ((cr0 & SSCR0_SCR(0x0ff)) >> 8)),
			dma_mapped ? "DMA" : "PIO");

	if (is_lpss_ssp(drv_data)) {
		if ((pxa2xx_spi_read(drv_data, SSIRF) & 0xff)
		    != chip->lpss_rx_threshold)
			pxa2xx_spi_write(drv_data, SSIRF,
					 chip->lpss_rx_threshold);
		if ((pxa2xx_spi_read(drv_data, SSITF) & 0xffff)
		    != chip->lpss_tx_threshold)
			pxa2xx_spi_write(drv_data, SSITF,
					 chip->lpss_tx_threshold);
	}

	if (is_quark_x1000_ssp(drv_data) &&
	    (pxa2xx_spi_read(drv_data, DDS_RATE) != chip->dds_rate))
		pxa2xx_spi_write(drv_data, DDS_RATE, chip->dds_rate);

	/* see if we need to reload the config registers */
	if ((pxa2xx_spi_read(drv_data, SSCR0) != cr0)
	    || (pxa2xx_spi_read(drv_data, SSCR1) & change_mask)
	    != (cr1 & change_mask)) {
		/* stop the SSP, and update the other bits */
		pxa2xx_spi_write(drv_data, SSCR0, cr0 & ~SSCR0_SSE);
		if (!pxa25x_ssp_comp(drv_data))
			pxa2xx_spi_write(drv_data, SSTO, chip->timeout);
		/* first set CR1 without interrupt and service enables */
		pxa2xx_spi_write(drv_data, SSCR1, cr1 & change_mask);
		/* restart the SSP */
		pxa2xx_spi_write(drv_data, SSCR0, cr0);

	} else {
		if (!pxa25x_ssp_comp(drv_data))
			pxa2xx_spi_write(drv_data, SSTO, chip->timeout);
	}

	if (drv_data->ssp_type == MMP2_SSP) {
		u8 tx_level = (pxa2xx_spi_read(drv_data, SSSR)
					& SSSR_TFL_MASK) >> 8;

		if (tx_level) {
			/* On MMP2, flipping SSE doesn't to empty TXFIFO. */
			dev_warn(&spi->dev, "%d bytes of garbage in TXFIFO!\n",
								tx_level);
			if (tx_level > transfer->len)
				tx_level = transfer->len;
			drv_data->tx += tx_level;
		}
	}

	if (spi_controller_is_slave(controller)) {
		while (drv_data->write(drv_data))
			;
		if (drv_data->gpiod_ready) {
			gpiod_set_value(drv_data->gpiod_ready, 1);
			udelay(1);
			gpiod_set_value(drv_data->gpiod_ready, 0);
		}
	}

	/*
	 * Release the data by enabling service requests and interrupts,
	 * without changing any mode bits
	 */
	pxa2xx_spi_write(drv_data, SSCR1, cr1);

	return 1;
}

static int pxa2xx_spi_slave_abort(struct spi_controller *controller)
{
	struct driver_data *drv_data = spi_controller_get_devdata(controller);

	/* Stop and reset SSP */
	write_SSSR_CS(drv_data, drv_data->clear_sr);
	reset_sccr1(drv_data);
	if (!pxa25x_ssp_comp(drv_data))
		pxa2xx_spi_write(drv_data, SSTO, 0);
	pxa2xx_spi_flush(drv_data);
	pxa2xx_spi_write(drv_data, SSCR0,
			 pxa2xx_spi_read(drv_data, SSCR0) & ~SSCR0_SSE);

	dev_dbg(&drv_data->pdev->dev, "transfer aborted\n");

	drv_data->controller->cur_msg->status = -EINTR;
	spi_finalize_current_transfer(drv_data->controller);

	return 0;
}

static void pxa2xx_spi_handle_err(struct spi_controller *controller,
				 struct spi_message *msg)
{
	struct driver_data *drv_data = spi_controller_get_devdata(controller);

	/* Disable the SSP */
	pxa2xx_spi_write(drv_data, SSCR0,
			 pxa2xx_spi_read(drv_data, SSCR0) & ~SSCR0_SSE);
	/* Clear and disable interrupts and service requests */
	write_SSSR_CS(drv_data, drv_data->clear_sr);
	pxa2xx_spi_write(drv_data, SSCR1,
			 pxa2xx_spi_read(drv_data, SSCR1)
			 & ~(drv_data->int_cr1 | drv_data->dma_cr1));
	if (!pxa25x_ssp_comp(drv_data))
		pxa2xx_spi_write(drv_data, SSTO, 0);

	/*
	 * Stop the DMA if running. Note DMA callback handler may have unset
	 * the dma_running already, which is fine as stopping is not needed
	 * then but we shouldn't rely this flag for anything else than
	 * stopping. For instance to differentiate between PIO and DMA
	 * transfers.
	 */
	if (atomic_read(&drv_data->dma_running))
		pxa2xx_spi_dma_stop(drv_data);
}

static int pxa2xx_spi_unprepare_transfer(struct spi_controller *controller)
{
	struct driver_data *drv_data = spi_controller_get_devdata(controller);

	/* Disable the SSP now */
	pxa2xx_spi_write(drv_data, SSCR0,
			 pxa2xx_spi_read(drv_data, SSCR0) & ~SSCR0_SSE);

	return 0;
}

static int setup_cs(struct spi_device *spi, struct chip_data *chip,
		    struct pxa2xx_spi_chip *chip_info)
{
	struct driver_data *drv_data =
		spi_controller_get_devdata(spi->controller);
	struct gpio_desc *gpiod;
	int err = 0;

	if (chip == NULL)
		return 0;

	if (drv_data->cs_gpiods) {
		gpiod = drv_data->cs_gpiods[spi->chip_select];
		if (gpiod) {
			chip->gpiod_cs = gpiod;
			chip->gpio_cs_inverted = spi->mode & SPI_CS_HIGH;
			gpiod_set_value(gpiod, chip->gpio_cs_inverted);
		}

		return 0;
	}

	if (chip_info == NULL)
		return 0;

	/* NOTE: setup() can be called multiple times, possibly with
	 * different chip_info, release previously requested GPIO
	 */
	if (chip->gpiod_cs) {
		gpiod_put(chip->gpiod_cs);
		chip->gpiod_cs = NULL;
	}

	/* If (*cs_control) is provided, ignore GPIO chip select */
	if (chip_info->cs_control) {
		chip->cs_control = chip_info->cs_control;
		return 0;
	}

	if (gpio_is_valid(chip_info->gpio_cs)) {
		err = gpio_request(chip_info->gpio_cs, "SPI_CS");
		if (err) {
			dev_err(&spi->dev, "failed to request chip select GPIO%d\n",
				chip_info->gpio_cs);
			return err;
		}

		gpiod = gpio_to_desc(chip_info->gpio_cs);
		chip->gpiod_cs = gpiod;
		chip->gpio_cs_inverted = spi->mode & SPI_CS_HIGH;

		err = gpiod_direction_output(gpiod, !chip->gpio_cs_inverted);
	}

	return err;
}

static int setup(struct spi_device *spi)
{
	struct pxa2xx_spi_chip *chip_info;
	struct chip_data *chip;
	const struct lpss_config *config;
	struct driver_data *drv_data =
		spi_controller_get_devdata(spi->controller);
	uint tx_thres, tx_hi_thres, rx_thres;

	switch (drv_data->ssp_type) {
	case QUARK_X1000_SSP:
		tx_thres = TX_THRESH_QUARK_X1000_DFLT;
		tx_hi_thres = 0;
		rx_thres = RX_THRESH_QUARK_X1000_DFLT;
		break;
	case CE4100_SSP:
		tx_thres = TX_THRESH_CE4100_DFLT;
		tx_hi_thres = 0;
		rx_thres = RX_THRESH_CE4100_DFLT;
		break;
	case LPSS_LPT_SSP:
	case LPSS_BYT_SSP:
	case LPSS_BSW_SSP:
	case LPSS_SPT_SSP:
	case LPSS_BXT_SSP:
	case LPSS_CNL_SSP:
		config = lpss_get_config(drv_data);
		tx_thres = config->tx_threshold_lo;
		tx_hi_thres = config->tx_threshold_hi;
		rx_thres = config->rx_threshold;
		break;
	default:
		tx_hi_thres = 0;
		if (spi_controller_is_slave(drv_data->controller)) {
			tx_thres = 1;
			rx_thres = 2;
		} else {
			tx_thres = TX_THRESH_DFLT;
			rx_thres = RX_THRESH_DFLT;
		}
		break;
	}

	/* Only alloc on first setup */
	chip = spi_get_ctldata(spi);
	if (!chip) {
		chip = kzalloc(sizeof(struct chip_data), GFP_KERNEL);
		if (!chip)
			return -ENOMEM;

		if (drv_data->ssp_type == CE4100_SSP) {
			if (spi->chip_select > 4) {
				dev_err(&spi->dev,
					"failed setup: cs number must not be > 4.\n");
				kfree(chip);
				return -EINVAL;
			}

			chip->frm = spi->chip_select;
		}
		chip->enable_dma = drv_data->controller_info->enable_dma;
		chip->timeout = TIMOUT_DFLT;
	}

	/* protocol drivers may change the chip settings, so...
	 * if chip_info exists, use it */
	chip_info = spi->controller_data;

	/* chip_info isn't always needed */
	chip->cr1 = 0;
	if (chip_info) {
		if (chip_info->timeout)
			chip->timeout = chip_info->timeout;
		if (chip_info->tx_threshold)
			tx_thres = chip_info->tx_threshold;
		if (chip_info->tx_hi_threshold)
			tx_hi_thres = chip_info->tx_hi_threshold;
		if (chip_info->rx_threshold)
			rx_thres = chip_info->rx_threshold;
		chip->dma_threshold = 0;
		if (chip_info->enable_loopback)
			chip->cr1 = SSCR1_LBM;
	}
	if (spi_controller_is_slave(drv_data->controller)) {
		chip->cr1 |= SSCR1_SCFR;
		chip->cr1 |= SSCR1_SCLKDIR;
		chip->cr1 |= SSCR1_SFRMDIR;
		chip->cr1 |= SSCR1_SPH;
	}

	chip->lpss_rx_threshold = SSIRF_RxThresh(rx_thres);
	chip->lpss_tx_threshold = SSITF_TxLoThresh(tx_thres)
				| SSITF_TxHiThresh(tx_hi_thres);

	/* set dma burst and threshold outside of chip_info path so that if
	 * chip_info goes away after setting chip->enable_dma, the
	 * burst and threshold can still respond to changes in bits_per_word */
	if (chip->enable_dma) {
		/* set up legal burst and threshold for dma */
		if (pxa2xx_spi_set_dma_burst_and_threshold(chip, spi,
						spi->bits_per_word,
						&chip->dma_burst_size,
						&chip->dma_threshold)) {
			dev_warn(&spi->dev,
				 "in setup: DMA burst size reduced to match bits_per_word\n");
		}
	}

	switch (drv_data->ssp_type) {
	case QUARK_X1000_SSP:
		chip->threshold = (QUARK_X1000_SSCR1_RxTresh(rx_thres)
				   & QUARK_X1000_SSCR1_RFT)
				   | (QUARK_X1000_SSCR1_TxTresh(tx_thres)
				   & QUARK_X1000_SSCR1_TFT);
		break;
	case CE4100_SSP:
		chip->threshold = (CE4100_SSCR1_RxTresh(rx_thres) & CE4100_SSCR1_RFT) |
			(CE4100_SSCR1_TxTresh(tx_thres) & CE4100_SSCR1_TFT);
		break;
	default:
		chip->threshold = (SSCR1_RxTresh(rx_thres) & SSCR1_RFT) |
			(SSCR1_TxTresh(tx_thres) & SSCR1_TFT);
		break;
	}

	chip->cr1 &= ~(SSCR1_SPO | SSCR1_SPH);
	chip->cr1 |= (((spi->mode & SPI_CPHA) != 0) ? SSCR1_SPH : 0)
			| (((spi->mode & SPI_CPOL) != 0) ? SSCR1_SPO : 0);

	if (spi->mode & SPI_LOOP)
		chip->cr1 |= SSCR1_LBM;

	if (spi->bits_per_word <= 8) {
		chip->n_bytes = 1;
		chip->read = u8_reader;
		chip->write = u8_writer;
	} else if (spi->bits_per_word <= 16) {
		chip->n_bytes = 2;
		chip->read = u16_reader;
		chip->write = u16_writer;
	} else if (spi->bits_per_word <= 32) {
		chip->n_bytes = 4;
		chip->read = u32_reader;
		chip->write = u32_writer;
	}

	spi_set_ctldata(spi, chip);

	if (drv_data->ssp_type == CE4100_SSP)
		return 0;

	return setup_cs(spi, chip, chip_info);
}

static void cleanup(struct spi_device *spi)
{
	struct chip_data *chip = spi_get_ctldata(spi);
	struct driver_data *drv_data =
		spi_controller_get_devdata(spi->controller);

	if (!chip)
		return;

	if (drv_data->ssp_type != CE4100_SSP && !drv_data->cs_gpiods &&
	    chip->gpiod_cs)
		gpiod_put(chip->gpiod_cs);

	kfree(chip);
}

static const struct acpi_device_id pxa2xx_spi_acpi_match[] = {
	{ "INT33C0", LPSS_LPT_SSP },
	{ "INT33C1", LPSS_LPT_SSP },
	{ "INT3430", LPSS_LPT_SSP },
	{ "INT3431", LPSS_LPT_SSP },
	{ "80860F0E", LPSS_BYT_SSP },
	{ "8086228E", LPSS_BSW_SSP },
	{ },
};
MODULE_DEVICE_TABLE(acpi, pxa2xx_spi_acpi_match);

/*
 * PCI IDs of compound devices that integrate both host controller and private
 * integrated DMA engine. Please note these are not used in module
 * autoloading and probing in this module but matching the LPSS SSP type.
 */
static const struct pci_device_id pxa2xx_spi_pci_compound_match[] = {
	/* SPT-LP */
	{ PCI_VDEVICE(INTEL, 0x9d29), LPSS_SPT_SSP },
	{ PCI_VDEVICE(INTEL, 0x9d2a), LPSS_SPT_SSP },
	/* SPT-H */
	{ PCI_VDEVICE(INTEL, 0xa129), LPSS_SPT_SSP },
	{ PCI_VDEVICE(INTEL, 0xa12a), LPSS_SPT_SSP },
	/* KBL-H */
	{ PCI_VDEVICE(INTEL, 0xa2a9), LPSS_SPT_SSP },
	{ PCI_VDEVICE(INTEL, 0xa2aa), LPSS_SPT_SSP },
	/* BXT A-Step */
	{ PCI_VDEVICE(INTEL, 0x0ac2), LPSS_BXT_SSP },
	{ PCI_VDEVICE(INTEL, 0x0ac4), LPSS_BXT_SSP },
	{ PCI_VDEVICE(INTEL, 0x0ac6), LPSS_BXT_SSP },
	/* BXT B-Step */
	{ PCI_VDEVICE(INTEL, 0x1ac2), LPSS_BXT_SSP },
	{ PCI_VDEVICE(INTEL, 0x1ac4), LPSS_BXT_SSP },
	{ PCI_VDEVICE(INTEL, 0x1ac6), LPSS_BXT_SSP },
	/* GLK */
	{ PCI_VDEVICE(INTEL, 0x31c2), LPSS_BXT_SSP },
	{ PCI_VDEVICE(INTEL, 0x31c4), LPSS_BXT_SSP },
	{ PCI_VDEVICE(INTEL, 0x31c6), LPSS_BXT_SSP },
	/* ICL-LP */
	{ PCI_VDEVICE(INTEL, 0x34aa), LPSS_CNL_SSP },
	{ PCI_VDEVICE(INTEL, 0x34ab), LPSS_CNL_SSP },
	{ PCI_VDEVICE(INTEL, 0x34fb), LPSS_CNL_SSP },
	/* APL */
	{ PCI_VDEVICE(INTEL, 0x5ac2), LPSS_BXT_SSP },
	{ PCI_VDEVICE(INTEL, 0x5ac4), LPSS_BXT_SSP },
	{ PCI_VDEVICE(INTEL, 0x5ac6), LPSS_BXT_SSP },
	/* CNL-LP */
	{ PCI_VDEVICE(INTEL, 0x9daa), LPSS_CNL_SSP },
	{ PCI_VDEVICE(INTEL, 0x9dab), LPSS_CNL_SSP },
	{ PCI_VDEVICE(INTEL, 0x9dfb), LPSS_CNL_SSP },
	/* CNL-H */
	{ PCI_VDEVICE(INTEL, 0xa32a), LPSS_CNL_SSP },
	{ PCI_VDEVICE(INTEL, 0xa32b), LPSS_CNL_SSP },
	{ PCI_VDEVICE(INTEL, 0xa37b), LPSS_CNL_SSP },
	{ },
};

static const struct of_device_id pxa2xx_spi_of_match[] = {
	{ .compatible = "marvell,mmp2-ssp", .data = (void *)MMP2_SSP },
	{},
};
MODULE_DEVICE_TABLE(of, pxa2xx_spi_of_match);

#ifdef CONFIG_ACPI

static int pxa2xx_spi_get_port_id(struct acpi_device *adev)
{
	unsigned int devid;
	int port_id = -1;

	if (adev && adev->pnp.unique_id &&
	    !kstrtouint(adev->pnp.unique_id, 0, &devid))
		port_id = devid;
	return port_id;
}

#else /* !CONFIG_ACPI */

static int pxa2xx_spi_get_port_id(struct acpi_device *adev)
{
	return -1;
}

#endif /* CONFIG_ACPI */


#ifdef CONFIG_PCI

static bool pxa2xx_spi_idma_filter(struct dma_chan *chan, void *param)
{
	struct device *dev = param;

	if (dev != chan->device->dev->parent)
		return false;

	return true;
}

#endif /* CONFIG_PCI */

static struct pxa2xx_spi_controller *
pxa2xx_spi_init_pdata(struct platform_device *pdev)
{
	struct pxa2xx_spi_controller *pdata;
	struct acpi_device *adev;
	struct ssp_device *ssp;
	struct resource *res;
	const struct acpi_device_id *adev_id = NULL;
	const struct pci_device_id *pcidev_id = NULL;
	const struct of_device_id *of_id = NULL;
	enum pxa_ssp_type type;

	adev = ACPI_COMPANION(&pdev->dev);

	if (pdev->dev.of_node)
		of_id = of_match_device(pdev->dev.driver->of_match_table,
					&pdev->dev);
	else if (dev_is_pci(pdev->dev.parent))
		pcidev_id = pci_match_id(pxa2xx_spi_pci_compound_match,
					 to_pci_dev(pdev->dev.parent));
	else if (adev)
		adev_id = acpi_match_device(pdev->dev.driver->acpi_match_table,
					    &pdev->dev);
	else
		return NULL;

	if (adev_id)
		type = (enum pxa_ssp_type)adev_id->driver_data;
	else if (pcidev_id)
		type = (enum pxa_ssp_type)pcidev_id->driver_data;
	else if (of_id)
		type = (enum pxa_ssp_type)of_id->data;
	else
		return NULL;

	pdata = devm_kzalloc(&pdev->dev, sizeof(*pdata), GFP_KERNEL);
	if (!pdata)
		return NULL;

	res = platform_get_resource(pdev, IORESOURCE_MEM, 0);
	if (!res)
		return NULL;

	ssp = &pdata->ssp;

	ssp->phys_base = res->start;
	ssp->mmio_base = devm_ioremap_resource(&pdev->dev, res);
	if (IS_ERR(ssp->mmio_base))
		return NULL;

#ifdef CONFIG_PCI
	if (pcidev_id) {
		pdata->tx_param = pdev->dev.parent;
		pdata->rx_param = pdev->dev.parent;
		pdata->dma_filter = pxa2xx_spi_idma_filter;
	}
#endif

	ssp->clk = devm_clk_get(&pdev->dev, NULL);
	ssp->irq = platform_get_irq(pdev, 0);
	ssp->type = type;
	ssp->pdev = pdev;
	ssp->port_id = pxa2xx_spi_get_port_id(adev);

	pdata->is_slave = of_property_read_bool(pdev->dev.of_node, "spi-slave");
	pdata->num_chipselect = 1;
	pdata->enable_dma = true;

	return pdata;
}

static int pxa2xx_spi_fw_translate_cs(struct spi_controller *controller,
				      unsigned int cs)
{
	struct driver_data *drv_data = spi_controller_get_devdata(controller);

	if (has_acpi_companion(&drv_data->pdev->dev)) {
		switch (drv_data->ssp_type) {
		/*
		 * For Atoms the ACPI DeviceSelection used by the Windows
		 * driver starts from 1 instead of 0 so translate it here
		 * to match what Linux expects.
		 */
		case LPSS_BYT_SSP:
		case LPSS_BSW_SSP:
			return cs - 1;

		default:
			break;
		}
	}

	return cs;
}

static int pxa2xx_spi_probe(struct platform_device *pdev)
{
	struct device *dev = &pdev->dev;
	struct pxa2xx_spi_controller *platform_info;
	struct spi_controller *controller;
	struct driver_data *drv_data;
	struct ssp_device *ssp;
	const struct lpss_config *config;
	int status, count;
	u32 tmp;

	platform_info = dev_get_platdata(dev);
	if (!platform_info) {
		platform_info = pxa2xx_spi_init_pdata(pdev);
		if (!platform_info) {
			dev_err(&pdev->dev, "missing platform data\n");
			return -ENODEV;
		}
	}

	ssp = pxa_ssp_request(pdev->id, pdev->name);
	if (!ssp)
		ssp = &platform_info->ssp;

	if (!ssp->mmio_base) {
		dev_err(&pdev->dev, "failed to get ssp\n");
		return -ENODEV;
	}

	if (platform_info->is_slave)
		controller = spi_alloc_slave(dev, sizeof(struct driver_data));
	else
		controller = spi_alloc_master(dev, sizeof(struct driver_data));

	if (!controller) {
		dev_err(&pdev->dev, "cannot alloc spi_controller\n");
		pxa_ssp_free(ssp);
		return -ENOMEM;
	}
	drv_data = spi_controller_get_devdata(controller);
	drv_data->controller = controller;
	drv_data->controller_info = platform_info;
	drv_data->pdev = pdev;
	drv_data->ssp = ssp;

	controller->dev.of_node = pdev->dev.of_node;
	/* the spi->mode bits understood by this driver: */
	controller->mode_bits = SPI_CPOL | SPI_CPHA | SPI_CS_HIGH | SPI_LOOP;

	controller->bus_num = ssp->port_id;
	controller->dma_alignment = DMA_ALIGNMENT;
	controller->cleanup = cleanup;
	controller->setup = setup;
	controller->set_cs = pxa2xx_spi_set_cs;
	controller->transfer_one = pxa2xx_spi_transfer_one;
	controller->slave_abort = pxa2xx_spi_slave_abort;
	controller->handle_err = pxa2xx_spi_handle_err;
	controller->unprepare_transfer_hardware = pxa2xx_spi_unprepare_transfer;
	controller->fw_translate_cs = pxa2xx_spi_fw_translate_cs;
	controller->auto_runtime_pm = true;
	controller->flags = SPI_CONTROLLER_MUST_RX | SPI_CONTROLLER_MUST_TX;

	drv_data->ssp_type = ssp->type;

	drv_data->ioaddr = ssp->mmio_base;
	drv_data->ssdr_physical = ssp->phys_base + SSDR;
	if (pxa25x_ssp_comp(drv_data)) {
		switch (drv_data->ssp_type) {
		case QUARK_X1000_SSP:
			controller->bits_per_word_mask = SPI_BPW_RANGE_MASK(4, 32);
			break;
		default:
			controller->bits_per_word_mask = SPI_BPW_RANGE_MASK(4, 16);
			break;
		}

		drv_data->int_cr1 = SSCR1_TIE | SSCR1_RIE;
		drv_data->dma_cr1 = 0;
		drv_data->clear_sr = SSSR_ROR;
		drv_data->mask_sr = SSSR_RFS | SSSR_TFS | SSSR_ROR;
	} else {
		controller->bits_per_word_mask = SPI_BPW_RANGE_MASK(4, 32);
		drv_data->int_cr1 = SSCR1_TIE | SSCR1_RIE | SSCR1_TINTE;
		drv_data->dma_cr1 = DEFAULT_DMA_CR1;
		drv_data->clear_sr = SSSR_ROR | SSSR_TINT;
		drv_data->mask_sr = SSSR_TINT | SSSR_RFS | SSSR_TFS
						| SSSR_ROR | SSSR_TUR;
	}

	status = request_irq(ssp->irq, ssp_int, IRQF_SHARED, dev_name(dev),
			drv_data);
	if (status < 0) {
		dev_err(&pdev->dev, "cannot get IRQ %d\n", ssp->irq);
		goto out_error_controller_alloc;
	}

	/* Setup DMA if requested */
	if (platform_info->enable_dma) {
		status = pxa2xx_spi_dma_setup(drv_data);
		if (status) {
			dev_dbg(dev, "no DMA channels available, using PIO\n");
			platform_info->enable_dma = false;
		} else {
<<<<<<< HEAD
			controller->can_dma = pxa2xx_spi_can_dma;
=======
			master->can_dma = pxa2xx_spi_can_dma;
			master->max_dma_len = MAX_DMA_LEN;
>>>>>>> ef070b4e
		}
	}

	/* Enable SOC clock */
	status = clk_prepare_enable(ssp->clk);
	if (status)
		goto out_error_dma_irq_alloc;

	controller->max_speed_hz = clk_get_rate(ssp->clk);

	/* Load default SSP configuration */
	pxa2xx_spi_write(drv_data, SSCR0, 0);
	switch (drv_data->ssp_type) {
	case QUARK_X1000_SSP:
		tmp = QUARK_X1000_SSCR1_RxTresh(RX_THRESH_QUARK_X1000_DFLT) |
		      QUARK_X1000_SSCR1_TxTresh(TX_THRESH_QUARK_X1000_DFLT);
		pxa2xx_spi_write(drv_data, SSCR1, tmp);

		/* using the Motorola SPI protocol and use 8 bit frame */
		tmp = QUARK_X1000_SSCR0_Motorola | QUARK_X1000_SSCR0_DataSize(8);
		pxa2xx_spi_write(drv_data, SSCR0, tmp);
		break;
	case CE4100_SSP:
		tmp = CE4100_SSCR1_RxTresh(RX_THRESH_CE4100_DFLT) |
		      CE4100_SSCR1_TxTresh(TX_THRESH_CE4100_DFLT);
		pxa2xx_spi_write(drv_data, SSCR1, tmp);
		tmp = SSCR0_SCR(2) | SSCR0_Motorola | SSCR0_DataSize(8);
		pxa2xx_spi_write(drv_data, SSCR0, tmp);
		break;
	default:

		if (spi_controller_is_slave(controller)) {
			tmp = SSCR1_SCFR |
			      SSCR1_SCLKDIR |
			      SSCR1_SFRMDIR |
			      SSCR1_RxTresh(2) |
			      SSCR1_TxTresh(1) |
			      SSCR1_SPH;
		} else {
			tmp = SSCR1_RxTresh(RX_THRESH_DFLT) |
			      SSCR1_TxTresh(TX_THRESH_DFLT);
		}
		pxa2xx_spi_write(drv_data, SSCR1, tmp);
		tmp = SSCR0_Motorola | SSCR0_DataSize(8);
		if (!spi_controller_is_slave(controller))
			tmp |= SSCR0_SCR(2);
		pxa2xx_spi_write(drv_data, SSCR0, tmp);
		break;
	}

	if (!pxa25x_ssp_comp(drv_data))
		pxa2xx_spi_write(drv_data, SSTO, 0);

	if (!is_quark_x1000_ssp(drv_data))
		pxa2xx_spi_write(drv_data, SSPSP, 0);

	if (is_lpss_ssp(drv_data)) {
		lpss_ssp_setup(drv_data);
		config = lpss_get_config(drv_data);
		if (config->reg_capabilities >= 0) {
			tmp = __lpss_ssp_read_priv(drv_data,
						   config->reg_capabilities);
			tmp &= LPSS_CAPS_CS_EN_MASK;
			tmp >>= LPSS_CAPS_CS_EN_SHIFT;
			platform_info->num_chipselect = ffz(tmp);
		} else if (config->cs_num) {
			platform_info->num_chipselect = config->cs_num;
		}
	}
	controller->num_chipselect = platform_info->num_chipselect;

	count = gpiod_count(&pdev->dev, "cs");
	if (count > 0) {
		int i;

		controller->num_chipselect = max_t(int, count,
			controller->num_chipselect);

		drv_data->cs_gpiods = devm_kcalloc(&pdev->dev,
			controller->num_chipselect, sizeof(struct gpio_desc *),
			GFP_KERNEL);
		if (!drv_data->cs_gpiods) {
			status = -ENOMEM;
			goto out_error_clock_enabled;
		}

		for (i = 0; i < controller->num_chipselect; i++) {
			struct gpio_desc *gpiod;

			gpiod = devm_gpiod_get_index(dev, "cs", i, GPIOD_ASIS);
			if (IS_ERR(gpiod)) {
				/* Means use native chip select */
				if (PTR_ERR(gpiod) == -ENOENT)
					continue;

				status = PTR_ERR(gpiod);
				goto out_error_clock_enabled;
			} else {
				drv_data->cs_gpiods[i] = gpiod;
			}
		}
	}

	if (platform_info->is_slave) {
		drv_data->gpiod_ready = devm_gpiod_get_optional(dev,
						"ready", GPIOD_OUT_LOW);
		if (IS_ERR(drv_data->gpiod_ready)) {
			status = PTR_ERR(drv_data->gpiod_ready);
			goto out_error_clock_enabled;
		}
	}

	pm_runtime_set_autosuspend_delay(&pdev->dev, 50);
	pm_runtime_use_autosuspend(&pdev->dev);
	pm_runtime_set_active(&pdev->dev);
	pm_runtime_enable(&pdev->dev);

	/* Register with the SPI framework */
	platform_set_drvdata(pdev, drv_data);
	status = devm_spi_register_controller(&pdev->dev, controller);
	if (status != 0) {
		dev_err(&pdev->dev, "problem registering spi controller\n");
		goto out_error_clock_enabled;
	}

	return status;

out_error_clock_enabled:
	pm_runtime_put_noidle(&pdev->dev);
	pm_runtime_disable(&pdev->dev);
	clk_disable_unprepare(ssp->clk);

out_error_dma_irq_alloc:
	pxa2xx_spi_dma_release(drv_data);
	free_irq(ssp->irq, drv_data);

out_error_controller_alloc:
	spi_controller_put(controller);
	pxa_ssp_free(ssp);
	return status;
}

static int pxa2xx_spi_remove(struct platform_device *pdev)
{
	struct driver_data *drv_data = platform_get_drvdata(pdev);
	struct ssp_device *ssp;

	if (!drv_data)
		return 0;
	ssp = drv_data->ssp;

	pm_runtime_get_sync(&pdev->dev);

	/* Disable the SSP at the peripheral and SOC level */
	pxa2xx_spi_write(drv_data, SSCR0, 0);
	clk_disable_unprepare(ssp->clk);

	/* Release DMA */
	if (drv_data->controller_info->enable_dma)
		pxa2xx_spi_dma_release(drv_data);

	pm_runtime_put_noidle(&pdev->dev);
	pm_runtime_disable(&pdev->dev);

	/* Release IRQ */
	free_irq(ssp->irq, drv_data);

	/* Release SSP */
	pxa_ssp_free(ssp);

	return 0;
}

#ifdef CONFIG_PM_SLEEP
static int pxa2xx_spi_suspend(struct device *dev)
{
	struct driver_data *drv_data = dev_get_drvdata(dev);
	struct ssp_device *ssp = drv_data->ssp;
	int status;

	status = spi_controller_suspend(drv_data->controller);
	if (status != 0)
		return status;
	pxa2xx_spi_write(drv_data, SSCR0, 0);

	if (!pm_runtime_suspended(dev))
		clk_disable_unprepare(ssp->clk);

	return 0;
}

static int pxa2xx_spi_resume(struct device *dev)
{
	struct driver_data *drv_data = dev_get_drvdata(dev);
	struct ssp_device *ssp = drv_data->ssp;
	int status;

	/* Enable the SSP clock */
	if (!pm_runtime_suspended(dev)) {
		status = clk_prepare_enable(ssp->clk);
		if (status)
			return status;
	}

	/* Start the queue running */
	return spi_controller_resume(drv_data->controller);
}
#endif

#ifdef CONFIG_PM
static int pxa2xx_spi_runtime_suspend(struct device *dev)
{
	struct driver_data *drv_data = dev_get_drvdata(dev);

	clk_disable_unprepare(drv_data->ssp->clk);
	return 0;
}

static int pxa2xx_spi_runtime_resume(struct device *dev)
{
	struct driver_data *drv_data = dev_get_drvdata(dev);
	int status;

	status = clk_prepare_enable(drv_data->ssp->clk);
	return status;
}
#endif

static const struct dev_pm_ops pxa2xx_spi_pm_ops = {
	SET_SYSTEM_SLEEP_PM_OPS(pxa2xx_spi_suspend, pxa2xx_spi_resume)
	SET_RUNTIME_PM_OPS(pxa2xx_spi_runtime_suspend,
			   pxa2xx_spi_runtime_resume, NULL)
};

static struct platform_driver driver = {
	.driver = {
		.name	= "pxa2xx-spi",
		.pm	= &pxa2xx_spi_pm_ops,
		.acpi_match_table = ACPI_PTR(pxa2xx_spi_acpi_match),
		.of_match_table = of_match_ptr(pxa2xx_spi_of_match),
	},
	.probe = pxa2xx_spi_probe,
	.remove = pxa2xx_spi_remove,
};

static int __init pxa2xx_spi_init(void)
{
	return platform_driver_register(&driver);
}
subsys_initcall(pxa2xx_spi_init);

static void __exit pxa2xx_spi_exit(void)
{
	platform_driver_unregister(&driver);
}
module_exit(pxa2xx_spi_exit);<|MERGE_RESOLUTION|>--- conflicted
+++ resolved
@@ -1695,12 +1695,8 @@
 			dev_dbg(dev, "no DMA channels available, using PIO\n");
 			platform_info->enable_dma = false;
 		} else {
-<<<<<<< HEAD
 			controller->can_dma = pxa2xx_spi_can_dma;
-=======
-			master->can_dma = pxa2xx_spi_can_dma;
-			master->max_dma_len = MAX_DMA_LEN;
->>>>>>> ef070b4e
+			controller->max_dma_len = MAX_DMA_LEN;
 		}
 	}
 
