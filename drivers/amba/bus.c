--- conflicted
+++ resolved
@@ -209,10 +209,7 @@
 	struct amba_device *pcdev = to_amba_device(dev);
 	struct amba_driver *pcdrv = to_amba_driver(drv);
 
-<<<<<<< HEAD
-=======
 	mutex_lock(&pcdev->periphid_lock);
->>>>>>> 7365df19
 	if (!pcdev->periphid) {
 		int ret = amba_read_periphid(pcdev);
 
@@ -222,13 +219,6 @@
 		 * permanent failure in reading pid and cid, simply map it to
 		 * -EPROBE_DEFER.
 		 */
-<<<<<<< HEAD
-		if (ret)
-			return -EPROBE_DEFER;
-		dev_set_uevent_suppress(dev, false);
-		kobject_uevent(&dev->kobj, KOBJ_ADD);
-	}
-=======
 		if (ret) {
 			mutex_unlock(&pcdev->periphid_lock);
 			return -EPROBE_DEFER;
@@ -237,7 +227,6 @@
 		kobject_uevent(&dev->kobj, KOBJ_ADD);
 	}
 	mutex_unlock(&pcdev->periphid_lock);
->>>>>>> 7365df19
 
 	/* When driver_override is set, only bind to the matching driver */
 	if (pcdev->driver_override)
