// SPDX-License-Identifier: GPL-2.0-only
/*
 * Copyright (C) 2020-2023 Intel Corporation
 */

#include <linux/firmware.h>
#include <linux/highmem.h>
#include <linux/moduleparam.h>
#include <linux/pci.h>

#include "vpu_boot_api.h"
#include "ivpu_drv.h"
#include "ivpu_fw.h"
#include "ivpu_fw_log.h"
#include "ivpu_gem.h"
#include "ivpu_hw.h"
#include "ivpu_ipc.h"
#include "ivpu_pm.h"

#define FW_GLOBAL_MEM_START	(2ull * SZ_1G)
#define FW_GLOBAL_MEM_END	(3ull * SZ_1G)
#define FW_SHARED_MEM_SIZE	SZ_256M /* Must be aligned to FW_SHARED_MEM_ALIGNMENT */
#define FW_SHARED_MEM_ALIGNMENT	SZ_128K /* VPU MTRR limitation */
#define FW_RUNTIME_MAX_SIZE	SZ_512M
#define FW_SHAVE_NN_MAX_SIZE	SZ_2M
#define FW_RUNTIME_MIN_ADDR	(FW_GLOBAL_MEM_START)
#define FW_RUNTIME_MAX_ADDR	(FW_GLOBAL_MEM_END - FW_SHARED_MEM_SIZE)
#define FW_VERSION_HEADER_SIZE	SZ_4K
#define FW_FILE_IMAGE_OFFSET	(VPU_FW_HEADER_SIZE + FW_VERSION_HEADER_SIZE)

#define WATCHDOG_MSS_REDIRECT	32
#define WATCHDOG_NCE_REDIRECT	33

#define ADDR_TO_L2_CACHE_CFG(addr) ((addr) >> 31)

#define IVPU_FW_CHECK_API(vdev, fw_hdr, name, min_major) \
	ivpu_fw_check_api(vdev, fw_hdr, #name, \
			  VPU_##name##_API_VER_INDEX, \
			  VPU_##name##_API_VER_MAJOR, \
			  VPU_##name##_API_VER_MINOR, min_major)

static char *ivpu_firmware;
module_param_named_unsafe(firmware, ivpu_firmware, charp, 0644);
MODULE_PARM_DESC(firmware, "VPU firmware binary in /lib/firmware/..");

/* TODO: Remove mtl_vpu.bin from names after transition to generation based FW names */
static struct {
	int gen;
	const char *name;
} fw_names[] = {
	{ IVPU_HW_37XX, "vpu_37xx.bin" },
	{ IVPU_HW_37XX, "mtl_vpu.bin" },
	{ IVPU_HW_37XX, "intel/vpu/vpu_37xx_v0.0.bin" },
	{ IVPU_HW_40XX, "vpu_40xx.bin" },
	{ IVPU_HW_40XX, "intel/vpu/vpu_40xx_v0.0.bin" },
};

static int ivpu_fw_request(struct ivpu_device *vdev)
{
	int ret = -ENOENT;
	int i;

	if (ivpu_firmware) {
		ret = request_firmware(&vdev->fw->file, ivpu_firmware, vdev->drm.dev);
		if (!ret)
			vdev->fw->name = ivpu_firmware;
		return ret;
	}

	for (i = 0; i < ARRAY_SIZE(fw_names); i++) {
		if (fw_names[i].gen != ivpu_hw_gen(vdev))
			continue;

		ret = firmware_request_nowarn(&vdev->fw->file, fw_names[i].name, vdev->drm.dev);
		if (!ret) {
			vdev->fw->name = fw_names[i].name;
			return 0;
		}
	}

	ivpu_err(vdev, "Failed to request firmware: %d\n", ret);
	return ret;
}

static int
ivpu_fw_check_api(struct ivpu_device *vdev, const struct vpu_firmware_header *fw_hdr,
		  const char *str, int index, u16 expected_major, u16 expected_minor,
		  u16 min_major)
{
	u16 major = (u16)(fw_hdr->api_version[index] >> 16);
	u16 minor = (u16)(fw_hdr->api_version[index]);

	if (major < min_major) {
		ivpu_err(vdev, "Incompatible FW %s API version: %d.%d, required %d.0 or later\n",
			 str, major, minor, min_major);
		return -EINVAL;
	}
	if (major != expected_major) {
		ivpu_warn(vdev, "Major FW %s API version different: %d.%d (expected %d.%d)\n",
			  str, major, minor, expected_major, expected_minor);
	}
	ivpu_dbg(vdev, FW_BOOT, "FW %s API version: %d.%d (expected %d.%d)\n",
		 str, major, minor, expected_major, expected_minor);

	return 0;
}

static int ivpu_fw_parse(struct ivpu_device *vdev)
{
	struct ivpu_fw_info *fw = vdev->fw;
	const struct vpu_firmware_header *fw_hdr = (const void *)fw->file->data;
	u64 runtime_addr, image_load_addr, runtime_size, image_size;

	if (fw->file->size <= FW_FILE_IMAGE_OFFSET) {
		ivpu_err(vdev, "Firmware file is too small: %zu\n", fw->file->size);
		return -EINVAL;
	}

	if (fw_hdr->header_version != VPU_FW_HEADER_VERSION) {
		ivpu_err(vdev, "Invalid firmware header version: %u\n", fw_hdr->header_version);
		return -EINVAL;
	}

	runtime_addr = fw_hdr->boot_params_load_address;
	runtime_size = fw_hdr->runtime_size;
	image_load_addr = fw_hdr->image_load_address;
	image_size = fw_hdr->image_size;

	if (runtime_addr < FW_RUNTIME_MIN_ADDR || runtime_addr > FW_RUNTIME_MAX_ADDR) {
		ivpu_err(vdev, "Invalid firmware runtime address: 0x%llx\n", runtime_addr);
		return -EINVAL;
	}

	if (runtime_size < fw->file->size || runtime_size > FW_RUNTIME_MAX_SIZE) {
		ivpu_err(vdev, "Invalid firmware runtime size: %llu\n", runtime_size);
		return -EINVAL;
	}

	if (FW_FILE_IMAGE_OFFSET + image_size > fw->file->size) {
		ivpu_err(vdev, "Invalid image size: %llu\n", image_size);
		return -EINVAL;
	}

	if (image_load_addr < runtime_addr ||
	    image_load_addr + image_size > runtime_addr + runtime_size) {
		ivpu_err(vdev, "Invalid firmware load address size: 0x%llx and size %llu\n",
			 image_load_addr, image_size);
		return -EINVAL;
	}

	if (fw_hdr->shave_nn_fw_size > FW_SHAVE_NN_MAX_SIZE) {
		ivpu_err(vdev, "SHAVE NN firmware is too big: %u\n", fw_hdr->shave_nn_fw_size);
		return -EINVAL;
	}

	if (fw_hdr->entry_point < image_load_addr ||
	    fw_hdr->entry_point >= image_load_addr + image_size) {
		ivpu_err(vdev, "Invalid entry point: 0x%llx\n", fw_hdr->entry_point);
		return -EINVAL;
	}
	ivpu_dbg(vdev, FW_BOOT, "Header version: 0x%x, format 0x%x\n",
		 fw_hdr->header_version, fw_hdr->image_format);

	ivpu_info(vdev, "Firmware: %s, version: %s", fw->name,
		  (const char *)fw_hdr + VPU_FW_HEADER_SIZE);

	if (IVPU_FW_CHECK_API(vdev, fw_hdr, BOOT, 3))
		return -EINVAL;
	if (IVPU_FW_CHECK_API(vdev, fw_hdr, JSM, 3))
		return -EINVAL;

	fw->runtime_addr = runtime_addr;
	fw->runtime_size = runtime_size;
	fw->image_load_offset = image_load_addr - runtime_addr;
	fw->image_size = image_size;
	fw->shave_nn_size = PAGE_ALIGN(fw_hdr->shave_nn_fw_size);

	fw->cold_boot_entry_point = fw_hdr->entry_point;
	fw->entry_point = fw->cold_boot_entry_point;

	fw->trace_level = min_t(u32, ivpu_log_level, IVPU_FW_LOG_FATAL);
	fw->trace_destination_mask = VPU_TRACE_DESTINATION_VERBOSE_TRACING;
	fw->trace_hw_component_mask = -1;

	ivpu_dbg(vdev, FW_BOOT, "Size: file %lu image %u runtime %u shavenn %u\n",
		 fw->file->size, fw->image_size, fw->runtime_size, fw->shave_nn_size);
	ivpu_dbg(vdev, FW_BOOT, "Address: runtime 0x%llx, load 0x%llx, entry point 0x%llx\n",
		 fw->runtime_addr, image_load_addr, fw->entry_point);

	return 0;
}

static void ivpu_fw_release(struct ivpu_device *vdev)
{
	release_firmware(vdev->fw->file);
}

static int ivpu_fw_update_global_range(struct ivpu_device *vdev)
{
	struct ivpu_fw_info *fw = vdev->fw;
	u64 start = ALIGN(fw->runtime_addr + fw->runtime_size, FW_SHARED_MEM_ALIGNMENT);
	u64 size = FW_SHARED_MEM_SIZE;

	if (start + size > FW_GLOBAL_MEM_END) {
		ivpu_err(vdev, "No space for shared region, start %lld, size %lld\n", start, size);
		return -EINVAL;
	}

	ivpu_hw_init_range(&vdev->hw->ranges.global, start, size);
	return 0;
}

static int ivpu_fw_mem_init(struct ivpu_device *vdev)
{
	struct ivpu_fw_info *fw = vdev->fw;
	int log_verb_size;
	int ret;

	ret = ivpu_fw_update_global_range(vdev);
	if (ret)
		return ret;

	fw->mem = ivpu_bo_alloc_internal(vdev, fw->runtime_addr, fw->runtime_size,
					 DRM_IVPU_BO_CACHED | DRM_IVPU_BO_NOSNOOP);
	if (!fw->mem) {
		ivpu_err(vdev, "Failed to allocate firmware runtime memory\n");
		return -ENOMEM;
	}

	fw->mem_log_crit = ivpu_bo_alloc_internal(vdev, 0, IVPU_FW_CRITICAL_BUFFER_SIZE,
						  DRM_IVPU_BO_CACHED);
	if (!fw->mem_log_crit) {
		ivpu_err(vdev, "Failed to allocate critical log buffer\n");
		ret = -ENOMEM;
		goto err_free_fw_mem;
	}

	if (ivpu_log_level <= IVPU_FW_LOG_INFO)
		log_verb_size = IVPU_FW_VERBOSE_BUFFER_LARGE_SIZE;
	else
		log_verb_size = IVPU_FW_VERBOSE_BUFFER_SMALL_SIZE;

	fw->mem_log_verb = ivpu_bo_alloc_internal(vdev, 0, log_verb_size, DRM_IVPU_BO_CACHED);
	if (!fw->mem_log_verb) {
		ivpu_err(vdev, "Failed to allocate verbose log buffer\n");
		ret = -ENOMEM;
		goto err_free_log_crit;
	}

	if (fw->shave_nn_size) {
		fw->mem_shave_nn = ivpu_bo_alloc_internal(vdev, vdev->hw->ranges.shave.start,
							  fw->shave_nn_size, DRM_IVPU_BO_UNCACHED);
		if (!fw->mem_shave_nn) {
			ivpu_err(vdev, "Failed to allocate shavenn buffer\n");
			ret = -ENOMEM;
			goto err_free_log_verb;
		}
	}

	return 0;

err_free_log_verb:
	ivpu_bo_free_internal(fw->mem_log_verb);
err_free_log_crit:
	ivpu_bo_free_internal(fw->mem_log_crit);
err_free_fw_mem:
	ivpu_bo_free_internal(fw->mem);
	return ret;
}

static void ivpu_fw_mem_fini(struct ivpu_device *vdev)
{
	struct ivpu_fw_info *fw = vdev->fw;

	if (fw->mem_shave_nn) {
		ivpu_bo_free_internal(fw->mem_shave_nn);
		fw->mem_shave_nn = NULL;
	}

	ivpu_bo_free_internal(fw->mem_log_verb);
	ivpu_bo_free_internal(fw->mem_log_crit);
	ivpu_bo_free_internal(fw->mem);

	fw->mem_log_verb = NULL;
	fw->mem_log_crit = NULL;
	fw->mem = NULL;
}

int ivpu_fw_init(struct ivpu_device *vdev)
{
	int ret;

	ret = ivpu_fw_request(vdev);
	if (ret)
		return ret;

	ret = ivpu_fw_parse(vdev);
	if (ret)
		goto err_fw_release;

	ret = ivpu_fw_mem_init(vdev);
	if (ret)
		goto err_fw_release;

	ivpu_fw_load(vdev);

	return 0;

err_fw_release:
	ivpu_fw_release(vdev);
	return ret;
}

void ivpu_fw_fini(struct ivpu_device *vdev)
{
	ivpu_fw_mem_fini(vdev);
	ivpu_fw_release(vdev);
}

void ivpu_fw_load(struct ivpu_device *vdev)
{
	struct ivpu_fw_info *fw = vdev->fw;
	u64 image_end_offset = fw->image_load_offset + fw->image_size;

	memset(ivpu_bo_vaddr(fw->mem), 0, fw->image_load_offset);
	memcpy(ivpu_bo_vaddr(fw->mem) + fw->image_load_offset,
	       fw->file->data + FW_FILE_IMAGE_OFFSET, fw->image_size);

	if (IVPU_WA(clear_runtime_mem)) {
		u8 *start = ivpu_bo_vaddr(fw->mem) + image_end_offset;
		u64 size = ivpu_bo_size(fw->mem) - image_end_offset;

		memset(start, 0, size);
	}

<<<<<<< HEAD
	clflush_cache_range(fw->mem->kvaddr, fw->mem->base.size);

	return 0;
=======
	wmb(); /* Flush WC buffers after writing fw->mem */
>>>>>>> 740329d7
}

static void ivpu_fw_boot_params_print(struct ivpu_device *vdev, struct vpu_boot_params *boot_params)
{
	ivpu_dbg(vdev, FW_BOOT, "boot_params.magic = 0x%x\n",
		 boot_params->magic);
	ivpu_dbg(vdev, FW_BOOT, "boot_params.vpu_id = 0x%x\n",
		 boot_params->vpu_id);
	ivpu_dbg(vdev, FW_BOOT, "boot_params.vpu_count = 0x%x\n",
		 boot_params->vpu_count);
	ivpu_dbg(vdev, FW_BOOT, "boot_params.frequency = %u\n",
		 boot_params->frequency);
	ivpu_dbg(vdev, FW_BOOT, "boot_params.perf_clk_frequency = %u\n",
		 boot_params->perf_clk_frequency);

	ivpu_dbg(vdev, FW_BOOT, "boot_params.ipc_header_area_start = 0x%llx\n",
		 boot_params->ipc_header_area_start);
	ivpu_dbg(vdev, FW_BOOT, "boot_params.ipc_header_area_size = 0x%x\n",
		 boot_params->ipc_header_area_size);
	ivpu_dbg(vdev, FW_BOOT, "boot_params.shared_region_base = 0x%llx\n",
		 boot_params->shared_region_base);
	ivpu_dbg(vdev, FW_BOOT, "boot_params.shared_region_size = 0x%x\n",
		 boot_params->shared_region_size);
	ivpu_dbg(vdev, FW_BOOT, "boot_params.ipc_payload_area_start = 0x%llx\n",
		 boot_params->ipc_payload_area_start);
	ivpu_dbg(vdev, FW_BOOT, "boot_params.ipc_payload_area_size = 0x%x\n",
		 boot_params->ipc_payload_area_size);
	ivpu_dbg(vdev, FW_BOOT, "boot_params.global_aliased_pio_base = 0x%llx\n",
		 boot_params->global_aliased_pio_base);
	ivpu_dbg(vdev, FW_BOOT, "boot_params.global_aliased_pio_size = 0x%x\n",
		 boot_params->global_aliased_pio_size);

	ivpu_dbg(vdev, FW_BOOT, "boot_params.autoconfig = 0x%x\n",
		 boot_params->autoconfig);

	ivpu_dbg(vdev, FW_BOOT, "boot_params.cache_defaults[VPU_BOOT_L2_CACHE_CFG_NN].use = 0x%x\n",
		 boot_params->cache_defaults[VPU_BOOT_L2_CACHE_CFG_NN].use);
	ivpu_dbg(vdev, FW_BOOT, "boot_params.cache_defaults[VPU_BOOT_L2_CACHE_CFG_NN].cfg = 0x%x\n",
		 boot_params->cache_defaults[VPU_BOOT_L2_CACHE_CFG_NN].cfg);

	ivpu_dbg(vdev, FW_BOOT, "boot_params.global_memory_allocator_base = 0x%llx\n",
		 boot_params->global_memory_allocator_base);
	ivpu_dbg(vdev, FW_BOOT, "boot_params.global_memory_allocator_size = 0x%x\n",
		 boot_params->global_memory_allocator_size);

	ivpu_dbg(vdev, FW_BOOT, "boot_params.shave_nn_fw_base = 0x%llx\n",
		 boot_params->shave_nn_fw_base);

	ivpu_dbg(vdev, FW_BOOT, "boot_params.watchdog_irq_mss = 0x%x\n",
		 boot_params->watchdog_irq_mss);
	ivpu_dbg(vdev, FW_BOOT, "boot_params.watchdog_irq_nce = 0x%x\n",
		 boot_params->watchdog_irq_nce);
	ivpu_dbg(vdev, FW_BOOT, "boot_params.host_to_vpu_irq = 0x%x\n",
		 boot_params->host_to_vpu_irq);
	ivpu_dbg(vdev, FW_BOOT, "boot_params.job_done_irq = 0x%x\n",
		 boot_params->job_done_irq);

	ivpu_dbg(vdev, FW_BOOT, "boot_params.host_version_id = 0x%x\n",
		 boot_params->host_version_id);
	ivpu_dbg(vdev, FW_BOOT, "boot_params.si_stepping = 0x%x\n",
		 boot_params->si_stepping);
	ivpu_dbg(vdev, FW_BOOT, "boot_params.device_id = 0x%llx\n",
		 boot_params->device_id);
	ivpu_dbg(vdev, FW_BOOT, "boot_params.feature_exclusion = 0x%llx\n",
		 boot_params->feature_exclusion);
	ivpu_dbg(vdev, FW_BOOT, "boot_params.sku = 0x%llx\n",
		 boot_params->sku);
	ivpu_dbg(vdev, FW_BOOT, "boot_params.min_freq_pll_ratio = 0x%x\n",
		 boot_params->min_freq_pll_ratio);
	ivpu_dbg(vdev, FW_BOOT, "boot_params.pn_freq_pll_ratio = 0x%x\n",
		 boot_params->pn_freq_pll_ratio);
	ivpu_dbg(vdev, FW_BOOT, "boot_params.max_freq_pll_ratio = 0x%x\n",
		 boot_params->max_freq_pll_ratio);
	ivpu_dbg(vdev, FW_BOOT, "boot_params.default_trace_level = 0x%x\n",
		 boot_params->default_trace_level);
	ivpu_dbg(vdev, FW_BOOT, "boot_params.tracing_buff_message_format_mask = 0x%llx\n",
		 boot_params->tracing_buff_message_format_mask);
	ivpu_dbg(vdev, FW_BOOT, "boot_params.trace_destination_mask = 0x%x\n",
		 boot_params->trace_destination_mask);
	ivpu_dbg(vdev, FW_BOOT, "boot_params.trace_hw_component_mask = 0x%llx\n",
		 boot_params->trace_hw_component_mask);
	ivpu_dbg(vdev, FW_BOOT, "boot_params.boot_type = 0x%x\n",
		 boot_params->boot_type);
	ivpu_dbg(vdev, FW_BOOT, "boot_params.punit_telemetry_sram_base = 0x%llx\n",
		 boot_params->punit_telemetry_sram_base);
	ivpu_dbg(vdev, FW_BOOT, "boot_params.punit_telemetry_sram_size = 0x%llx\n",
		 boot_params->punit_telemetry_sram_size);
	ivpu_dbg(vdev, FW_BOOT, "boot_params.vpu_telemetry_enable = 0x%x\n",
		 boot_params->vpu_telemetry_enable);
}

void ivpu_fw_boot_params_setup(struct ivpu_device *vdev, struct vpu_boot_params *boot_params)
{
	struct ivpu_bo *ipc_mem_rx = vdev->ipc->mem_rx;

	/* In case of warm boot we only have to reset the entrypoint addr */
	if (!ivpu_fw_is_cold_boot(vdev)) {
		boot_params->save_restore_ret_address = 0;
		vdev->pm->is_warmboot = true;
<<<<<<< HEAD
		clflush_cache_range(vdev->fw->mem->kvaddr, SZ_4K);
=======
		wmb(); /* Flush WC buffers after writing save_restore_ret_address */
>>>>>>> 740329d7
		return;
	}

	vdev->pm->is_warmboot = false;

	boot_params->magic = VPU_BOOT_PARAMS_MAGIC;
	boot_params->vpu_id = to_pci_dev(vdev->drm.dev)->bus->number;
	boot_params->frequency = ivpu_hw_reg_pll_freq_get(vdev);

	/*
	 * Uncached region of VPU address space, covers IPC buffers, job queues
	 * and log buffers, programmable to L2$ Uncached by VPU MTRR
	 */
	boot_params->shared_region_base = vdev->hw->ranges.global.start;
	boot_params->shared_region_size = vdev->hw->ranges.global.end -
					  vdev->hw->ranges.global.start;

	boot_params->ipc_header_area_start = ipc_mem_rx->vpu_addr;
	boot_params->ipc_header_area_size = ivpu_bo_size(ipc_mem_rx) / 2;

	boot_params->ipc_payload_area_start = ipc_mem_rx->vpu_addr + ivpu_bo_size(ipc_mem_rx) / 2;
	boot_params->ipc_payload_area_size = ivpu_bo_size(ipc_mem_rx) / 2;

	boot_params->global_aliased_pio_base = vdev->hw->ranges.user.start;
	boot_params->global_aliased_pio_size = ivpu_hw_range_size(&vdev->hw->ranges.user);

	/* Allow configuration for L2C_PAGE_TABLE with boot param value */
	boot_params->autoconfig = 1;

	/* Enable L2 cache for first 2GB of high memory */
	boot_params->cache_defaults[VPU_BOOT_L2_CACHE_CFG_NN].use = 1;
	boot_params->cache_defaults[VPU_BOOT_L2_CACHE_CFG_NN].cfg =
		ADDR_TO_L2_CACHE_CFG(vdev->hw->ranges.shave.start);

	if (vdev->fw->mem_shave_nn)
		boot_params->shave_nn_fw_base = vdev->fw->mem_shave_nn->vpu_addr;

	boot_params->watchdog_irq_mss = WATCHDOG_MSS_REDIRECT;
	boot_params->watchdog_irq_nce = WATCHDOG_NCE_REDIRECT;
	boot_params->si_stepping = ivpu_revision(vdev);
	boot_params->device_id = ivpu_device_id(vdev);
	boot_params->feature_exclusion = vdev->hw->tile_fuse;
	boot_params->sku = vdev->hw->sku;

	boot_params->min_freq_pll_ratio = vdev->hw->pll.min_ratio;
	boot_params->pn_freq_pll_ratio = vdev->hw->pll.pn_ratio;
	boot_params->max_freq_pll_ratio = vdev->hw->pll.max_ratio;

	boot_params->default_trace_level = vdev->fw->trace_level;
	boot_params->tracing_buff_message_format_mask = BIT(VPU_TRACING_FORMAT_STRING);
	boot_params->trace_destination_mask = vdev->fw->trace_destination_mask;
	boot_params->trace_hw_component_mask = vdev->fw->trace_hw_component_mask;
	boot_params->crit_tracing_buff_addr = vdev->fw->mem_log_crit->vpu_addr;
	boot_params->crit_tracing_buff_size = ivpu_bo_size(vdev->fw->mem_log_crit);
	boot_params->verbose_tracing_buff_addr = vdev->fw->mem_log_verb->vpu_addr;
	boot_params->verbose_tracing_buff_size = ivpu_bo_size(vdev->fw->mem_log_verb);

	boot_params->punit_telemetry_sram_base = ivpu_hw_reg_telemetry_offset_get(vdev);
	boot_params->punit_telemetry_sram_size = ivpu_hw_reg_telemetry_size_get(vdev);
	boot_params->vpu_telemetry_enable = ivpu_hw_reg_telemetry_enable_get(vdev);

	clflush_cache_range(vdev->fw->mem->kvaddr, SZ_4K);

	ivpu_fw_boot_params_print(vdev, boot_params);
}<|MERGE_RESOLUTION|>--- conflicted
+++ resolved
@@ -220,8 +220,7 @@
 	if (ret)
 		return ret;
 
-	fw->mem = ivpu_bo_alloc_internal(vdev, fw->runtime_addr, fw->runtime_size,
-					 DRM_IVPU_BO_CACHED | DRM_IVPU_BO_NOSNOOP);
+	fw->mem = ivpu_bo_alloc_internal(vdev, fw->runtime_addr, fw->runtime_size, DRM_IVPU_BO_WC);
 	if (!fw->mem) {
 		ivpu_err(vdev, "Failed to allocate firmware runtime memory\n");
 		return -ENOMEM;
@@ -333,13 +332,7 @@
 		memset(start, 0, size);
 	}
 
-<<<<<<< HEAD
-	clflush_cache_range(fw->mem->kvaddr, fw->mem->base.size);
-
-	return 0;
-=======
 	wmb(); /* Flush WC buffers after writing fw->mem */
->>>>>>> 740329d7
 }
 
 static void ivpu_fw_boot_params_print(struct ivpu_device *vdev, struct vpu_boot_params *boot_params)
@@ -439,11 +432,7 @@
 	if (!ivpu_fw_is_cold_boot(vdev)) {
 		boot_params->save_restore_ret_address = 0;
 		vdev->pm->is_warmboot = true;
-<<<<<<< HEAD
-		clflush_cache_range(vdev->fw->mem->kvaddr, SZ_4K);
-=======
 		wmb(); /* Flush WC buffers after writing save_restore_ret_address */
->>>>>>> 740329d7
 		return;
 	}
 
@@ -505,7 +494,7 @@
 	boot_params->punit_telemetry_sram_size = ivpu_hw_reg_telemetry_size_get(vdev);
 	boot_params->vpu_telemetry_enable = ivpu_hw_reg_telemetry_enable_get(vdev);
 
-	clflush_cache_range(vdev->fw->mem->kvaddr, SZ_4K);
+	wmb(); /* Flush WC buffers after writing bootparams */
 
 	ivpu_fw_boot_params_print(vdev, boot_params);
 }