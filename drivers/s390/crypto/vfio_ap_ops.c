// SPDX-License-Identifier: GPL-2.0+
/*
 * Adjunct processor matrix VFIO device driver callbacks.
 *
 * Copyright IBM Corp. 2018
 *
 * Author(s): Tony Krowiak <akrowiak@linux.ibm.com>
 *	      Halil Pasic <pasic@linux.ibm.com>
 *	      Pierre Morel <pmorel@linux.ibm.com>
 */
#include <linux/string.h>
#include <linux/vfio.h>
#include <linux/device.h>
#include <linux/list.h>
#include <linux/ctype.h>
#include <linux/bitops.h>
#include <linux/kvm_host.h>
#include <linux/module.h>
#include <linux/uuid.h>
#include <asm/kvm.h>
#include <asm/zcrypt.h>

#include "vfio_ap_private.h"
#include "vfio_ap_debug.h"

#define VFIO_AP_MDEV_TYPE_HWVIRT "passthrough"
#define VFIO_AP_MDEV_NAME_HWVIRT "VFIO AP Passthrough Device"

#define AP_QUEUE_ASSIGNED "assigned"
#define AP_QUEUE_UNASSIGNED "unassigned"
#define AP_QUEUE_IN_USE "in use"

static int vfio_ap_mdev_reset_queues(struct ap_queue_table *qtable);
static struct vfio_ap_queue *vfio_ap_find_queue(int apqn);
static const struct vfio_device_ops vfio_ap_matrix_dev_ops;
static int vfio_ap_mdev_reset_queue(struct vfio_ap_queue *q, unsigned int retry);

/**
 * get_update_locks_for_kvm: Acquire the locks required to dynamically update a
 *			     KVM guest's APCB in the proper order.
 *
 * @kvm: a pointer to a struct kvm object containing the KVM guest's APCB.
 *
 * The proper locking order is:
 * 1. matrix_dev->guests_lock: required to use the KVM pointer to update a KVM
 *			       guest's APCB.
 * 2. kvm->lock:	       required to update a guest's APCB
 * 3. matrix_dev->mdevs_lock:  required to access data stored in a matrix_mdev
 *
 * Note: If @kvm is NULL, the KVM lock will not be taken.
 */
static inline void get_update_locks_for_kvm(struct kvm *kvm)
{
	mutex_lock(&matrix_dev->guests_lock);
	if (kvm)
		mutex_lock(&kvm->lock);
	mutex_lock(&matrix_dev->mdevs_lock);
}

/**
 * release_update_locks_for_kvm: Release the locks used to dynamically update a
 *				 KVM guest's APCB in the proper order.
 *
 * @kvm: a pointer to a struct kvm object containing the KVM guest's APCB.
 *
 * The proper unlocking order is:
 * 1. matrix_dev->mdevs_lock
 * 2. kvm->lock
 * 3. matrix_dev->guests_lock
 *
 * Note: If @kvm is NULL, the KVM lock will not be released.
 */
static inline void release_update_locks_for_kvm(struct kvm *kvm)
{
	mutex_unlock(&matrix_dev->mdevs_lock);
	if (kvm)
		mutex_unlock(&kvm->lock);
	mutex_unlock(&matrix_dev->guests_lock);
}

/**
 * get_update_locks_for_mdev: Acquire the locks required to dynamically update a
 *			      KVM guest's APCB in the proper order.
 *
 * @matrix_mdev: a pointer to a struct ap_matrix_mdev object containing the AP
 *		 configuration data to use to update a KVM guest's APCB.
 *
 * The proper locking order is:
 * 1. matrix_dev->guests_lock: required to use the KVM pointer to update a KVM
 *			       guest's APCB.
 * 2. matrix_mdev->kvm->lock:  required to update a guest's APCB
 * 3. matrix_dev->mdevs_lock:  required to access data stored in a matrix_mdev
 *
 * Note: If @matrix_mdev is NULL or is not attached to a KVM guest, the KVM
 *	 lock will not be taken.
 */
static inline void get_update_locks_for_mdev(struct ap_matrix_mdev *matrix_mdev)
{
	mutex_lock(&matrix_dev->guests_lock);
	if (matrix_mdev && matrix_mdev->kvm)
		mutex_lock(&matrix_mdev->kvm->lock);
	mutex_lock(&matrix_dev->mdevs_lock);
}

/**
 * release_update_locks_for_mdev: Release the locks used to dynamically update a
 *				  KVM guest's APCB in the proper order.
 *
 * @matrix_mdev: a pointer to a struct ap_matrix_mdev object containing the AP
 *		 configuration data to use to update a KVM guest's APCB.
 *
 * The proper unlocking order is:
 * 1. matrix_dev->mdevs_lock
 * 2. matrix_mdev->kvm->lock
 * 3. matrix_dev->guests_lock
 *
 * Note: If @matrix_mdev is NULL or is not attached to a KVM guest, the KVM
 *	 lock will not be released.
 */
static inline void release_update_locks_for_mdev(struct ap_matrix_mdev *matrix_mdev)
{
	mutex_unlock(&matrix_dev->mdevs_lock);
	if (matrix_mdev && matrix_mdev->kvm)
		mutex_unlock(&matrix_mdev->kvm->lock);
	mutex_unlock(&matrix_dev->guests_lock);
}

/**
 * get_update_locks_by_apqn: Find the mdev to which an APQN is assigned and
 *			     acquire the locks required to update the APCB of
 *			     the KVM guest to which the mdev is attached.
 *
 * @apqn: the APQN of a queue device.
 *
 * The proper locking order is:
 * 1. matrix_dev->guests_lock: required to use the KVM pointer to update a KVM
 *			       guest's APCB.
 * 2. matrix_mdev->kvm->lock:  required to update a guest's APCB
 * 3. matrix_dev->mdevs_lock:  required to access data stored in a matrix_mdev
 *
 * Note: If @apqn is not assigned to a matrix_mdev, the matrix_mdev->kvm->lock
 *	 will not be taken.
 *
 * Return: the ap_matrix_mdev object to which @apqn is assigned or NULL if @apqn
 *	   is not assigned to an ap_matrix_mdev.
 */
static struct ap_matrix_mdev *get_update_locks_by_apqn(int apqn)
{
	struct ap_matrix_mdev *matrix_mdev;

	mutex_lock(&matrix_dev->guests_lock);

	list_for_each_entry(matrix_mdev, &matrix_dev->mdev_list, node) {
		if (test_bit_inv(AP_QID_CARD(apqn), matrix_mdev->matrix.apm) &&
		    test_bit_inv(AP_QID_QUEUE(apqn), matrix_mdev->matrix.aqm)) {
			if (matrix_mdev->kvm)
				mutex_lock(&matrix_mdev->kvm->lock);

			mutex_lock(&matrix_dev->mdevs_lock);

			return matrix_mdev;
		}
	}

	mutex_lock(&matrix_dev->mdevs_lock);

	return NULL;
}

/**
 * get_update_locks_for_queue: get the locks required to update the APCB of the
 *			       KVM guest to which the matrix mdev linked to a
 *			       vfio_ap_queue object is attached.
 *
 * @q: a pointer to a vfio_ap_queue object.
 *
 * The proper locking order is:
 * 1. q->matrix_dev->guests_lock: required to use the KVM pointer to update a
 *				  KVM guest's APCB.
 * 2. q->matrix_mdev->kvm->lock:  required to update a guest's APCB
 * 3. matrix_dev->mdevs_lock:	  required to access data stored in matrix_mdev
 *
 * Note: if @queue is not linked to an ap_matrix_mdev object, the KVM lock
 *	  will not be taken.
 */
static inline void get_update_locks_for_queue(struct vfio_ap_queue *q)
{
	mutex_lock(&matrix_dev->guests_lock);
	if (q->matrix_mdev && q->matrix_mdev->kvm)
		mutex_lock(&q->matrix_mdev->kvm->lock);
	mutex_lock(&matrix_dev->mdevs_lock);
}

/**
 * vfio_ap_mdev_get_queue - retrieve a queue with a specific APQN from a
 *			    hash table of queues assigned to a matrix mdev
 * @matrix_mdev: the matrix mdev
 * @apqn: The APQN of a queue device
 *
 * Return: the pointer to the vfio_ap_queue struct representing the queue or
 *	   NULL if the queue is not assigned to @matrix_mdev
 */
static struct vfio_ap_queue *vfio_ap_mdev_get_queue(
					struct ap_matrix_mdev *matrix_mdev,
					int apqn)
{
	struct vfio_ap_queue *q;

	hash_for_each_possible(matrix_mdev->qtable.queues, q, mdev_qnode,
			       apqn) {
		if (q && q->apqn == apqn)
			return q;
	}

	return NULL;
}

/**
 * vfio_ap_wait_for_irqclear - clears the IR bit or gives up after 5 tries
 * @apqn: The AP Queue number
 *
 * Checks the IRQ bit for the status of this APQN using ap_tapq.
 * Returns if the ap_tapq function succeeded and the bit is clear.
 * Returns if ap_tapq function failed with invalid, deconfigured or
 * checkstopped AP.
 * Otherwise retries up to 5 times after waiting 20ms.
 */
static void vfio_ap_wait_for_irqclear(int apqn)
{
	struct ap_queue_status status;
	int retry = 5;

	do {
		status = ap_tapq(apqn, NULL);
		switch (status.response_code) {
		case AP_RESPONSE_NORMAL:
		case AP_RESPONSE_RESET_IN_PROGRESS:
			if (!status.irq_enabled)
				return;
			fallthrough;
		case AP_RESPONSE_BUSY:
			msleep(20);
			break;
		case AP_RESPONSE_Q_NOT_AVAIL:
		case AP_RESPONSE_DECONFIGURED:
		case AP_RESPONSE_CHECKSTOPPED:
		default:
			WARN_ONCE(1, "%s: tapq rc %02x: %04x\n", __func__,
				  status.response_code, apqn);
			return;
		}
	} while (--retry);

	WARN_ONCE(1, "%s: tapq rc %02x: %04x could not clear IR bit\n",
		  __func__, status.response_code, apqn);
}

/**
 * vfio_ap_free_aqic_resources - free vfio_ap_queue resources
 * @q: The vfio_ap_queue
 *
 * Unregisters the ISC in the GIB when the saved ISC not invalid.
 * Unpins the guest's page holding the NIB when it exists.
 * Resets the saved_iova and saved_isc to invalid values.
 */
static void vfio_ap_free_aqic_resources(struct vfio_ap_queue *q)
{
	if (!q)
		return;
	if (q->saved_isc != VFIO_AP_ISC_INVALID &&
	    !WARN_ON(!(q->matrix_mdev && q->matrix_mdev->kvm))) {
		kvm_s390_gisc_unregister(q->matrix_mdev->kvm, q->saved_isc);
		q->saved_isc = VFIO_AP_ISC_INVALID;
	}
<<<<<<< HEAD
	if (q->saved_pfn && !WARN_ON(!q->matrix_mdev)) {
		vfio_unpin_pages(&q->matrix_mdev->vdev, &q->saved_pfn, 1);
		q->saved_pfn = 0;
=======
	if (q->saved_iova && !WARN_ON(!q->matrix_mdev)) {
		vfio_unpin_pages(&q->matrix_mdev->vdev, q->saved_iova, 1);
		q->saved_iova = 0;
>>>>>>> 7365df19
	}
}

/**
 * vfio_ap_irq_disable - disables and clears an ap_queue interrupt
 * @q: The vfio_ap_queue
 *
 * Uses ap_aqic to disable the interruption and in case of success, reset
 * in progress or IRQ disable command already proceeded: calls
 * vfio_ap_wait_for_irqclear() to check for the IRQ bit to be clear
 * and calls vfio_ap_free_aqic_resources() to free the resources associated
 * with the AP interrupt handling.
 *
 * In the case the AP is busy, or a reset is in progress,
 * retries after 20ms, up to 5 times.
 *
 * Returns if ap_aqic function failed with invalid, deconfigured or
 * checkstopped AP.
 *
 * Return: &struct ap_queue_status
 */
static struct ap_queue_status vfio_ap_irq_disable(struct vfio_ap_queue *q)
{
	struct ap_qirq_ctrl aqic_gisa = {};
	struct ap_queue_status status;
	int retries = 5;

	do {
		status = ap_aqic(q->apqn, aqic_gisa, 0);
		switch (status.response_code) {
		case AP_RESPONSE_OTHERWISE_CHANGED:
		case AP_RESPONSE_NORMAL:
			vfio_ap_wait_for_irqclear(q->apqn);
			goto end_free;
		case AP_RESPONSE_RESET_IN_PROGRESS:
		case AP_RESPONSE_BUSY:
			msleep(20);
			break;
		case AP_RESPONSE_Q_NOT_AVAIL:
		case AP_RESPONSE_DECONFIGURED:
		case AP_RESPONSE_CHECKSTOPPED:
		case AP_RESPONSE_INVALID_ADDRESS:
		default:
			/* All cases in default means AP not operational */
			WARN_ONCE(1, "%s: ap_aqic status %d\n", __func__,
				  status.response_code);
			goto end_free;
		}
	} while (retries--);

	WARN_ONCE(1, "%s: ap_aqic status %d\n", __func__,
		  status.response_code);
end_free:
	vfio_ap_free_aqic_resources(q);
	return status;
}

/**
 * vfio_ap_validate_nib - validate a notification indicator byte (nib) address.
 *
 * @vcpu: the object representing the vcpu executing the PQAP(AQIC) instruction.
 * @nib: the location for storing the nib address.
 *
 * When the PQAP(AQIC) instruction is executed, general register 2 contains the
 * address of the notification indicator byte (nib) used for IRQ notification.
 * This function parses and validates the nib from gr2.
 *
 * Return: returns zero if the nib address is a valid; otherwise, returns
 *	   -EINVAL.
 */
static int vfio_ap_validate_nib(struct kvm_vcpu *vcpu, dma_addr_t *nib)
{
	*nib = vcpu->run->s.regs.gprs[2];

	if (kvm_is_error_hva(gfn_to_hva(vcpu->kvm, *nib >> PAGE_SHIFT)))
		return -EINVAL;

	return 0;
}

/**
 * vfio_ap_irq_enable - Enable Interruption for a APQN
 *
 * @q:	 the vfio_ap_queue holding AQIC parameters
 * @isc: the guest ISC to register with the GIB interface
 * @vcpu: the vcpu object containing the registers specifying the parameters
 *	  passed to the PQAP(AQIC) instruction.
 *
 * Pin the NIB saved in *q
 * Register the guest ISC to GIB interface and retrieve the
 * host ISC to issue the host side PQAP/AQIC
 *
 * Response.status may be set to AP_RESPONSE_INVALID_ADDRESS in case the
 * vfio_pin_pages failed.
 *
 * Otherwise return the ap_queue_status returned by the ap_aqic(),
 * all retry handling will be done by the guest.
 *
 * Return: &struct ap_queue_status
 */
static struct ap_queue_status vfio_ap_irq_enable(struct vfio_ap_queue *q,
						 int isc,
						 struct kvm_vcpu *vcpu)
{
	struct ap_qirq_ctrl aqic_gisa = {};
	struct ap_queue_status status = {};
	struct kvm_s390_gisa *gisa;
	struct page *h_page;
	int nisc;
	struct kvm *kvm;
	phys_addr_t h_nib;
	dma_addr_t nib;
	int ret;

	/* Verify that the notification indicator byte address is valid */
	if (vfio_ap_validate_nib(vcpu, &nib)) {
		VFIO_AP_DBF_WARN("%s: invalid NIB address: nib=%pad, apqn=%#04x\n",
				 __func__, &nib, q->apqn);

		status.response_code = AP_RESPONSE_INVALID_ADDRESS;
		return status;
	}

<<<<<<< HEAD
	ret = vfio_pin_pages(&q->matrix_mdev->vdev, &g_pfn, 1,
			     IOMMU_READ | IOMMU_WRITE, &h_pfn);
=======
	ret = vfio_pin_pages(&q->matrix_mdev->vdev, nib, 1,
			     IOMMU_READ | IOMMU_WRITE, &h_page);
>>>>>>> 7365df19
	switch (ret) {
	case 1:
		break;
	default:
		VFIO_AP_DBF_WARN("%s: vfio_pin_pages failed: rc=%d,"
				 "nib=%pad, apqn=%#04x\n",
				 __func__, ret, &nib, q->apqn);

		status.response_code = AP_RESPONSE_INVALID_ADDRESS;
		return status;
	}

	kvm = q->matrix_mdev->kvm;
	gisa = kvm->arch.gisa_int.origin;

	h_nib = page_to_phys(h_page) | (nib & ~PAGE_MASK);
	aqic_gisa.gisc = isc;

	nisc = kvm_s390_gisc_register(kvm, isc);
	if (nisc < 0) {
		VFIO_AP_DBF_WARN("%s: gisc registration failed: nisc=%d, isc=%d, apqn=%#04x\n",
				 __func__, nisc, isc, q->apqn);

		status.response_code = AP_RESPONSE_INVALID_GISA;
		return status;
	}

	aqic_gisa.isc = nisc;
	aqic_gisa.ir = 1;
	aqic_gisa.gisa = (uint64_t)gisa >> 4;

	status = ap_aqic(q->apqn, aqic_gisa, h_nib);
	switch (status.response_code) {
	case AP_RESPONSE_NORMAL:
		/* See if we did clear older IRQ configuration */
		vfio_ap_free_aqic_resources(q);
		q->saved_iova = nib;
		q->saved_isc = isc;
		break;
	case AP_RESPONSE_OTHERWISE_CHANGED:
		/* We could not modify IRQ setings: clear new configuration */
<<<<<<< HEAD
		vfio_unpin_pages(&q->matrix_mdev->vdev, &g_pfn, 1);
=======
		vfio_unpin_pages(&q->matrix_mdev->vdev, nib, 1);
>>>>>>> 7365df19
		kvm_s390_gisc_unregister(kvm, isc);
		break;
	default:
		pr_warn("%s: apqn %04x: response: %02x\n", __func__, q->apqn,
			status.response_code);
		vfio_ap_irq_disable(q);
		break;
	}

	if (status.response_code != AP_RESPONSE_NORMAL) {
		VFIO_AP_DBF_WARN("%s: PQAP(AQIC) failed with status=%#02x: "
				 "zone=%#x, ir=%#x, gisc=%#x, f=%#x,"
				 "gisa=%#x, isc=%#x, apqn=%#04x\n",
				 __func__, status.response_code,
				 aqic_gisa.zone, aqic_gisa.ir, aqic_gisa.gisc,
				 aqic_gisa.gf, aqic_gisa.gisa, aqic_gisa.isc,
				 q->apqn);
	}

	return status;
}

/**
 * vfio_ap_le_guid_to_be_uuid - convert a little endian guid array into an array
 *				of big endian elements that can be passed by
 *				value to an s390dbf sprintf event function to
 *				format a UUID string.
 *
 * @guid: the object containing the little endian guid
 * @uuid: a six-element array of long values that can be passed by value as
 *	  arguments for a formatting string specifying a UUID.
 *
 * The S390 Debug Feature (s390dbf) allows the use of "%s" in the sprintf
 * event functions if the memory for the passed string is available as long as
 * the debug feature exists. Since a mediated device can be removed at any
 * time, it's name can not be used because %s passes the reference to the string
 * in memory and the reference will go stale once the device is removed .
 *
 * The s390dbf string formatting function allows a maximum of 9 arguments for a
 * message to be displayed in the 'sprintf' view. In order to use the bytes
 * comprising the mediated device's UUID to display the mediated device name,
 * they will have to be converted into an array whose elements can be passed by
 * value to sprintf. For example:
 *
 * guid array: { 83, 78, 17, 62, bb, f1, f0, 47, 91, 4d, 32, a2, 2e, 3a, 88, 04 }
 * mdev name: 62177883-f1bb-47f0-914d-32a22e3a8804
 * array returned: { 62177883, f1bb, 47f0, 914d, 32a2, 2e3a8804 }
 * formatting string: "%08lx-%04lx-%04lx-%04lx-%02lx%04lx"
 */
static void vfio_ap_le_guid_to_be_uuid(guid_t *guid, unsigned long *uuid)
{
	/*
	 * The input guid is ordered in little endian, so it needs to be
	 * reordered for displaying a UUID as a string. This specifies the
	 * guid indices in proper order.
	 */
	uuid[0] = le32_to_cpup((__le32 *)guid);
	uuid[1] = le16_to_cpup((__le16 *)&guid->b[4]);
	uuid[2] = le16_to_cpup((__le16 *)&guid->b[6]);
	uuid[3] = *((__u16 *)&guid->b[8]);
	uuid[4] = *((__u16 *)&guid->b[10]);
	uuid[5] = *((__u32 *)&guid->b[12]);
}

/**
 * handle_pqap - PQAP instruction callback
 *
 * @vcpu: The vcpu on which we received the PQAP instruction
 *
 * Get the general register contents to initialize internal variables.
 * REG[0]: APQN
 * REG[1]: IR and ISC
 * REG[2]: NIB
 *
 * Response.status may be set to following Response Code:
 * - AP_RESPONSE_Q_NOT_AVAIL: if the queue is not available
 * - AP_RESPONSE_DECONFIGURED: if the queue is not configured
 * - AP_RESPONSE_NORMAL (0) : in case of successs
 *   Check vfio_ap_setirq() and vfio_ap_clrirq() for other possible RC.
 * We take the matrix_dev lock to ensure serialization on queues and
 * mediated device access.
 *
 * Return: 0 if we could handle the request inside KVM.
 * Otherwise, returns -EOPNOTSUPP to let QEMU handle the fault.
 */
static int handle_pqap(struct kvm_vcpu *vcpu)
{
	uint64_t status;
	uint16_t apqn;
	unsigned long uuid[6];
	struct vfio_ap_queue *q;
	struct ap_queue_status qstatus = {
			       .response_code = AP_RESPONSE_Q_NOT_AVAIL, };
	struct ap_matrix_mdev *matrix_mdev;

	apqn = vcpu->run->s.regs.gprs[0] & 0xffff;

	/* If we do not use the AIV facility just go to userland */
	if (!(vcpu->arch.sie_block->eca & ECA_AIV)) {
		VFIO_AP_DBF_WARN("%s: AIV facility not installed: apqn=0x%04x, eca=0x%04x\n",
				 __func__, apqn, vcpu->arch.sie_block->eca);

		return -EOPNOTSUPP;
	}

	mutex_lock(&matrix_dev->mdevs_lock);

	if (!vcpu->kvm->arch.crypto.pqap_hook) {
		VFIO_AP_DBF_WARN("%s: PQAP(AQIC) hook not registered with the vfio_ap driver: apqn=0x%04x\n",
				 __func__, apqn);

		goto out_unlock;
	}

	matrix_mdev = container_of(vcpu->kvm->arch.crypto.pqap_hook,
				   struct ap_matrix_mdev, pqap_hook);

	/* If the there is no guest using the mdev, there is nothing to do */
	if (!matrix_mdev->kvm) {
		vfio_ap_le_guid_to_be_uuid(&matrix_mdev->mdev->uuid, uuid);
		VFIO_AP_DBF_WARN("%s: mdev %08lx-%04lx-%04lx-%04lx-%04lx%08lx not in use: apqn=0x%04x\n",
				 __func__, uuid[0],  uuid[1], uuid[2],
				 uuid[3], uuid[4], uuid[5], apqn);
		goto out_unlock;
	}

	q = vfio_ap_mdev_get_queue(matrix_mdev, apqn);
	if (!q) {
		VFIO_AP_DBF_WARN("%s: Queue %02x.%04x not bound to the vfio_ap driver\n",
				 __func__, AP_QID_CARD(apqn),
				 AP_QID_QUEUE(apqn));
		goto out_unlock;
	}

	status = vcpu->run->s.regs.gprs[1];

	/* If IR bit(16) is set we enable the interrupt */
	if ((status >> (63 - 16)) & 0x01)
		qstatus = vfio_ap_irq_enable(q, status & 0x07, vcpu);
	else
		qstatus = vfio_ap_irq_disable(q);

out_unlock:
	memcpy(&vcpu->run->s.regs.gprs[1], &qstatus, sizeof(qstatus));
	vcpu->run->s.regs.gprs[1] >>= 32;
	mutex_unlock(&matrix_dev->mdevs_lock);
	return 0;
}

static void vfio_ap_matrix_init(struct ap_config_info *info,
				struct ap_matrix *matrix)
{
	matrix->apm_max = info->apxa ? info->Na : 63;
	matrix->aqm_max = info->apxa ? info->Nd : 15;
	matrix->adm_max = info->apxa ? info->Nd : 15;
}

static void vfio_ap_mdev_update_guest_apcb(struct ap_matrix_mdev *matrix_mdev)
{
	if (matrix_mdev->kvm)
		kvm_arch_crypto_set_masks(matrix_mdev->kvm,
					  matrix_mdev->shadow_apcb.apm,
					  matrix_mdev->shadow_apcb.aqm,
					  matrix_mdev->shadow_apcb.adm);
}

static bool vfio_ap_mdev_filter_cdoms(struct ap_matrix_mdev *matrix_mdev)
{
	DECLARE_BITMAP(prev_shadow_adm, AP_DOMAINS);

	bitmap_copy(prev_shadow_adm, matrix_mdev->shadow_apcb.adm, AP_DOMAINS);
	bitmap_and(matrix_mdev->shadow_apcb.adm, matrix_mdev->matrix.adm,
		   (unsigned long *)matrix_dev->info.adm, AP_DOMAINS);

	return !bitmap_equal(prev_shadow_adm, matrix_mdev->shadow_apcb.adm,
			     AP_DOMAINS);
}

/*
 * vfio_ap_mdev_filter_matrix - filter the APQNs assigned to the matrix mdev
 *				to ensure no queue devices are passed through to
 *				the guest that are not bound to the vfio_ap
 *				device driver.
 *
 * @matrix_mdev: the matrix mdev whose matrix is to be filtered.
 *
 * Note: If an APQN referencing a queue device that is not bound to the vfio_ap
 *	 driver, its APID will be filtered from the guest's APCB. The matrix
 *	 structure precludes filtering an individual APQN, so its APID will be
 *	 filtered.
 *
 * Return: a boolean value indicating whether the KVM guest's APCB was changed
 *	   by the filtering or not.
 */
static bool vfio_ap_mdev_filter_matrix(unsigned long *apm, unsigned long *aqm,
				       struct ap_matrix_mdev *matrix_mdev)
{
	unsigned long apid, apqi, apqn;
	DECLARE_BITMAP(prev_shadow_apm, AP_DEVICES);
	DECLARE_BITMAP(prev_shadow_aqm, AP_DOMAINS);
	struct vfio_ap_queue *q;

	bitmap_copy(prev_shadow_apm, matrix_mdev->shadow_apcb.apm, AP_DEVICES);
	bitmap_copy(prev_shadow_aqm, matrix_mdev->shadow_apcb.aqm, AP_DOMAINS);
	vfio_ap_matrix_init(&matrix_dev->info, &matrix_mdev->shadow_apcb);

	/*
	 * Copy the adapters, domains and control domains to the shadow_apcb
	 * from the matrix mdev, but only those that are assigned to the host's
	 * AP configuration.
	 */
	bitmap_and(matrix_mdev->shadow_apcb.apm, matrix_mdev->matrix.apm,
		   (unsigned long *)matrix_dev->info.apm, AP_DEVICES);
	bitmap_and(matrix_mdev->shadow_apcb.aqm, matrix_mdev->matrix.aqm,
		   (unsigned long *)matrix_dev->info.aqm, AP_DOMAINS);

	for_each_set_bit_inv(apid, apm, AP_DEVICES) {
		for_each_set_bit_inv(apqi, aqm, AP_DOMAINS) {
			/*
			 * If the APQN is not bound to the vfio_ap device
			 * driver, then we can't assign it to the guest's
			 * AP configuration. The AP architecture won't
			 * allow filtering of a single APQN, so let's filter
			 * the APID since an adapter represents a physical
			 * hardware device.
			 */
			apqn = AP_MKQID(apid, apqi);
			q = vfio_ap_mdev_get_queue(matrix_mdev, apqn);
			if (!q || q->reset_rc) {
				clear_bit_inv(apid,
					      matrix_mdev->shadow_apcb.apm);
				break;
			}
		}
	}

	return !bitmap_equal(prev_shadow_apm, matrix_mdev->shadow_apcb.apm,
			     AP_DEVICES) ||
	       !bitmap_equal(prev_shadow_aqm, matrix_mdev->shadow_apcb.aqm,
			     AP_DOMAINS);
}

static int vfio_ap_mdev_probe(struct mdev_device *mdev)
{
	struct ap_matrix_mdev *matrix_mdev;
	int ret;

	if ((atomic_dec_if_positive(&matrix_dev->available_instances) < 0))
		return -EPERM;

	matrix_mdev = kzalloc(sizeof(*matrix_mdev), GFP_KERNEL);
	if (!matrix_mdev) {
		ret = -ENOMEM;
		goto err_dec_available;
	}
	vfio_init_group_dev(&matrix_mdev->vdev, &mdev->dev,
			    &vfio_ap_matrix_dev_ops);

	matrix_mdev->mdev = mdev;
	vfio_ap_matrix_init(&matrix_dev->info, &matrix_mdev->matrix);
	matrix_mdev->pqap_hook = handle_pqap;
	vfio_ap_matrix_init(&matrix_dev->info, &matrix_mdev->shadow_apcb);
	hash_init(matrix_mdev->qtable.queues);

	ret = vfio_register_emulated_iommu_dev(&matrix_mdev->vdev);
	if (ret)
		goto err_list;
	dev_set_drvdata(&mdev->dev, matrix_mdev);
	mutex_lock(&matrix_dev->mdevs_lock);
	list_add(&matrix_mdev->node, &matrix_dev->mdev_list);
	mutex_unlock(&matrix_dev->mdevs_lock);
	return 0;

err_list:
	vfio_uninit_group_dev(&matrix_mdev->vdev);
	kfree(matrix_mdev);
err_dec_available:
	atomic_inc(&matrix_dev->available_instances);
	return ret;
}

static void vfio_ap_mdev_link_queue(struct ap_matrix_mdev *matrix_mdev,
				    struct vfio_ap_queue *q)
{
	if (q) {
		q->matrix_mdev = matrix_mdev;
		hash_add(matrix_mdev->qtable.queues, &q->mdev_qnode, q->apqn);
	}
}

static void vfio_ap_mdev_link_apqn(struct ap_matrix_mdev *matrix_mdev, int apqn)
{
	struct vfio_ap_queue *q;

	q = vfio_ap_find_queue(apqn);
	vfio_ap_mdev_link_queue(matrix_mdev, q);
}

static void vfio_ap_unlink_queue_fr_mdev(struct vfio_ap_queue *q)
{
	hash_del(&q->mdev_qnode);
}

static void vfio_ap_unlink_mdev_fr_queue(struct vfio_ap_queue *q)
{
	q->matrix_mdev = NULL;
}

static void vfio_ap_mdev_unlink_fr_queues(struct ap_matrix_mdev *matrix_mdev)
{
	struct vfio_ap_queue *q;
	unsigned long apid, apqi;

	for_each_set_bit_inv(apid, matrix_mdev->matrix.apm, AP_DEVICES) {
		for_each_set_bit_inv(apqi, matrix_mdev->matrix.aqm,
				     AP_DOMAINS) {
			q = vfio_ap_mdev_get_queue(matrix_mdev,
						   AP_MKQID(apid, apqi));
			if (q)
				q->matrix_mdev = NULL;
		}
	}
}

static void vfio_ap_mdev_remove(struct mdev_device *mdev)
{
	struct ap_matrix_mdev *matrix_mdev = dev_get_drvdata(&mdev->dev);

	vfio_unregister_group_dev(&matrix_mdev->vdev);

	mutex_lock(&matrix_dev->guests_lock);
	mutex_lock(&matrix_dev->mdevs_lock);
	vfio_ap_mdev_reset_queues(&matrix_mdev->qtable);
	vfio_ap_mdev_unlink_fr_queues(matrix_mdev);
	list_del(&matrix_mdev->node);
	mutex_unlock(&matrix_dev->mdevs_lock);
	mutex_unlock(&matrix_dev->guests_lock);
	vfio_uninit_group_dev(&matrix_mdev->vdev);
	kfree(matrix_mdev);
	atomic_inc(&matrix_dev->available_instances);
}

static ssize_t name_show(struct mdev_type *mtype,
			 struct mdev_type_attribute *attr, char *buf)
{
	return sprintf(buf, "%s\n", VFIO_AP_MDEV_NAME_HWVIRT);
}

static MDEV_TYPE_ATTR_RO(name);

static ssize_t available_instances_show(struct mdev_type *mtype,
					struct mdev_type_attribute *attr,
					char *buf)
{
	return sprintf(buf, "%d\n",
		       atomic_read(&matrix_dev->available_instances));
}

static MDEV_TYPE_ATTR_RO(available_instances);

static ssize_t device_api_show(struct mdev_type *mtype,
			       struct mdev_type_attribute *attr, char *buf)
{
	return sprintf(buf, "%s\n", VFIO_DEVICE_API_AP_STRING);
}

static MDEV_TYPE_ATTR_RO(device_api);

static struct attribute *vfio_ap_mdev_type_attrs[] = {
	&mdev_type_attr_name.attr,
	&mdev_type_attr_device_api.attr,
	&mdev_type_attr_available_instances.attr,
	NULL,
};

static struct attribute_group vfio_ap_mdev_hwvirt_type_group = {
	.name = VFIO_AP_MDEV_TYPE_HWVIRT,
	.attrs = vfio_ap_mdev_type_attrs,
};

static struct attribute_group *vfio_ap_mdev_type_groups[] = {
	&vfio_ap_mdev_hwvirt_type_group,
	NULL,
};

#define MDEV_SHARING_ERR "Userspace may not re-assign queue %02lx.%04lx " \
			 "already assigned to %s"

static void vfio_ap_mdev_log_sharing_err(struct ap_matrix_mdev *matrix_mdev,
					 unsigned long *apm,
					 unsigned long *aqm)
{
	unsigned long apid, apqi;
	const struct device *dev = mdev_dev(matrix_mdev->mdev);
	const char *mdev_name = dev_name(dev);

	for_each_set_bit_inv(apid, apm, AP_DEVICES)
		for_each_set_bit_inv(apqi, aqm, AP_DOMAINS)
			dev_warn(dev, MDEV_SHARING_ERR, apid, apqi, mdev_name);
}

/**
 * vfio_ap_mdev_verify_no_sharing - verify APQNs are not shared by matrix mdevs
 *
 * @mdev_apm: mask indicating the APIDs of the APQNs to be verified
 * @mdev_aqm: mask indicating the APQIs of the APQNs to be verified
 *
 * Verifies that each APQN derived from the Cartesian product of a bitmap of
 * AP adapter IDs and AP queue indexes is not configured for any matrix
 * mediated device. AP queue sharing is not allowed.
 *
 * Return: 0 if the APQNs are not shared; otherwise return -EADDRINUSE.
 */
static int vfio_ap_mdev_verify_no_sharing(unsigned long *mdev_apm,
					  unsigned long *mdev_aqm)
{
	struct ap_matrix_mdev *matrix_mdev;
	DECLARE_BITMAP(apm, AP_DEVICES);
	DECLARE_BITMAP(aqm, AP_DOMAINS);

	list_for_each_entry(matrix_mdev, &matrix_dev->mdev_list, node) {
		/*
		 * If the input apm and aqm are fields of the matrix_mdev
		 * object, then move on to the next matrix_mdev.
		 */
		if (mdev_apm == matrix_mdev->matrix.apm &&
		    mdev_aqm == matrix_mdev->matrix.aqm)
			continue;

		memset(apm, 0, sizeof(apm));
		memset(aqm, 0, sizeof(aqm));

		/*
		 * We work on full longs, as we can only exclude the leftover
		 * bits in non-inverse order. The leftover is all zeros.
		 */
		if (!bitmap_and(apm, mdev_apm, matrix_mdev->matrix.apm,
				AP_DEVICES))
			continue;

		if (!bitmap_and(aqm, mdev_aqm, matrix_mdev->matrix.aqm,
				AP_DOMAINS))
			continue;

		vfio_ap_mdev_log_sharing_err(matrix_mdev, apm, aqm);

		return -EADDRINUSE;
	}

	return 0;
}

/**
 * vfio_ap_mdev_validate_masks - verify that the APQNs assigned to the mdev are
 *				 not reserved for the default zcrypt driver and
 *				 are not assigned to another mdev.
 *
 * @matrix_mdev: the mdev to which the APQNs being validated are assigned.
 *
 * Return: One of the following values:
 * o the error returned from the ap_apqn_in_matrix_owned_by_def_drv() function,
 *   most likely -EBUSY indicating the ap_perms_mutex lock is already held.
 * o EADDRNOTAVAIL if an APQN assigned to @matrix_mdev is reserved for the
 *		   zcrypt default driver.
 * o EADDRINUSE if an APQN assigned to @matrix_mdev is assigned to another mdev
 * o A zero indicating validation succeeded.
 */
static int vfio_ap_mdev_validate_masks(struct ap_matrix_mdev *matrix_mdev)
{
	if (ap_apqn_in_matrix_owned_by_def_drv(matrix_mdev->matrix.apm,
					       matrix_mdev->matrix.aqm))
		return -EADDRNOTAVAIL;

	return vfio_ap_mdev_verify_no_sharing(matrix_mdev->matrix.apm,
					      matrix_mdev->matrix.aqm);
}

static void vfio_ap_mdev_link_adapter(struct ap_matrix_mdev *matrix_mdev,
				      unsigned long apid)
{
	unsigned long apqi;

	for_each_set_bit_inv(apqi, matrix_mdev->matrix.aqm, AP_DOMAINS)
		vfio_ap_mdev_link_apqn(matrix_mdev,
				       AP_MKQID(apid, apqi));
}

/**
 * assign_adapter_store - parses the APID from @buf and sets the
 * corresponding bit in the mediated matrix device's APM
 *
 * @dev:	the matrix device
 * @attr:	the mediated matrix device's assign_adapter attribute
 * @buf:	a buffer containing the AP adapter number (APID) to
 *		be assigned
 * @count:	the number of bytes in @buf
 *
 * Return: the number of bytes processed if the APID is valid; otherwise,
 * returns one of the following errors:
 *
 *	1. -EINVAL
 *	   The APID is not a valid number
 *
 *	2. -ENODEV
 *	   The APID exceeds the maximum value configured for the system
 *
 *	3. -EADDRNOTAVAIL
 *	   An APQN derived from the cross product of the APID being assigned
 *	   and the APQIs previously assigned is not bound to the vfio_ap device
 *	   driver; or, if no APQIs have yet been assigned, the APID is not
 *	   contained in an APQN bound to the vfio_ap device driver.
 *
 *	4. -EADDRINUSE
 *	   An APQN derived from the cross product of the APID being assigned
 *	   and the APQIs previously assigned is being used by another mediated
 *	   matrix device
 *
 *	5. -EAGAIN
 *	   A lock required to validate the mdev's AP configuration could not
 *	   be obtained.
 */
static ssize_t assign_adapter_store(struct device *dev,
				    struct device_attribute *attr,
				    const char *buf, size_t count)
{
	int ret;
	unsigned long apid;
	DECLARE_BITMAP(apm_delta, AP_DEVICES);
	struct ap_matrix_mdev *matrix_mdev = dev_get_drvdata(dev);

	mutex_lock(&ap_perms_mutex);
	get_update_locks_for_mdev(matrix_mdev);

	ret = kstrtoul(buf, 0, &apid);
	if (ret)
		goto done;

	if (apid > matrix_mdev->matrix.apm_max) {
		ret = -ENODEV;
		goto done;
	}

	if (test_bit_inv(apid, matrix_mdev->matrix.apm)) {
		ret = count;
		goto done;
	}

	set_bit_inv(apid, matrix_mdev->matrix.apm);

	ret = vfio_ap_mdev_validate_masks(matrix_mdev);
	if (ret) {
		clear_bit_inv(apid, matrix_mdev->matrix.apm);
		goto done;
	}

	vfio_ap_mdev_link_adapter(matrix_mdev, apid);
	memset(apm_delta, 0, sizeof(apm_delta));
	set_bit_inv(apid, apm_delta);

	if (vfio_ap_mdev_filter_matrix(apm_delta,
				       matrix_mdev->matrix.aqm, matrix_mdev))
		vfio_ap_mdev_update_guest_apcb(matrix_mdev);

	ret = count;
done:
	release_update_locks_for_mdev(matrix_mdev);
	mutex_unlock(&ap_perms_mutex);

	return ret;
}
static DEVICE_ATTR_WO(assign_adapter);

static struct vfio_ap_queue
*vfio_ap_unlink_apqn_fr_mdev(struct ap_matrix_mdev *matrix_mdev,
			     unsigned long apid, unsigned long apqi)
{
	struct vfio_ap_queue *q = NULL;

	q = vfio_ap_mdev_get_queue(matrix_mdev, AP_MKQID(apid, apqi));
	/* If the queue is assigned to the matrix mdev, unlink it. */
	if (q)
		vfio_ap_unlink_queue_fr_mdev(q);

	return q;
}

/**
 * vfio_ap_mdev_unlink_adapter - unlink all queues associated with unassigned
 *				 adapter from the matrix mdev to which the
 *				 adapter was assigned.
 * @matrix_mdev: the matrix mediated device to which the adapter was assigned.
 * @apid: the APID of the unassigned adapter.
 * @qtable: table for storing queues associated with unassigned adapter.
 */
static void vfio_ap_mdev_unlink_adapter(struct ap_matrix_mdev *matrix_mdev,
					unsigned long apid,
					struct ap_queue_table *qtable)
{
	unsigned long apqi;
	struct vfio_ap_queue *q;

	for_each_set_bit_inv(apqi, matrix_mdev->matrix.aqm, AP_DOMAINS) {
		q = vfio_ap_unlink_apqn_fr_mdev(matrix_mdev, apid, apqi);

		if (q && qtable) {
			if (test_bit_inv(apid, matrix_mdev->shadow_apcb.apm) &&
			    test_bit_inv(apqi, matrix_mdev->shadow_apcb.aqm))
				hash_add(qtable->queues, &q->mdev_qnode,
					 q->apqn);
		}
	}
}

static void vfio_ap_mdev_hot_unplug_adapter(struct ap_matrix_mdev *matrix_mdev,
					    unsigned long apid)
{
	int loop_cursor;
	struct vfio_ap_queue *q;
	struct ap_queue_table *qtable = kzalloc(sizeof(*qtable), GFP_KERNEL);

	hash_init(qtable->queues);
	vfio_ap_mdev_unlink_adapter(matrix_mdev, apid, qtable);

	if (test_bit_inv(apid, matrix_mdev->shadow_apcb.apm)) {
		clear_bit_inv(apid, matrix_mdev->shadow_apcb.apm);
		vfio_ap_mdev_update_guest_apcb(matrix_mdev);
	}

	vfio_ap_mdev_reset_queues(qtable);

	hash_for_each(qtable->queues, loop_cursor, q, mdev_qnode) {
		vfio_ap_unlink_mdev_fr_queue(q);
		hash_del(&q->mdev_qnode);
	}

	kfree(qtable);
}

/**
 * unassign_adapter_store - parses the APID from @buf and clears the
 * corresponding bit in the mediated matrix device's APM
 *
 * @dev:	the matrix device
 * @attr:	the mediated matrix device's unassign_adapter attribute
 * @buf:	a buffer containing the adapter number (APID) to be unassigned
 * @count:	the number of bytes in @buf
 *
 * Return: the number of bytes processed if the APID is valid; otherwise,
 * returns one of the following errors:
 *	-EINVAL if the APID is not a number
 *	-ENODEV if the APID it exceeds the maximum value configured for the
 *		system
 */
static ssize_t unassign_adapter_store(struct device *dev,
				      struct device_attribute *attr,
				      const char *buf, size_t count)
{
	int ret;
	unsigned long apid;
	struct ap_matrix_mdev *matrix_mdev = dev_get_drvdata(dev);

	get_update_locks_for_mdev(matrix_mdev);

	ret = kstrtoul(buf, 0, &apid);
	if (ret)
		goto done;

	if (apid > matrix_mdev->matrix.apm_max) {
		ret = -ENODEV;
		goto done;
	}

	if (!test_bit_inv(apid, matrix_mdev->matrix.apm)) {
		ret = count;
		goto done;
	}

	clear_bit_inv((unsigned long)apid, matrix_mdev->matrix.apm);
	vfio_ap_mdev_hot_unplug_adapter(matrix_mdev, apid);
	ret = count;
done:
	release_update_locks_for_mdev(matrix_mdev);
	return ret;
}
static DEVICE_ATTR_WO(unassign_adapter);

static void vfio_ap_mdev_link_domain(struct ap_matrix_mdev *matrix_mdev,
				     unsigned long apqi)
{
	unsigned long apid;

	for_each_set_bit_inv(apid, matrix_mdev->matrix.apm, AP_DEVICES)
		vfio_ap_mdev_link_apqn(matrix_mdev,
				       AP_MKQID(apid, apqi));
}

/**
 * assign_domain_store - parses the APQI from @buf and sets the
 * corresponding bit in the mediated matrix device's AQM
 *
 * @dev:	the matrix device
 * @attr:	the mediated matrix device's assign_domain attribute
 * @buf:	a buffer containing the AP queue index (APQI) of the domain to
 *		be assigned
 * @count:	the number of bytes in @buf
 *
 * Return: the number of bytes processed if the APQI is valid; otherwise returns
 * one of the following errors:
 *
 *	1. -EINVAL
 *	   The APQI is not a valid number
 *
 *	2. -ENODEV
 *	   The APQI exceeds the maximum value configured for the system
 *
 *	3. -EADDRNOTAVAIL
 *	   An APQN derived from the cross product of the APQI being assigned
 *	   and the APIDs previously assigned is not bound to the vfio_ap device
 *	   driver; or, if no APIDs have yet been assigned, the APQI is not
 *	   contained in an APQN bound to the vfio_ap device driver.
 *
 *	4. -EADDRINUSE
 *	   An APQN derived from the cross product of the APQI being assigned
 *	   and the APIDs previously assigned is being used by another mediated
 *	   matrix device
 *
 *	5. -EAGAIN
 *	   The lock required to validate the mdev's AP configuration could not
 *	   be obtained.
 */
static ssize_t assign_domain_store(struct device *dev,
				   struct device_attribute *attr,
				   const char *buf, size_t count)
{
	int ret;
	unsigned long apqi;
	DECLARE_BITMAP(aqm_delta, AP_DOMAINS);
	struct ap_matrix_mdev *matrix_mdev = dev_get_drvdata(dev);

	mutex_lock(&ap_perms_mutex);
	get_update_locks_for_mdev(matrix_mdev);

	ret = kstrtoul(buf, 0, &apqi);
	if (ret)
		goto done;

	if (apqi > matrix_mdev->matrix.aqm_max) {
		ret = -ENODEV;
		goto done;
	}

	if (test_bit_inv(apqi, matrix_mdev->matrix.aqm)) {
		ret = count;
		goto done;
	}

	set_bit_inv(apqi, matrix_mdev->matrix.aqm);

	ret = vfio_ap_mdev_validate_masks(matrix_mdev);
	if (ret) {
		clear_bit_inv(apqi, matrix_mdev->matrix.aqm);
		goto done;
	}

	vfio_ap_mdev_link_domain(matrix_mdev, apqi);
	memset(aqm_delta, 0, sizeof(aqm_delta));
	set_bit_inv(apqi, aqm_delta);

	if (vfio_ap_mdev_filter_matrix(matrix_mdev->matrix.apm, aqm_delta,
				       matrix_mdev))
		vfio_ap_mdev_update_guest_apcb(matrix_mdev);

	ret = count;
done:
	release_update_locks_for_mdev(matrix_mdev);
	mutex_unlock(&ap_perms_mutex);

	return ret;
}
static DEVICE_ATTR_WO(assign_domain);

static void vfio_ap_mdev_unlink_domain(struct ap_matrix_mdev *matrix_mdev,
				       unsigned long apqi,
				       struct ap_queue_table *qtable)
{
	unsigned long apid;
	struct vfio_ap_queue *q;

	for_each_set_bit_inv(apid, matrix_mdev->matrix.apm, AP_DEVICES) {
		q = vfio_ap_unlink_apqn_fr_mdev(matrix_mdev, apid, apqi);

		if (q && qtable) {
			if (test_bit_inv(apid, matrix_mdev->shadow_apcb.apm) &&
			    test_bit_inv(apqi, matrix_mdev->shadow_apcb.aqm))
				hash_add(qtable->queues, &q->mdev_qnode,
					 q->apqn);
		}
	}
}

static void vfio_ap_mdev_hot_unplug_domain(struct ap_matrix_mdev *matrix_mdev,
					   unsigned long apqi)
{
	int loop_cursor;
	struct vfio_ap_queue *q;
	struct ap_queue_table *qtable = kzalloc(sizeof(*qtable), GFP_KERNEL);

	hash_init(qtable->queues);
	vfio_ap_mdev_unlink_domain(matrix_mdev, apqi, qtable);

	if (test_bit_inv(apqi, matrix_mdev->shadow_apcb.aqm)) {
		clear_bit_inv(apqi, matrix_mdev->shadow_apcb.aqm);
		vfio_ap_mdev_update_guest_apcb(matrix_mdev);
	}

	vfio_ap_mdev_reset_queues(qtable);

	hash_for_each(qtable->queues, loop_cursor, q, mdev_qnode) {
		vfio_ap_unlink_mdev_fr_queue(q);
		hash_del(&q->mdev_qnode);
	}

	kfree(qtable);
}

/**
 * unassign_domain_store - parses the APQI from @buf and clears the
 * corresponding bit in the mediated matrix device's AQM
 *
 * @dev:	the matrix device
 * @attr:	the mediated matrix device's unassign_domain attribute
 * @buf:	a buffer containing the AP queue index (APQI) of the domain to
 *		be unassigned
 * @count:	the number of bytes in @buf
 *
 * Return: the number of bytes processed if the APQI is valid; otherwise,
 * returns one of the following errors:
 *	-EINVAL if the APQI is not a number
 *	-ENODEV if the APQI exceeds the maximum value configured for the system
 */
static ssize_t unassign_domain_store(struct device *dev,
				     struct device_attribute *attr,
				     const char *buf, size_t count)
{
	int ret;
	unsigned long apqi;
	struct ap_matrix_mdev *matrix_mdev = dev_get_drvdata(dev);

	get_update_locks_for_mdev(matrix_mdev);

	ret = kstrtoul(buf, 0, &apqi);
	if (ret)
		goto done;

	if (apqi > matrix_mdev->matrix.aqm_max) {
		ret = -ENODEV;
		goto done;
	}

	if (!test_bit_inv(apqi, matrix_mdev->matrix.aqm)) {
		ret = count;
		goto done;
	}

	clear_bit_inv((unsigned long)apqi, matrix_mdev->matrix.aqm);
	vfio_ap_mdev_hot_unplug_domain(matrix_mdev, apqi);
	ret = count;

done:
	release_update_locks_for_mdev(matrix_mdev);
	return ret;
}
static DEVICE_ATTR_WO(unassign_domain);

/**
 * assign_control_domain_store - parses the domain ID from @buf and sets
 * the corresponding bit in the mediated matrix device's ADM
 *
 * @dev:	the matrix device
 * @attr:	the mediated matrix device's assign_control_domain attribute
 * @buf:	a buffer containing the domain ID to be assigned
 * @count:	the number of bytes in @buf
 *
 * Return: the number of bytes processed if the domain ID is valid; otherwise,
 * returns one of the following errors:
 *	-EINVAL if the ID is not a number
 *	-ENODEV if the ID exceeds the maximum value configured for the system
 */
static ssize_t assign_control_domain_store(struct device *dev,
					   struct device_attribute *attr,
					   const char *buf, size_t count)
{
	int ret;
	unsigned long id;
	struct ap_matrix_mdev *matrix_mdev = dev_get_drvdata(dev);

	get_update_locks_for_mdev(matrix_mdev);

	ret = kstrtoul(buf, 0, &id);
	if (ret)
		goto done;

	if (id > matrix_mdev->matrix.adm_max) {
		ret = -ENODEV;
		goto done;
	}

	if (test_bit_inv(id, matrix_mdev->matrix.adm)) {
		ret = count;
		goto done;
	}

	/* Set the bit in the ADM (bitmask) corresponding to the AP control
	 * domain number (id). The bits in the mask, from most significant to
	 * least significant, correspond to IDs 0 up to the one less than the
	 * number of control domains that can be assigned.
	 */
	set_bit_inv(id, matrix_mdev->matrix.adm);
	if (vfio_ap_mdev_filter_cdoms(matrix_mdev))
		vfio_ap_mdev_update_guest_apcb(matrix_mdev);

	ret = count;
done:
	release_update_locks_for_mdev(matrix_mdev);
	return ret;
}
static DEVICE_ATTR_WO(assign_control_domain);

/**
 * unassign_control_domain_store - parses the domain ID from @buf and
 * clears the corresponding bit in the mediated matrix device's ADM
 *
 * @dev:	the matrix device
 * @attr:	the mediated matrix device's unassign_control_domain attribute
 * @buf:	a buffer containing the domain ID to be unassigned
 * @count:	the number of bytes in @buf
 *
 * Return: the number of bytes processed if the domain ID is valid; otherwise,
 * returns one of the following errors:
 *	-EINVAL if the ID is not a number
 *	-ENODEV if the ID exceeds the maximum value configured for the system
 */
static ssize_t unassign_control_domain_store(struct device *dev,
					     struct device_attribute *attr,
					     const char *buf, size_t count)
{
	int ret;
	unsigned long domid;
	struct ap_matrix_mdev *matrix_mdev = dev_get_drvdata(dev);

	get_update_locks_for_mdev(matrix_mdev);

	ret = kstrtoul(buf, 0, &domid);
	if (ret)
		goto done;

	if (domid > matrix_mdev->matrix.adm_max) {
		ret = -ENODEV;
		goto done;
	}

	if (!test_bit_inv(domid, matrix_mdev->matrix.adm)) {
		ret = count;
		goto done;
	}

	clear_bit_inv(domid, matrix_mdev->matrix.adm);

	if (test_bit_inv(domid, matrix_mdev->shadow_apcb.adm)) {
		clear_bit_inv(domid, matrix_mdev->shadow_apcb.adm);
		vfio_ap_mdev_update_guest_apcb(matrix_mdev);
	}

	ret = count;
done:
	release_update_locks_for_mdev(matrix_mdev);
	return ret;
}
static DEVICE_ATTR_WO(unassign_control_domain);

static ssize_t control_domains_show(struct device *dev,
				    struct device_attribute *dev_attr,
				    char *buf)
{
	unsigned long id;
	int nchars = 0;
	int n;
	char *bufpos = buf;
	struct ap_matrix_mdev *matrix_mdev = dev_get_drvdata(dev);
	unsigned long max_domid = matrix_mdev->matrix.adm_max;

	mutex_lock(&matrix_dev->mdevs_lock);
	for_each_set_bit_inv(id, matrix_mdev->matrix.adm, max_domid + 1) {
		n = sprintf(bufpos, "%04lx\n", id);
		bufpos += n;
		nchars += n;
	}
	mutex_unlock(&matrix_dev->mdevs_lock);

	return nchars;
}
static DEVICE_ATTR_RO(control_domains);

static ssize_t vfio_ap_mdev_matrix_show(struct ap_matrix *matrix, char *buf)
{
	char *bufpos = buf;
	unsigned long apid;
	unsigned long apqi;
	unsigned long apid1;
	unsigned long apqi1;
	unsigned long napm_bits = matrix->apm_max + 1;
	unsigned long naqm_bits = matrix->aqm_max + 1;
	int nchars = 0;
	int n;

	apid1 = find_first_bit_inv(matrix->apm, napm_bits);
	apqi1 = find_first_bit_inv(matrix->aqm, naqm_bits);

	if ((apid1 < napm_bits) && (apqi1 < naqm_bits)) {
		for_each_set_bit_inv(apid, matrix->apm, napm_bits) {
			for_each_set_bit_inv(apqi, matrix->aqm,
					     naqm_bits) {
				n = sprintf(bufpos, "%02lx.%04lx\n", apid,
					    apqi);
				bufpos += n;
				nchars += n;
			}
		}
	} else if (apid1 < napm_bits) {
		for_each_set_bit_inv(apid, matrix->apm, napm_bits) {
			n = sprintf(bufpos, "%02lx.\n", apid);
			bufpos += n;
			nchars += n;
		}
	} else if (apqi1 < naqm_bits) {
		for_each_set_bit_inv(apqi, matrix->aqm, naqm_bits) {
			n = sprintf(bufpos, ".%04lx\n", apqi);
			bufpos += n;
			nchars += n;
		}
	}

	return nchars;
}

static ssize_t matrix_show(struct device *dev, struct device_attribute *attr,
			   char *buf)
{
	ssize_t nchars;
	struct ap_matrix_mdev *matrix_mdev = dev_get_drvdata(dev);

	mutex_lock(&matrix_dev->mdevs_lock);
	nchars = vfio_ap_mdev_matrix_show(&matrix_mdev->matrix, buf);
	mutex_unlock(&matrix_dev->mdevs_lock);

	return nchars;
}
static DEVICE_ATTR_RO(matrix);

static ssize_t guest_matrix_show(struct device *dev,
				 struct device_attribute *attr, char *buf)
{
	ssize_t nchars;
	struct ap_matrix_mdev *matrix_mdev = dev_get_drvdata(dev);

	mutex_lock(&matrix_dev->mdevs_lock);
	nchars = vfio_ap_mdev_matrix_show(&matrix_mdev->shadow_apcb, buf);
	mutex_unlock(&matrix_dev->mdevs_lock);

	return nchars;
}
static DEVICE_ATTR_RO(guest_matrix);

static struct attribute *vfio_ap_mdev_attrs[] = {
	&dev_attr_assign_adapter.attr,
	&dev_attr_unassign_adapter.attr,
	&dev_attr_assign_domain.attr,
	&dev_attr_unassign_domain.attr,
	&dev_attr_assign_control_domain.attr,
	&dev_attr_unassign_control_domain.attr,
	&dev_attr_control_domains.attr,
	&dev_attr_matrix.attr,
	&dev_attr_guest_matrix.attr,
	NULL,
};

static struct attribute_group vfio_ap_mdev_attr_group = {
	.attrs = vfio_ap_mdev_attrs
};

static const struct attribute_group *vfio_ap_mdev_attr_groups[] = {
	&vfio_ap_mdev_attr_group,
	NULL
};

/**
 * vfio_ap_mdev_set_kvm - sets all data for @matrix_mdev that are needed
 * to manage AP resources for the guest whose state is represented by @kvm
 *
 * @matrix_mdev: a mediated matrix device
 * @kvm: reference to KVM instance
 *
 * Return: 0 if no other mediated matrix device has a reference to @kvm;
 * otherwise, returns an -EPERM.
 */
static int vfio_ap_mdev_set_kvm(struct ap_matrix_mdev *matrix_mdev,
				struct kvm *kvm)
{
	struct ap_matrix_mdev *m;

	if (kvm->arch.crypto.crycbd) {
		down_write(&kvm->arch.crypto.pqap_hook_rwsem);
		kvm->arch.crypto.pqap_hook = &matrix_mdev->pqap_hook;
		up_write(&kvm->arch.crypto.pqap_hook_rwsem);

		get_update_locks_for_kvm(kvm);

		list_for_each_entry(m, &matrix_dev->mdev_list, node) {
			if (m != matrix_mdev && m->kvm == kvm) {
				release_update_locks_for_kvm(kvm);
				return -EPERM;
			}
		}

		kvm_get_kvm(kvm);
		matrix_mdev->kvm = kvm;
		vfio_ap_mdev_update_guest_apcb(matrix_mdev);

		release_update_locks_for_kvm(kvm);
	}

	return 0;
}

static void vfio_ap_mdev_dma_unmap(struct vfio_device *vdev, u64 iova,
				   u64 length)
{
<<<<<<< HEAD
	struct ap_matrix_mdev *matrix_mdev;

	matrix_mdev = container_of(nb, struct ap_matrix_mdev, iommu_notifier);

	if (action == VFIO_IOMMU_NOTIFY_DMA_UNMAP) {
		struct vfio_iommu_type1_dma_unmap *unmap = data;
		unsigned long g_pfn = unmap->iova >> PAGE_SHIFT;

		vfio_unpin_pages(&matrix_mdev->vdev, &g_pfn, 1);
		return NOTIFY_OK;
	}
=======
	struct ap_matrix_mdev *matrix_mdev =
		container_of(vdev, struct ap_matrix_mdev, vdev);
>>>>>>> 7365df19

	vfio_unpin_pages(&matrix_mdev->vdev, iova, 1);
}

/**
 * vfio_ap_mdev_unset_kvm - performs clean-up of resources no longer needed
 * by @matrix_mdev.
 *
 * @matrix_mdev: a matrix mediated device
 */
static void vfio_ap_mdev_unset_kvm(struct ap_matrix_mdev *matrix_mdev)
{
	struct kvm *kvm = matrix_mdev->kvm;

	if (kvm && kvm->arch.crypto.crycbd) {
		down_write(&kvm->arch.crypto.pqap_hook_rwsem);
		kvm->arch.crypto.pqap_hook = NULL;
		up_write(&kvm->arch.crypto.pqap_hook_rwsem);

		get_update_locks_for_kvm(kvm);

		kvm_arch_crypto_clear_masks(kvm);
		vfio_ap_mdev_reset_queues(&matrix_mdev->qtable);
		kvm_put_kvm(kvm);
		matrix_mdev->kvm = NULL;

		release_update_locks_for_kvm(kvm);
	}
}

static struct vfio_ap_queue *vfio_ap_find_queue(int apqn)
{
	struct ap_queue *queue;
	struct vfio_ap_queue *q = NULL;

	queue = ap_get_qdev(apqn);
	if (!queue)
		return NULL;

	if (queue->ap_dev.device.driver == &matrix_dev->vfio_ap_drv->driver)
		q = dev_get_drvdata(&queue->ap_dev.device);

	put_device(&queue->ap_dev.device);

	return q;
}

static int vfio_ap_mdev_reset_queue(struct vfio_ap_queue *q,
				    unsigned int retry)
{
	struct ap_queue_status status;
	int ret;
	int retry2 = 2;

	if (!q)
		return 0;
retry_zapq:
	status = ap_zapq(q->apqn);
	q->reset_rc = status.response_code;
	switch (status.response_code) {
	case AP_RESPONSE_NORMAL:
		ret = 0;
		break;
	case AP_RESPONSE_RESET_IN_PROGRESS:
		if (retry--) {
			msleep(20);
			goto retry_zapq;
		}
		ret = -EBUSY;
		break;
	case AP_RESPONSE_Q_NOT_AVAIL:
	case AP_RESPONSE_DECONFIGURED:
	case AP_RESPONSE_CHECKSTOPPED:
		WARN_ONCE(status.irq_enabled,
			  "PQAP/ZAPQ for %02x.%04x failed with rc=%u while IRQ enabled",
			  AP_QID_CARD(q->apqn), AP_QID_QUEUE(q->apqn),
			  status.response_code);
		ret = -EBUSY;
		goto free_resources;
	default:
		/* things are really broken, give up */
		WARN(true,
		     "PQAP/ZAPQ for %02x.%04x failed with invalid rc=%u\n",
		     AP_QID_CARD(q->apqn), AP_QID_QUEUE(q->apqn),
		     status.response_code);
		return -EIO;
	}

	/* wait for the reset to take effect */
	while (retry2--) {
		if (status.queue_empty && !status.irq_enabled)
			break;
		msleep(20);
		status = ap_tapq(q->apqn, NULL);
	}
	WARN_ONCE(retry2 <= 0, "unable to verify reset of queue %02x.%04x",
		  AP_QID_CARD(q->apqn), AP_QID_QUEUE(q->apqn));

free_resources:
	vfio_ap_free_aqic_resources(q);

	return ret;
}

static int vfio_ap_mdev_reset_queues(struct ap_queue_table *qtable)
{
	int ret, loop_cursor, rc = 0;
	struct vfio_ap_queue *q;

	hash_for_each(qtable->queues, loop_cursor, q, mdev_qnode) {
		ret = vfio_ap_mdev_reset_queue(q, 1);
		/*
		 * Regardless whether a queue turns out to be busy, or
		 * is not operational, we need to continue resetting
		 * the remaining queues.
		 */
		if (ret)
			rc = ret;
	}

	return rc;
}

static int vfio_ap_mdev_open_device(struct vfio_device *vdev)
{
	struct ap_matrix_mdev *matrix_mdev =
		container_of(vdev, struct ap_matrix_mdev, vdev);
<<<<<<< HEAD
	unsigned long events;
	int ret;

	if (!vdev->kvm)
		return -EINVAL;

	ret = vfio_ap_mdev_set_kvm(matrix_mdev, vdev->kvm);
	if (ret)
		return ret;

	matrix_mdev->iommu_notifier.notifier_call = vfio_ap_mdev_iommu_notifier;
	events = VFIO_IOMMU_NOTIFY_DMA_UNMAP;
	ret = vfio_register_notifier(vdev, VFIO_IOMMU_NOTIFY, &events,
				     &matrix_mdev->iommu_notifier);
	if (ret)
		goto err_kvm;
	return 0;

err_kvm:
	vfio_ap_mdev_unset_kvm(matrix_mdev);
	return ret;
=======

	if (!vdev->kvm)
		return -EINVAL;

	return vfio_ap_mdev_set_kvm(matrix_mdev, vdev->kvm);
>>>>>>> 7365df19
}

static void vfio_ap_mdev_close_device(struct vfio_device *vdev)
{
	struct ap_matrix_mdev *matrix_mdev =
		container_of(vdev, struct ap_matrix_mdev, vdev);

<<<<<<< HEAD
	vfio_unregister_notifier(vdev, VFIO_IOMMU_NOTIFY,
				 &matrix_mdev->iommu_notifier);
=======
>>>>>>> 7365df19
	vfio_ap_mdev_unset_kvm(matrix_mdev);
}

static int vfio_ap_mdev_get_device_info(unsigned long arg)
{
	unsigned long minsz;
	struct vfio_device_info info;

	minsz = offsetofend(struct vfio_device_info, num_irqs);

	if (copy_from_user(&info, (void __user *)arg, minsz))
		return -EFAULT;

	if (info.argsz < minsz)
		return -EINVAL;

	info.flags = VFIO_DEVICE_FLAGS_AP | VFIO_DEVICE_FLAGS_RESET;
	info.num_regions = 0;
	info.num_irqs = 0;

	return copy_to_user((void __user *)arg, &info, minsz) ? -EFAULT : 0;
}

static ssize_t vfio_ap_mdev_ioctl(struct vfio_device *vdev,
				    unsigned int cmd, unsigned long arg)
{
	struct ap_matrix_mdev *matrix_mdev =
		container_of(vdev, struct ap_matrix_mdev, vdev);
	int ret;

	mutex_lock(&matrix_dev->mdevs_lock);
	switch (cmd) {
	case VFIO_DEVICE_GET_INFO:
		ret = vfio_ap_mdev_get_device_info(arg);
		break;
	case VFIO_DEVICE_RESET:
		ret = vfio_ap_mdev_reset_queues(&matrix_mdev->qtable);
		break;
	default:
		ret = -EOPNOTSUPP;
		break;
	}
	mutex_unlock(&matrix_dev->mdevs_lock);

	return ret;
}

static struct ap_matrix_mdev *vfio_ap_mdev_for_queue(struct vfio_ap_queue *q)
{
	struct ap_matrix_mdev *matrix_mdev;
	unsigned long apid = AP_QID_CARD(q->apqn);
	unsigned long apqi = AP_QID_QUEUE(q->apqn);

	list_for_each_entry(matrix_mdev, &matrix_dev->mdev_list, node) {
		if (test_bit_inv(apid, matrix_mdev->matrix.apm) &&
		    test_bit_inv(apqi, matrix_mdev->matrix.aqm))
			return matrix_mdev;
	}

	return NULL;
}

static ssize_t status_show(struct device *dev,
			   struct device_attribute *attr,
			   char *buf)
{
	ssize_t nchars = 0;
	struct vfio_ap_queue *q;
	struct ap_matrix_mdev *matrix_mdev;
	struct ap_device *apdev = to_ap_dev(dev);

	mutex_lock(&matrix_dev->mdevs_lock);
	q = dev_get_drvdata(&apdev->device);
	matrix_mdev = vfio_ap_mdev_for_queue(q);

	if (matrix_mdev) {
		if (matrix_mdev->kvm)
			nchars = scnprintf(buf, PAGE_SIZE, "%s\n",
					   AP_QUEUE_IN_USE);
		else
			nchars = scnprintf(buf, PAGE_SIZE, "%s\n",
					   AP_QUEUE_ASSIGNED);
	} else {
		nchars = scnprintf(buf, PAGE_SIZE, "%s\n",
				   AP_QUEUE_UNASSIGNED);
	}

	mutex_unlock(&matrix_dev->mdevs_lock);

	return nchars;
}

static DEVICE_ATTR_RO(status);

static struct attribute *vfio_queue_attrs[] = {
	&dev_attr_status.attr,
	NULL,
};

static const struct attribute_group vfio_queue_attr_group = {
	.attrs = vfio_queue_attrs,
};

static const struct vfio_device_ops vfio_ap_matrix_dev_ops = {
	.open_device = vfio_ap_mdev_open_device,
	.close_device = vfio_ap_mdev_close_device,
	.ioctl = vfio_ap_mdev_ioctl,
	.dma_unmap = vfio_ap_mdev_dma_unmap,
};

static struct mdev_driver vfio_ap_matrix_driver = {
	.driver = {
		.name = "vfio_ap_mdev",
		.owner = THIS_MODULE,
		.mod_name = KBUILD_MODNAME,
		.dev_groups = vfio_ap_mdev_attr_groups,
	},
	.probe = vfio_ap_mdev_probe,
	.remove = vfio_ap_mdev_remove,
	.supported_type_groups = vfio_ap_mdev_type_groups,
};

int vfio_ap_mdev_register(void)
{
	int ret;

	atomic_set(&matrix_dev->available_instances, MAX_ZDEV_ENTRIES_EXT);

	ret = mdev_register_driver(&vfio_ap_matrix_driver);
	if (ret)
		return ret;

	ret = mdev_register_device(&matrix_dev->device, &vfio_ap_matrix_driver);
	if (ret)
		goto err_driver;
	return 0;

err_driver:
	mdev_unregister_driver(&vfio_ap_matrix_driver);
	return ret;
}

void vfio_ap_mdev_unregister(void)
{
	mdev_unregister_device(&matrix_dev->device);
	mdev_unregister_driver(&vfio_ap_matrix_driver);
}

int vfio_ap_mdev_probe_queue(struct ap_device *apdev)
{
	int ret;
	struct vfio_ap_queue *q;
	struct ap_matrix_mdev *matrix_mdev;

	ret = sysfs_create_group(&apdev->device.kobj, &vfio_queue_attr_group);
	if (ret)
		return ret;

	q = kzalloc(sizeof(*q), GFP_KERNEL);
	if (!q)
		return -ENOMEM;

	q->apqn = to_ap_queue(&apdev->device)->qid;
	q->saved_isc = VFIO_AP_ISC_INVALID;
	matrix_mdev = get_update_locks_by_apqn(q->apqn);

	if (matrix_mdev) {
		vfio_ap_mdev_link_queue(matrix_mdev, q);

		if (vfio_ap_mdev_filter_matrix(matrix_mdev->matrix.apm,
					       matrix_mdev->matrix.aqm,
					       matrix_mdev))
			vfio_ap_mdev_update_guest_apcb(matrix_mdev);
	}
	dev_set_drvdata(&apdev->device, q);
	release_update_locks_for_mdev(matrix_mdev);

	return 0;
}

void vfio_ap_mdev_remove_queue(struct ap_device *apdev)
{
	unsigned long apid, apqi;
	struct vfio_ap_queue *q;
	struct ap_matrix_mdev *matrix_mdev;

	sysfs_remove_group(&apdev->device.kobj, &vfio_queue_attr_group);
	q = dev_get_drvdata(&apdev->device);
	get_update_locks_for_queue(q);
	matrix_mdev = q->matrix_mdev;

	if (matrix_mdev) {
		vfio_ap_unlink_queue_fr_mdev(q);

		apid = AP_QID_CARD(q->apqn);
		apqi = AP_QID_QUEUE(q->apqn);

		/*
		 * If the queue is assigned to the guest's APCB, then remove
		 * the adapter's APID from the APCB and hot it into the guest.
		 */
		if (test_bit_inv(apid, matrix_mdev->shadow_apcb.apm) &&
		    test_bit_inv(apqi, matrix_mdev->shadow_apcb.aqm)) {
			clear_bit_inv(apid, matrix_mdev->shadow_apcb.apm);
			vfio_ap_mdev_update_guest_apcb(matrix_mdev);
		}
	}

	vfio_ap_mdev_reset_queue(q, 1);
	dev_set_drvdata(&apdev->device, NULL);
	kfree(q);
	release_update_locks_for_mdev(matrix_mdev);
}

/**
 * vfio_ap_mdev_resource_in_use: check whether any of a set of APQNs is
 *				 assigned to a mediated device under the control
 *				 of the vfio_ap device driver.
 *
 * @apm: a bitmap specifying a set of APIDs comprising the APQNs to check.
 * @aqm: a bitmap specifying a set of APQIs comprising the APQNs to check.
 *
 * Return:
 *	* -EADDRINUSE if one or more of the APQNs specified via @apm/@aqm are
 *	  assigned to a mediated device under the control of the vfio_ap
 *	  device driver.
 *	* Otherwise, return 0.
 */
int vfio_ap_mdev_resource_in_use(unsigned long *apm, unsigned long *aqm)
{
	int ret;

	mutex_lock(&matrix_dev->guests_lock);
	mutex_lock(&matrix_dev->mdevs_lock);
	ret = vfio_ap_mdev_verify_no_sharing(apm, aqm);
	mutex_unlock(&matrix_dev->mdevs_lock);
	mutex_unlock(&matrix_dev->guests_lock);

	return ret;
}

/**
 * vfio_ap_mdev_hot_unplug_cfg - hot unplug the adapters, domains and control
 *				 domains that have been removed from the host's
 *				 AP configuration from a guest.
 *
 * @matrix_mdev: an ap_matrix_mdev object attached to a KVM guest.
 * @aprem: the adapters that have been removed from the host's AP configuration
 * @aqrem: the domains that have been removed from the host's AP configuration
 * @cdrem: the control domains that have been removed from the host's AP
 *	   configuration.
 */
static void vfio_ap_mdev_hot_unplug_cfg(struct ap_matrix_mdev *matrix_mdev,
					unsigned long *aprem,
					unsigned long *aqrem,
					unsigned long *cdrem)
{
	int do_hotplug = 0;

	if (!bitmap_empty(aprem, AP_DEVICES)) {
		do_hotplug |= bitmap_andnot(matrix_mdev->shadow_apcb.apm,
					    matrix_mdev->shadow_apcb.apm,
					    aprem, AP_DEVICES);
	}

	if (!bitmap_empty(aqrem, AP_DOMAINS)) {
		do_hotplug |= bitmap_andnot(matrix_mdev->shadow_apcb.aqm,
					    matrix_mdev->shadow_apcb.aqm,
					    aqrem, AP_DEVICES);
	}

	if (!bitmap_empty(cdrem, AP_DOMAINS))
		do_hotplug |= bitmap_andnot(matrix_mdev->shadow_apcb.adm,
					    matrix_mdev->shadow_apcb.adm,
					    cdrem, AP_DOMAINS);

	if (do_hotplug)
		vfio_ap_mdev_update_guest_apcb(matrix_mdev);
}

/**
 * vfio_ap_mdev_cfg_remove - determines which guests are using the adapters,
 *			     domains and control domains that have been removed
 *			     from the host AP configuration and unplugs them
 *			     from those guests.
 *
 * @ap_remove:	bitmap specifying which adapters have been removed from the host
 *		config.
 * @aq_remove:	bitmap specifying which domains have been removed from the host
 *		config.
 * @cd_remove:	bitmap specifying which control domains have been removed from
 *		the host config.
 */
static void vfio_ap_mdev_cfg_remove(unsigned long *ap_remove,
				    unsigned long *aq_remove,
				    unsigned long *cd_remove)
{
	struct ap_matrix_mdev *matrix_mdev;
	DECLARE_BITMAP(aprem, AP_DEVICES);
	DECLARE_BITMAP(aqrem, AP_DOMAINS);
	DECLARE_BITMAP(cdrem, AP_DOMAINS);
	int do_remove = 0;

	list_for_each_entry(matrix_mdev, &matrix_dev->mdev_list, node) {
		mutex_lock(&matrix_mdev->kvm->lock);
		mutex_lock(&matrix_dev->mdevs_lock);

		do_remove |= bitmap_and(aprem, ap_remove,
					  matrix_mdev->matrix.apm,
					  AP_DEVICES);
		do_remove |= bitmap_and(aqrem, aq_remove,
					  matrix_mdev->matrix.aqm,
					  AP_DOMAINS);
		do_remove |= bitmap_andnot(cdrem, cd_remove,
					     matrix_mdev->matrix.adm,
					     AP_DOMAINS);

		if (do_remove)
			vfio_ap_mdev_hot_unplug_cfg(matrix_mdev, aprem, aqrem,
						    cdrem);

		mutex_unlock(&matrix_dev->mdevs_lock);
		mutex_unlock(&matrix_mdev->kvm->lock);
	}
}

/**
 * vfio_ap_mdev_on_cfg_remove - responds to the removal of adapters, domains and
 *				control domains from the host AP configuration
 *				by unplugging them from the guests that are
 *				using them.
 * @cur_config_info: the current host AP configuration information
 * @prev_config_info: the previous host AP configuration information
 */
static void vfio_ap_mdev_on_cfg_remove(struct ap_config_info *cur_config_info,
				       struct ap_config_info *prev_config_info)
{
	int do_remove;
	DECLARE_BITMAP(aprem, AP_DEVICES);
	DECLARE_BITMAP(aqrem, AP_DOMAINS);
	DECLARE_BITMAP(cdrem, AP_DOMAINS);

	do_remove = bitmap_andnot(aprem,
				  (unsigned long *)prev_config_info->apm,
				  (unsigned long *)cur_config_info->apm,
				  AP_DEVICES);
	do_remove |= bitmap_andnot(aqrem,
				   (unsigned long *)prev_config_info->aqm,
				   (unsigned long *)cur_config_info->aqm,
				   AP_DEVICES);
	do_remove |= bitmap_andnot(cdrem,
				   (unsigned long *)prev_config_info->adm,
				   (unsigned long *)cur_config_info->adm,
				   AP_DEVICES);

	if (do_remove)
		vfio_ap_mdev_cfg_remove(aprem, aqrem, cdrem);
}

/**
 * vfio_ap_filter_apid_by_qtype: filter APIDs from an AP mask for adapters that
 *				 are older than AP type 10 (CEX4).
 * @apm: a bitmap of the APIDs to examine
 * @aqm: a bitmap of the APQIs of the queues to query for the AP type.
 */
static void vfio_ap_filter_apid_by_qtype(unsigned long *apm, unsigned long *aqm)
{
	bool apid_cleared;
	struct ap_queue_status status;
	unsigned long apid, apqi, info;
	int qtype, qtype_mask = 0xff000000;

	for_each_set_bit_inv(apid, apm, AP_DEVICES) {
		apid_cleared = false;

		for_each_set_bit_inv(apqi, aqm, AP_DOMAINS) {
			status = ap_test_queue(AP_MKQID(apid, apqi), 1, &info);
			switch (status.response_code) {
			/*
			 * According to the architecture in each case
			 * below, the queue's info should be filled.
			 */
			case AP_RESPONSE_NORMAL:
			case AP_RESPONSE_RESET_IN_PROGRESS:
			case AP_RESPONSE_DECONFIGURED:
			case AP_RESPONSE_CHECKSTOPPED:
			case AP_RESPONSE_BUSY:
				qtype = info & qtype_mask;

				/*
				 * The vfio_ap device driver only
				 * supports CEX4 and newer adapters, so
				 * remove the APID if the adapter is
				 * older than a CEX4.
				 */
				if (qtype < AP_DEVICE_TYPE_CEX4) {
					clear_bit_inv(apid, apm);
					apid_cleared = true;
				}

				break;

			default:
				/*
				 * If we don't know the adapter type,
				 * clear its APID since it can't be
				 * determined whether the vfio_ap
				 * device driver supports it.
				 */
				clear_bit_inv(apid, apm);
				apid_cleared = true;
				break;
			}

			/*
			 * If we've already cleared the APID from the apm, there
			 * is no need to continue examining the remainin AP
			 * queues to determine the type of the adapter.
			 */
			if (apid_cleared)
				continue;
		}
	}
}

/**
 * vfio_ap_mdev_cfg_add - store bitmaps specifying the adapters, domains and
 *			  control domains that have been added to the host's
 *			  AP configuration for each matrix mdev to which they
 *			  are assigned.
 *
 * @apm_add: a bitmap specifying the adapters that have been added to the AP
 *	     configuration.
 * @aqm_add: a bitmap specifying the domains that have been added to the AP
 *	     configuration.
 * @adm_add: a bitmap specifying the control domains that have been added to the
 *	     AP configuration.
 */
static void vfio_ap_mdev_cfg_add(unsigned long *apm_add, unsigned long *aqm_add,
				 unsigned long *adm_add)
{
	struct ap_matrix_mdev *matrix_mdev;

	if (list_empty(&matrix_dev->mdev_list))
		return;

	vfio_ap_filter_apid_by_qtype(apm_add, aqm_add);

	list_for_each_entry(matrix_mdev, &matrix_dev->mdev_list, node) {
		bitmap_and(matrix_mdev->apm_add,
			   matrix_mdev->matrix.apm, apm_add, AP_DEVICES);
		bitmap_and(matrix_mdev->aqm_add,
			   matrix_mdev->matrix.aqm, aqm_add, AP_DOMAINS);
		bitmap_and(matrix_mdev->adm_add,
			   matrix_mdev->matrix.adm, adm_add, AP_DEVICES);
	}
}

/**
 * vfio_ap_mdev_on_cfg_add - responds to the addition of adapters, domains and
 *			     control domains to the host AP configuration
 *			     by updating the bitmaps that specify what adapters,
 *			     domains and control domains have been added so they
 *			     can be hot plugged into the guest when the AP bus
 *			     scan completes (see vfio_ap_on_scan_complete
 *			     function).
 * @cur_config_info: the current AP configuration information
 * @prev_config_info: the previous AP configuration information
 */
static void vfio_ap_mdev_on_cfg_add(struct ap_config_info *cur_config_info,
				    struct ap_config_info *prev_config_info)
{
	bool do_add;
	DECLARE_BITMAP(apm_add, AP_DEVICES);
	DECLARE_BITMAP(aqm_add, AP_DOMAINS);
	DECLARE_BITMAP(adm_add, AP_DOMAINS);

	do_add = bitmap_andnot(apm_add,
			       (unsigned long *)cur_config_info->apm,
			       (unsigned long *)prev_config_info->apm,
			       AP_DEVICES);
	do_add |= bitmap_andnot(aqm_add,
				(unsigned long *)cur_config_info->aqm,
				(unsigned long *)prev_config_info->aqm,
				AP_DOMAINS);
	do_add |= bitmap_andnot(adm_add,
				(unsigned long *)cur_config_info->adm,
				(unsigned long *)prev_config_info->adm,
				AP_DOMAINS);

	if (do_add)
		vfio_ap_mdev_cfg_add(apm_add, aqm_add, adm_add);
}

/**
 * vfio_ap_on_cfg_changed - handles notification of changes to the host AP
 *			    configuration.
 *
 * @cur_cfg_info: the current host AP configuration
 * @prev_cfg_info: the previous host AP configuration
 */
void vfio_ap_on_cfg_changed(struct ap_config_info *cur_cfg_info,
			    struct ap_config_info *prev_cfg_info)
{
	if (!cur_cfg_info || !prev_cfg_info)
		return;

	mutex_lock(&matrix_dev->guests_lock);

	vfio_ap_mdev_on_cfg_remove(cur_cfg_info, prev_cfg_info);
	vfio_ap_mdev_on_cfg_add(cur_cfg_info, prev_cfg_info);
	memcpy(&matrix_dev->info, cur_cfg_info, sizeof(*cur_cfg_info));

	mutex_unlock(&matrix_dev->guests_lock);
}

static void vfio_ap_mdev_hot_plug_cfg(struct ap_matrix_mdev *matrix_mdev)
{
	bool do_hotplug = false;
	int filter_domains = 0;
	int filter_adapters = 0;
	DECLARE_BITMAP(apm, AP_DEVICES);
	DECLARE_BITMAP(aqm, AP_DOMAINS);

	mutex_lock(&matrix_mdev->kvm->lock);
	mutex_lock(&matrix_dev->mdevs_lock);

	filter_adapters = bitmap_and(apm, matrix_mdev->matrix.apm,
				     matrix_mdev->apm_add, AP_DEVICES);
	filter_domains = bitmap_and(aqm, matrix_mdev->matrix.aqm,
				    matrix_mdev->aqm_add, AP_DOMAINS);

	if (filter_adapters && filter_domains)
		do_hotplug |= vfio_ap_mdev_filter_matrix(apm, aqm, matrix_mdev);
	else if (filter_adapters)
		do_hotplug |=
			vfio_ap_mdev_filter_matrix(apm,
						   matrix_mdev->shadow_apcb.aqm,
						   matrix_mdev);
	else
		do_hotplug |=
			vfio_ap_mdev_filter_matrix(matrix_mdev->shadow_apcb.apm,
						   aqm, matrix_mdev);

	if (bitmap_intersects(matrix_mdev->matrix.adm, matrix_mdev->adm_add,
			      AP_DOMAINS))
		do_hotplug |= vfio_ap_mdev_filter_cdoms(matrix_mdev);

	if (do_hotplug)
		vfio_ap_mdev_update_guest_apcb(matrix_mdev);

	mutex_unlock(&matrix_dev->mdevs_lock);
	mutex_unlock(&matrix_mdev->kvm->lock);
}

void vfio_ap_on_scan_complete(struct ap_config_info *new_config_info,
			      struct ap_config_info *old_config_info)
{
	struct ap_matrix_mdev *matrix_mdev;

	mutex_lock(&matrix_dev->guests_lock);

	list_for_each_entry(matrix_mdev, &matrix_dev->mdev_list, node) {
		if (bitmap_empty(matrix_mdev->apm_add, AP_DEVICES) &&
		    bitmap_empty(matrix_mdev->aqm_add, AP_DOMAINS) &&
		    bitmap_empty(matrix_mdev->adm_add, AP_DOMAINS))
			continue;

		vfio_ap_mdev_hot_plug_cfg(matrix_mdev);
		bitmap_clear(matrix_mdev->apm_add, 0, AP_DEVICES);
		bitmap_clear(matrix_mdev->aqm_add, 0, AP_DOMAINS);
		bitmap_clear(matrix_mdev->adm_add, 0, AP_DOMAINS);
	}

	mutex_unlock(&matrix_dev->guests_lock);
}<|MERGE_RESOLUTION|>--- conflicted
+++ resolved
@@ -272,15 +272,9 @@
 		kvm_s390_gisc_unregister(q->matrix_mdev->kvm, q->saved_isc);
 		q->saved_isc = VFIO_AP_ISC_INVALID;
 	}
-<<<<<<< HEAD
-	if (q->saved_pfn && !WARN_ON(!q->matrix_mdev)) {
-		vfio_unpin_pages(&q->matrix_mdev->vdev, &q->saved_pfn, 1);
-		q->saved_pfn = 0;
-=======
 	if (q->saved_iova && !WARN_ON(!q->matrix_mdev)) {
 		vfio_unpin_pages(&q->matrix_mdev->vdev, q->saved_iova, 1);
 		q->saved_iova = 0;
->>>>>>> 7365df19
 	}
 }
 
@@ -404,13 +398,8 @@
 		return status;
 	}
 
-<<<<<<< HEAD
-	ret = vfio_pin_pages(&q->matrix_mdev->vdev, &g_pfn, 1,
-			     IOMMU_READ | IOMMU_WRITE, &h_pfn);
-=======
 	ret = vfio_pin_pages(&q->matrix_mdev->vdev, nib, 1,
 			     IOMMU_READ | IOMMU_WRITE, &h_page);
->>>>>>> 7365df19
 	switch (ret) {
 	case 1:
 		break;
@@ -452,11 +441,7 @@
 		break;
 	case AP_RESPONSE_OTHERWISE_CHANGED:
 		/* We could not modify IRQ setings: clear new configuration */
-<<<<<<< HEAD
-		vfio_unpin_pages(&q->matrix_mdev->vdev, &g_pfn, 1);
-=======
 		vfio_unpin_pages(&q->matrix_mdev->vdev, nib, 1);
->>>>>>> 7365df19
 		kvm_s390_gisc_unregister(kvm, isc);
 		break;
 	default:
@@ -1594,22 +1579,8 @@
 static void vfio_ap_mdev_dma_unmap(struct vfio_device *vdev, u64 iova,
 				   u64 length)
 {
-<<<<<<< HEAD
-	struct ap_matrix_mdev *matrix_mdev;
-
-	matrix_mdev = container_of(nb, struct ap_matrix_mdev, iommu_notifier);
-
-	if (action == VFIO_IOMMU_NOTIFY_DMA_UNMAP) {
-		struct vfio_iommu_type1_dma_unmap *unmap = data;
-		unsigned long g_pfn = unmap->iova >> PAGE_SHIFT;
-
-		vfio_unpin_pages(&matrix_mdev->vdev, &g_pfn, 1);
-		return NOTIFY_OK;
-	}
-=======
 	struct ap_matrix_mdev *matrix_mdev =
 		container_of(vdev, struct ap_matrix_mdev, vdev);
->>>>>>> 7365df19
 
 	vfio_unpin_pages(&matrix_mdev->vdev, iova, 1);
 }
@@ -1737,35 +1708,11 @@
 {
 	struct ap_matrix_mdev *matrix_mdev =
 		container_of(vdev, struct ap_matrix_mdev, vdev);
-<<<<<<< HEAD
-	unsigned long events;
-	int ret;
 
 	if (!vdev->kvm)
 		return -EINVAL;
 
-	ret = vfio_ap_mdev_set_kvm(matrix_mdev, vdev->kvm);
-	if (ret)
-		return ret;
-
-	matrix_mdev->iommu_notifier.notifier_call = vfio_ap_mdev_iommu_notifier;
-	events = VFIO_IOMMU_NOTIFY_DMA_UNMAP;
-	ret = vfio_register_notifier(vdev, VFIO_IOMMU_NOTIFY, &events,
-				     &matrix_mdev->iommu_notifier);
-	if (ret)
-		goto err_kvm;
-	return 0;
-
-err_kvm:
-	vfio_ap_mdev_unset_kvm(matrix_mdev);
-	return ret;
-=======
-
-	if (!vdev->kvm)
-		return -EINVAL;
-
 	return vfio_ap_mdev_set_kvm(matrix_mdev, vdev->kvm);
->>>>>>> 7365df19
 }
 
 static void vfio_ap_mdev_close_device(struct vfio_device *vdev)
@@ -1773,11 +1720,6 @@
 	struct ap_matrix_mdev *matrix_mdev =
 		container_of(vdev, struct ap_matrix_mdev, vdev);
 
-<<<<<<< HEAD
-	vfio_unregister_notifier(vdev, VFIO_IOMMU_NOTIFY,
-				 &matrix_mdev->iommu_notifier);
-=======
->>>>>>> 7365df19
 	vfio_ap_mdev_unset_kvm(matrix_mdev);
 }
 
