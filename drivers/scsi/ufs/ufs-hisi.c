--- conflicted
+++ resolved
@@ -401,12 +401,9 @@
 {
 	struct ufs_hisi_host *host = ufshcd_get_variant(hba);
 
-<<<<<<< HEAD
-=======
 	if (status == PRE_CHANGE)
 		return 0;
 
->>>>>>> df0cc57e
 	if (pm_op == UFS_RUNTIME_PM)
 		return 0;
 
