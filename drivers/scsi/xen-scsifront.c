--- conflicted
+++ resolved
@@ -835,12 +835,7 @@
 free_irq:
 	unbind_from_irqhandler(info->irq, info);
 free_gnttab:
-<<<<<<< HEAD
-	gnttab_end_foreign_access(info->ring_ref,
-				  (unsigned long)info->ring.sring);
-=======
 	xenbus_teardown_ring((void **)&sring, 1, &info->ring_ref);
->>>>>>> 88084a3d
 
 	return err;
 }
@@ -848,12 +843,7 @@
 static void scsifront_free_ring(struct vscsifrnt_info *info)
 {
 	unbind_from_irqhandler(info->irq, info);
-<<<<<<< HEAD
-	gnttab_end_foreign_access(info->ring_ref,
-				  (unsigned long)info->ring.sring);
-=======
 	xenbus_teardown_ring((void **)&info->ring.sring, 1, &info->ring_ref);
->>>>>>> 88084a3d
 }
 
 static int scsifront_init_ring(struct vscsifrnt_info *info)
