/*
 * Copyright 2008 Advanced Micro Devices, Inc.
 * Copyright 2008 Red Hat Inc.
 * Copyright 2009 Jerome Glisse.
 *
 * Permission is hereby granted, free of charge, to any person obtaining a
 * copy of this software and associated documentation files (the "Software"),
 * to deal in the Software without restriction, including without limitation
 * the rights to use, copy, modify, merge, publish, distribute, sublicense,
 * and/or sell copies of the Software, and to permit persons to whom the
 * Software is furnished to do so, subject to the following conditions:
 *
 * The above copyright notice and this permission notice shall be included in
 * all copies or substantial portions of the Software.
 *
 * THE SOFTWARE IS PROVIDED "AS IS", WITHOUT WARRANTY OF ANY KIND, EXPRESS OR
 * IMPLIED, INCLUDING BUT NOT LIMITED TO THE WARRANTIES OF MERCHANTABILITY,
 * FITNESS FOR A PARTICULAR PURPOSE AND NONINFRINGEMENT.  IN NO EVENT SHALL
 * THE COPYRIGHT HOLDER(S) OR AUTHOR(S) BE LIABLE FOR ANY CLAIM, DAMAGES OR
 * OTHER LIABILITY, WHETHER IN AN ACTION OF CONTRACT, TORT OR OTHERWISE,
 * ARISING FROM, OUT OF OR IN CONNECTION WITH THE SOFTWARE OR THE USE OR
 * OTHER DEALINGS IN THE SOFTWARE.
 *
 * Authors: Dave Airlie
 *          Alex Deucher
 *          Jerome Glisse
 */
#include <linux/dma-fence-array.h>
#include <linux/interval_tree_generic.h>
#include <linux/idr.h>
#include <drm/drmP.h>
#include <drm/amdgpu_drm.h>
#include "amdgpu.h"
#include "amdgpu_trace.h"
#include "amdgpu_amdkfd.h"
#include "amdgpu_gmc.h"

/**
 * DOC: GPUVM
 *
 * GPUVM is similar to the legacy gart on older asics, however
 * rather than there being a single global gart table
 * for the entire GPU, there are multiple VM page tables active
 * at any given time.  The VM page tables can contain a mix
 * vram pages and system memory pages and system memory pages
 * can be mapped as snooped (cached system pages) or unsnooped
 * (uncached system pages).
 * Each VM has an ID associated with it and there is a page table
 * associated with each VMID.  When execting a command buffer,
 * the kernel tells the the ring what VMID to use for that command
 * buffer.  VMIDs are allocated dynamically as commands are submitted.
 * The userspace drivers maintain their own address space and the kernel
 * sets up their pages tables accordingly when they submit their
 * command buffers and a VMID is assigned.
 * Cayman/Trinity support up to 8 active VMs at any given time;
 * SI supports 16.
 */

#define START(node) ((node)->start)
#define LAST(node) ((node)->last)

INTERVAL_TREE_DEFINE(struct amdgpu_bo_va_mapping, rb, uint64_t, __subtree_last,
		     START, LAST, static, amdgpu_vm_it)

#undef START
#undef LAST

/**
 * struct amdgpu_pte_update_params - Local structure
 *
 * Encapsulate some VM table update parameters to reduce
 * the number of function parameters
 *
 */
struct amdgpu_pte_update_params {

	/**
	 * @adev: amdgpu device we do this update for
	 */
	struct amdgpu_device *adev;

	/**
	 * @vm: optional amdgpu_vm we do this update for
	 */
	struct amdgpu_vm *vm;

	/**
	 * @src: address where to copy page table entries from
	 */
	uint64_t src;

	/**
	 * @ib: indirect buffer to fill with commands
	 */
	struct amdgpu_ib *ib;

	/**
	 * @func: Function which actually does the update
	 */
	void (*func)(struct amdgpu_pte_update_params *params,
		     struct amdgpu_bo *bo, uint64_t pe,
		     uint64_t addr, unsigned count, uint32_t incr,
		     uint64_t flags);
	/**
	 * @pages_addr:
	 *
	 * DMA addresses to use for mapping, used during VM update by CPU
	 */
	dma_addr_t *pages_addr;

	/**
	 * @kptr:
	 *
	 * Kernel pointer of PD/PT BO that needs to be updated,
	 * used during VM update by CPU
	 */
	void *kptr;
};

/**
 * struct amdgpu_prt_cb - Helper to disable partial resident texture feature from a fence callback
 */
struct amdgpu_prt_cb {

	/**
	 * @adev: amdgpu device
	 */
	struct amdgpu_device *adev;

	/**
	 * @cb: callback
	 */
	struct dma_fence_cb cb;
};

/**
<<<<<<< HEAD
 * amdgpu_vm_bo_base_init - Adds bo to the list of bos associated with the vm
 *
 * @base: base structure for tracking BO usage in a VM
 * @vm: vm to which bo is to be added
 * @bo: amdgpu buffer object
 *
 * Initialize a bo_va_base structure and add it to the appropriate lists
 *
 */
static void amdgpu_vm_bo_base_init(struct amdgpu_vm_bo_base *base,
				   struct amdgpu_vm *vm,
				   struct amdgpu_bo *bo)
{
	base->vm = vm;
	base->bo = bo;
	INIT_LIST_HEAD(&base->bo_list);
	INIT_LIST_HEAD(&base->vm_status);

	if (!bo)
		return;
	list_add_tail(&base->bo_list, &bo->va);

	if (bo->tbo.type == ttm_bo_type_kernel)
		list_move(&base->vm_status, &vm->relocated);

	if (bo->tbo.resv != vm->root.base.bo->tbo.resv)
		return;

	if (bo->preferred_domains &
	    amdgpu_mem_type_to_domain(bo->tbo.mem.mem_type))
		return;

	/*
	 * we checked all the prerequisites, but it looks like this per vm bo
	 * is currently evicted. add the bo to the evicted list to make sure it
	 * is validated on next vm use to avoid fault.
	 * */
	list_move_tail(&base->vm_status, &vm->evicted);
	base->moved = true;
}

/**
=======
>>>>>>> 846311ae
 * amdgpu_vm_level_shift - return the addr shift for each level
 *
 * @adev: amdgpu_device pointer
 * @level: VMPT level
 *
 * Returns:
 * The number of bits the pfn needs to be right shifted for a level.
 */
static unsigned amdgpu_vm_level_shift(struct amdgpu_device *adev,
				      unsigned level)
{
	unsigned shift = 0xff;

	switch (level) {
	case AMDGPU_VM_PDB2:
	case AMDGPU_VM_PDB1:
	case AMDGPU_VM_PDB0:
		shift = 9 * (AMDGPU_VM_PDB0 - level) +
			adev->vm_manager.block_size;
		break;
	case AMDGPU_VM_PTB:
		shift = 0;
		break;
	default:
		dev_err(adev->dev, "the level%d isn't supported.\n", level);
	}

	return shift;
}

/**
 * amdgpu_vm_num_entries - return the number of entries in a PD/PT
 *
 * @adev: amdgpu_device pointer
 * @level: VMPT level
 *
 * Returns:
 * The number of entries in a page directory or page table.
 */
static unsigned amdgpu_vm_num_entries(struct amdgpu_device *adev,
				      unsigned level)
{
	unsigned shift = amdgpu_vm_level_shift(adev,
					       adev->vm_manager.root_level);

	if (level == adev->vm_manager.root_level)
		/* For the root directory */
		return round_up(adev->vm_manager.max_pfn, 1 << shift) >> shift;
	else if (level != AMDGPU_VM_PTB)
		/* Everything in between */
		return 512;
	else
		/* For the page tables on the leaves */
		return AMDGPU_VM_PTE_COUNT(adev);
}

/**
 * amdgpu_vm_entries_mask - the mask to get the entry number of a PD/PT
 *
 * @adev: amdgpu_device pointer
 * @level: VMPT level
 *
 * Returns:
 * The mask to extract the entry number of a PD/PT from an address.
 */
static uint32_t amdgpu_vm_entries_mask(struct amdgpu_device *adev,
				       unsigned int level)
{
	if (level <= adev->vm_manager.root_level)
		return 0xffffffff;
	else if (level != AMDGPU_VM_PTB)
		return 0x1ff;
	else
		return AMDGPU_VM_PTE_COUNT(adev) - 1;
}

/**
 * amdgpu_vm_bo_size - returns the size of the BOs in bytes
 *
 * @adev: amdgpu_device pointer
 * @level: VMPT level
 *
 * Returns:
 * The size of the BO for a page directory or page table in bytes.
 */
static unsigned amdgpu_vm_bo_size(struct amdgpu_device *adev, unsigned level)
{
	return AMDGPU_GPU_PAGE_ALIGN(amdgpu_vm_num_entries(adev, level) * 8);
}

/**
 * amdgpu_vm_bo_evicted - vm_bo is evicted
 *
 * @vm_bo: vm_bo which is evicted
 *
 * State for PDs/PTs and per VM BOs which are not at the location they should
 * be.
 */
static void amdgpu_vm_bo_evicted(struct amdgpu_vm_bo_base *vm_bo)
{
	struct amdgpu_vm *vm = vm_bo->vm;
	struct amdgpu_bo *bo = vm_bo->bo;

	vm_bo->moved = true;
	if (bo->tbo.type == ttm_bo_type_kernel)
		list_move(&vm_bo->vm_status, &vm->evicted);
	else
		list_move_tail(&vm_bo->vm_status, &vm->evicted);
}

/**
 * amdgpu_vm_bo_relocated - vm_bo is reloacted
 *
 * @vm_bo: vm_bo which is relocated
 *
 * State for PDs/PTs which needs to update their parent PD.
 */
static void amdgpu_vm_bo_relocated(struct amdgpu_vm_bo_base *vm_bo)
{
	list_move(&vm_bo->vm_status, &vm_bo->vm->relocated);
}

/**
 * amdgpu_vm_bo_moved - vm_bo is moved
 *
 * @vm_bo: vm_bo which is moved
 *
 * State for per VM BOs which are moved, but that change is not yet reflected
 * in the page tables.
 */
static void amdgpu_vm_bo_moved(struct amdgpu_vm_bo_base *vm_bo)
{
	list_move(&vm_bo->vm_status, &vm_bo->vm->moved);
}

/**
 * amdgpu_vm_bo_idle - vm_bo is idle
 *
 * @vm_bo: vm_bo which is now idle
 *
 * State for PDs/PTs and per VM BOs which have gone through the state machine
 * and are now idle.
 */
static void amdgpu_vm_bo_idle(struct amdgpu_vm_bo_base *vm_bo)
{
	list_move(&vm_bo->vm_status, &vm_bo->vm->idle);
	vm_bo->moved = false;
}

/**
 * amdgpu_vm_bo_invalidated - vm_bo is invalidated
 *
 * @vm_bo: vm_bo which is now invalidated
 *
 * State for normal BOs which are invalidated and that change not yet reflected
 * in the PTs.
 */
static void amdgpu_vm_bo_invalidated(struct amdgpu_vm_bo_base *vm_bo)
{
	spin_lock(&vm_bo->vm->invalidated_lock);
	list_move(&vm_bo->vm_status, &vm_bo->vm->invalidated);
	spin_unlock(&vm_bo->vm->invalidated_lock);
}

/**
 * amdgpu_vm_bo_done - vm_bo is done
 *
 * @vm_bo: vm_bo which is now done
 *
 * State for normal BOs which are invalidated and that change has been updated
 * in the PTs.
 */
static void amdgpu_vm_bo_done(struct amdgpu_vm_bo_base *vm_bo)
{
	spin_lock(&vm_bo->vm->invalidated_lock);
	list_del_init(&vm_bo->vm_status);
	spin_unlock(&vm_bo->vm->invalidated_lock);
}

/**
 * amdgpu_vm_bo_base_init - Adds bo to the list of bos associated with the vm
 *
 * @base: base structure for tracking BO usage in a VM
 * @vm: vm to which bo is to be added
 * @bo: amdgpu buffer object
 *
 * Initialize a bo_va_base structure and add it to the appropriate lists
 *
 */
static void amdgpu_vm_bo_base_init(struct amdgpu_vm_bo_base *base,
				   struct amdgpu_vm *vm,
				   struct amdgpu_bo *bo)
{
	base->vm = vm;
	base->bo = bo;
	base->next = NULL;
	INIT_LIST_HEAD(&base->vm_status);

	if (!bo)
		return;
	base->next = bo->vm_bo;
	bo->vm_bo = base;

	if (bo->tbo.resv != vm->root.base.bo->tbo.resv)
		return;

	vm->bulk_moveable = false;
	if (bo->tbo.type == ttm_bo_type_kernel)
		amdgpu_vm_bo_relocated(base);
	else
		amdgpu_vm_bo_idle(base);

	if (bo->preferred_domains &
	    amdgpu_mem_type_to_domain(bo->tbo.mem.mem_type))
		return;

	/*
	 * we checked all the prerequisites, but it looks like this per vm bo
	 * is currently evicted. add the bo to the evicted list to make sure it
	 * is validated on next vm use to avoid fault.
	 * */
	amdgpu_vm_bo_evicted(base);
}

/**
 * amdgpu_vm_pt_parent - get the parent page directory
 *
 * @pt: child page table
 *
 * Helper to get the parent entry for the child page table. NULL if we are at
 * the root page directory.
 */
static struct amdgpu_vm_pt *amdgpu_vm_pt_parent(struct amdgpu_vm_pt *pt)
{
	struct amdgpu_bo *parent = pt->base.bo->parent;

	if (!parent)
		return NULL;

	return container_of(parent->vm_bo, struct amdgpu_vm_pt, base);
}

/**
 * amdgpu_vm_pt_cursor - state for for_each_amdgpu_vm_pt
 */
struct amdgpu_vm_pt_cursor {
	uint64_t pfn;
	struct amdgpu_vm_pt *parent;
	struct amdgpu_vm_pt *entry;
	unsigned level;
};

/**
 * amdgpu_vm_pt_start - start PD/PT walk
 *
 * @adev: amdgpu_device pointer
 * @vm: amdgpu_vm structure
 * @start: start address of the walk
 * @cursor: state to initialize
 *
 * Initialize a amdgpu_vm_pt_cursor to start a walk.
 */
static void amdgpu_vm_pt_start(struct amdgpu_device *adev,
			       struct amdgpu_vm *vm, uint64_t start,
			       struct amdgpu_vm_pt_cursor *cursor)
{
	cursor->pfn = start;
	cursor->parent = NULL;
	cursor->entry = &vm->root;
	cursor->level = adev->vm_manager.root_level;
}

/**
 * amdgpu_vm_pt_descendant - go to child node
 *
 * @adev: amdgpu_device pointer
 * @cursor: current state
 *
 * Walk to the child node of the current node.
 * Returns:
 * True if the walk was possible, false otherwise.
 */
static bool amdgpu_vm_pt_descendant(struct amdgpu_device *adev,
				    struct amdgpu_vm_pt_cursor *cursor)
{
	unsigned mask, shift, idx;

	if (!cursor->entry->entries)
		return false;

	BUG_ON(!cursor->entry->base.bo);
	mask = amdgpu_vm_entries_mask(adev, cursor->level);
	shift = amdgpu_vm_level_shift(adev, cursor->level);

	++cursor->level;
	idx = (cursor->pfn >> shift) & mask;
	cursor->parent = cursor->entry;
	cursor->entry = &cursor->entry->entries[idx];
	return true;
}

/**
 * amdgpu_vm_pt_sibling - go to sibling node
 *
 * @adev: amdgpu_device pointer
 * @cursor: current state
 *
 * Walk to the sibling node of the current node.
 * Returns:
 * True if the walk was possible, false otherwise.
 */
static bool amdgpu_vm_pt_sibling(struct amdgpu_device *adev,
				 struct amdgpu_vm_pt_cursor *cursor)
{
	unsigned shift, num_entries;

	/* Root doesn't have a sibling */
	if (!cursor->parent)
		return false;

	/* Go to our parents and see if we got a sibling */
	shift = amdgpu_vm_level_shift(adev, cursor->level - 1);
	num_entries = amdgpu_vm_num_entries(adev, cursor->level - 1);

	if (cursor->entry == &cursor->parent->entries[num_entries - 1])
		return false;

	cursor->pfn += 1ULL << shift;
	cursor->pfn &= ~((1ULL << shift) - 1);
	++cursor->entry;
	return true;
}

/**
 * amdgpu_vm_pt_ancestor - go to parent node
 *
 * @cursor: current state
 *
 * Walk to the parent node of the current node.
 * Returns:
 * True if the walk was possible, false otherwise.
 */
static bool amdgpu_vm_pt_ancestor(struct amdgpu_vm_pt_cursor *cursor)
{
	if (!cursor->parent)
		return false;

	--cursor->level;
	cursor->entry = cursor->parent;
	cursor->parent = amdgpu_vm_pt_parent(cursor->parent);
	return true;
}

/**
 * amdgpu_vm_pt_next - get next PD/PT in hieratchy
 *
 * @adev: amdgpu_device pointer
 * @cursor: current state
 *
 * Walk the PD/PT tree to the next node.
 */
static void amdgpu_vm_pt_next(struct amdgpu_device *adev,
			      struct amdgpu_vm_pt_cursor *cursor)
{
	/* First try a newborn child */
	if (amdgpu_vm_pt_descendant(adev, cursor))
		return;

	/* If that didn't worked try to find a sibling */
	while (!amdgpu_vm_pt_sibling(adev, cursor)) {
		/* No sibling, go to our parents and grandparents */
		if (!amdgpu_vm_pt_ancestor(cursor)) {
			cursor->pfn = ~0ll;
			return;
		}
	}
}

/**
 * amdgpu_vm_pt_first_leaf - get first leaf PD/PT
 *
 * @adev: amdgpu_device pointer
 * @vm: amdgpu_vm structure
 * @start: start addr of the walk
 * @cursor: state to initialize
 *
 * Start a walk and go directly to the leaf node.
 */
static void amdgpu_vm_pt_first_leaf(struct amdgpu_device *adev,
				    struct amdgpu_vm *vm, uint64_t start,
				    struct amdgpu_vm_pt_cursor *cursor)
{
	amdgpu_vm_pt_start(adev, vm, start, cursor);
	while (amdgpu_vm_pt_descendant(adev, cursor));
}

/**
 * amdgpu_vm_pt_next_leaf - get next leaf PD/PT
 *
 * @adev: amdgpu_device pointer
 * @cursor: current state
 *
 * Walk the PD/PT tree to the next leaf node.
 */
static void amdgpu_vm_pt_next_leaf(struct amdgpu_device *adev,
				   struct amdgpu_vm_pt_cursor *cursor)
{
	amdgpu_vm_pt_next(adev, cursor);
	while (amdgpu_vm_pt_descendant(adev, cursor));
}

/**
 * for_each_amdgpu_vm_pt_leaf - walk over all leaf PDs/PTs in the hierarchy
 */
#define for_each_amdgpu_vm_pt_leaf(adev, vm, start, end, cursor)		\
	for (amdgpu_vm_pt_first_leaf((adev), (vm), (start), &(cursor));		\
	     (cursor).pfn <= end; amdgpu_vm_pt_next_leaf((adev), &(cursor)))

/**
 * amdgpu_vm_pt_first_dfs - start a deep first search
 *
 * @adev: amdgpu_device structure
 * @vm: amdgpu_vm structure
 * @cursor: state to initialize
 *
 * Starts a deep first traversal of the PD/PT tree.
 */
static void amdgpu_vm_pt_first_dfs(struct amdgpu_device *adev,
				   struct amdgpu_vm *vm,
				   struct amdgpu_vm_pt_cursor *cursor)
{
	amdgpu_vm_pt_start(adev, vm, 0, cursor);
	while (amdgpu_vm_pt_descendant(adev, cursor));
}

/**
 * amdgpu_vm_pt_next_dfs - get the next node for a deep first search
 *
 * @adev: amdgpu_device structure
 * @cursor: current state
 *
 * Move the cursor to the next node in a deep first search.
 */
static void amdgpu_vm_pt_next_dfs(struct amdgpu_device *adev,
				  struct amdgpu_vm_pt_cursor *cursor)
{
	if (!cursor->entry)
		return;

	if (!cursor->parent)
		cursor->entry = NULL;
	else if (amdgpu_vm_pt_sibling(adev, cursor))
		while (amdgpu_vm_pt_descendant(adev, cursor));
	else
		amdgpu_vm_pt_ancestor(cursor);
}

/**
 * for_each_amdgpu_vm_pt_dfs_safe - safe deep first search of all PDs/PTs
 */
#define for_each_amdgpu_vm_pt_dfs_safe(adev, vm, cursor, entry)			\
	for (amdgpu_vm_pt_first_dfs((adev), (vm), &(cursor)),			\
	     (entry) = (cursor).entry, amdgpu_vm_pt_next_dfs((adev), &(cursor));\
	     (entry); (entry) = (cursor).entry,					\
	     amdgpu_vm_pt_next_dfs((adev), &(cursor)))

/**
 * amdgpu_vm_get_pd_bo - add the VM PD to a validation list
 *
 * @vm: vm providing the BOs
 * @validated: head of validation list
 * @entry: entry to add
 *
 * Add the page directory to the list of BOs to
 * validate for command submission.
 */
void amdgpu_vm_get_pd_bo(struct amdgpu_vm *vm,
			 struct list_head *validated,
			 struct amdgpu_bo_list_entry *entry)
{
	entry->priority = 0;
	entry->tv.bo = &vm->root.base.bo->tbo;
	entry->tv.shared = true;
	entry->user_pages = NULL;
	list_add(&entry->tv.head, validated);
}

/**
 * amdgpu_vm_move_to_lru_tail - move all BOs to the end of LRU
 *
 * @adev: amdgpu device pointer
 * @vm: vm providing the BOs
 *
 * Move all BOs to the end of LRU and remember their positions to put them
 * together.
 */
void amdgpu_vm_move_to_lru_tail(struct amdgpu_device *adev,
				struct amdgpu_vm *vm)
{
	struct ttm_bo_global *glob = adev->mman.bdev.glob;
	struct amdgpu_vm_bo_base *bo_base;

	if (vm->bulk_moveable) {
		spin_lock(&glob->lru_lock);
		ttm_bo_bulk_move_lru_tail(&vm->lru_bulk_move);
		spin_unlock(&glob->lru_lock);
		return;
	}

	memset(&vm->lru_bulk_move, 0, sizeof(vm->lru_bulk_move));

	spin_lock(&glob->lru_lock);
	list_for_each_entry(bo_base, &vm->idle, vm_status) {
		struct amdgpu_bo *bo = bo_base->bo;

		if (!bo->parent)
			continue;

		ttm_bo_move_to_lru_tail(&bo->tbo, &vm->lru_bulk_move);
		if (bo->shadow)
			ttm_bo_move_to_lru_tail(&bo->shadow->tbo,
						&vm->lru_bulk_move);
	}
	spin_unlock(&glob->lru_lock);

	vm->bulk_moveable = true;
}

/**
 * amdgpu_vm_validate_pt_bos - validate the page table BOs
 *
 * @adev: amdgpu device pointer
 * @vm: vm providing the BOs
 * @validate: callback to do the validation
 * @param: parameter for the validation callback
 *
 * Validate the page table BOs on command submission if neccessary.
 *
 * Returns:
 * Validation result.
 */
int amdgpu_vm_validate_pt_bos(struct amdgpu_device *adev, struct amdgpu_vm *vm,
			      int (*validate)(void *p, struct amdgpu_bo *bo),
			      void *param)
{
	struct amdgpu_vm_bo_base *bo_base, *tmp;
	int r = 0;

	vm->bulk_moveable &= list_empty(&vm->evicted);

	list_for_each_entry_safe(bo_base, tmp, &vm->evicted, vm_status) {
		struct amdgpu_bo *bo = bo_base->bo;

		r = validate(param, bo);
		if (r)
			break;

		if (bo->tbo.type != ttm_bo_type_kernel) {
			amdgpu_vm_bo_moved(bo_base);
		} else {
			if (vm->use_cpu_for_update)
				r = amdgpu_bo_kmap(bo, NULL);
			else
				r = amdgpu_ttm_alloc_gart(&bo->tbo);
			if (r)
				break;
			if (bo->shadow) {
				r = amdgpu_ttm_alloc_gart(&bo->shadow->tbo);
				if (r)
					break;
			}
			amdgpu_vm_bo_relocated(bo_base);
		}
	}

	return r;
}

/**
 * amdgpu_vm_ready - check VM is ready for updates
 *
 * @vm: VM to check
 *
 * Check if all VM PDs/PTs are ready for updates
 *
 * Returns:
 * True if eviction list is empty.
 */
bool amdgpu_vm_ready(struct amdgpu_vm *vm)
{
	return list_empty(&vm->evicted);
}

/**
 * amdgpu_vm_clear_bo - initially clear the PDs/PTs
 *
 * @adev: amdgpu_device pointer
 * @vm: VM to clear BO from
 * @bo: BO to clear
 * @level: level this BO is at
 * @pte_support_ats: indicate ATS support from PTE
 *
 * Root PD needs to be reserved when calling this.
 *
 * Returns:
 * 0 on success, errno otherwise.
 */
static int amdgpu_vm_clear_bo(struct amdgpu_device *adev,
			      struct amdgpu_vm *vm, struct amdgpu_bo *bo,
			      unsigned level, bool pte_support_ats)
{
	struct ttm_operation_ctx ctx = { true, false };
	struct dma_fence *fence = NULL;
	unsigned entries, ats_entries;
	struct amdgpu_ring *ring;
	struct amdgpu_job *job;
	uint64_t addr;
	int r;

	entries = amdgpu_bo_size(bo) / 8;

	if (pte_support_ats) {
		if (level == adev->vm_manager.root_level) {
			ats_entries = amdgpu_vm_level_shift(adev, level);
			ats_entries += AMDGPU_GPU_PAGE_SHIFT;
			ats_entries = AMDGPU_GMC_HOLE_START >> ats_entries;
			ats_entries = min(ats_entries, entries);
			entries -= ats_entries;
		} else {
			ats_entries = entries;
			entries = 0;
		}
	} else {
		ats_entries = 0;
	}

	ring = container_of(vm->entity.rq->sched, struct amdgpu_ring, sched);

	r = reservation_object_reserve_shared(bo->tbo.resv);
	if (r)
		return r;

	r = ttm_bo_validate(&bo->tbo, &bo->placement, &ctx);
	if (r)
		goto error;

	r = amdgpu_ttm_alloc_gart(&bo->tbo);
	if (r)
		return r;

	r = amdgpu_job_alloc_with_ib(adev, 64, &job);
	if (r)
		goto error;

	addr = amdgpu_bo_gpu_offset(bo);
	if (ats_entries) {
		uint64_t ats_value;

		ats_value = AMDGPU_PTE_DEFAULT_ATC;
		if (level != AMDGPU_VM_PTB)
			ats_value |= AMDGPU_PDE_PTE;

		amdgpu_vm_set_pte_pde(adev, &job->ibs[0], addr, 0,
				      ats_entries, 0, ats_value);
		addr += ats_entries * 8;
	}

	if (entries)
		amdgpu_vm_set_pte_pde(adev, &job->ibs[0], addr, 0,
				      entries, 0, 0);

	amdgpu_ring_pad_ib(ring, &job->ibs[0]);

	WARN_ON(job->ibs[0].length_dw > 64);
	r = amdgpu_sync_resv(adev, &job->sync, bo->tbo.resv,
			     AMDGPU_FENCE_OWNER_UNDEFINED, false);
	if (r)
		goto error_free;

	r = amdgpu_job_submit(job, &vm->entity, AMDGPU_FENCE_OWNER_UNDEFINED,
			      &fence);
	if (r)
		goto error_free;

	amdgpu_bo_fence(bo, fence, true);
	dma_fence_put(fence);

	if (bo->shadow)
		return amdgpu_vm_clear_bo(adev, vm, bo->shadow,
					  level, pte_support_ats);

	return 0;

error_free:
	amdgpu_job_free(job);

error:
	return r;
}

/**
 * amdgpu_vm_bo_param - fill in parameters for PD/PT allocation
 *
 * @adev: amdgpu_device pointer
 * @vm: requesting vm
 * @bp: resulting BO allocation parameters
 */
static void amdgpu_vm_bo_param(struct amdgpu_device *adev, struct amdgpu_vm *vm,
			       int level, struct amdgpu_bo_param *bp)
{
	memset(bp, 0, sizeof(*bp));

	bp->size = amdgpu_vm_bo_size(adev, level);
	bp->byte_align = AMDGPU_GPU_PAGE_SIZE;
	bp->domain = AMDGPU_GEM_DOMAIN_VRAM;
	if (bp->size <= PAGE_SIZE && adev->asic_type >= CHIP_VEGA10 &&
	    adev->flags & AMD_IS_APU)
		bp->domain |= AMDGPU_GEM_DOMAIN_GTT;
	bp->domain = amdgpu_bo_get_preferred_pin_domain(adev, bp->domain);
	bp->flags = AMDGPU_GEM_CREATE_VRAM_CONTIGUOUS |
		AMDGPU_GEM_CREATE_CPU_GTT_USWC;
	if (vm->use_cpu_for_update)
		bp->flags |= AMDGPU_GEM_CREATE_CPU_ACCESS_REQUIRED;
	else if (!vm->root.base.bo || vm->root.base.bo->shadow)
		bp->flags |= AMDGPU_GEM_CREATE_SHADOW;
	bp->type = ttm_bo_type_kernel;
	if (vm->root.base.bo)
		bp->resv = vm->root.base.bo->tbo.resv;
}

/**
 * amdgpu_vm_alloc_pts - Allocate page tables.
 *
 * @adev: amdgpu_device pointer
 * @vm: VM to allocate page tables for
 * @saddr: Start address which needs to be allocated
 * @size: Size from start address we need.
 *
 * Make sure the page directories and page tables are allocated
 *
 * Returns:
 * 0 on success, errno otherwise.
 */
int amdgpu_vm_alloc_pts(struct amdgpu_device *adev,
			struct amdgpu_vm *vm,
			uint64_t saddr, uint64_t size)
{
	struct amdgpu_vm_pt_cursor cursor;
	struct amdgpu_bo *pt;
	bool ats = false;
	uint64_t eaddr;
	int r;

	/* validate the parameters */
	if (saddr & AMDGPU_GPU_PAGE_MASK || size & AMDGPU_GPU_PAGE_MASK)
		return -EINVAL;

	eaddr = saddr + size - 1;

	if (vm->pte_support_ats)
		ats = saddr < AMDGPU_GMC_HOLE_START;

	saddr /= AMDGPU_GPU_PAGE_SIZE;
	eaddr /= AMDGPU_GPU_PAGE_SIZE;

	if (eaddr >= adev->vm_manager.max_pfn) {
		dev_err(adev->dev, "va above limit (0x%08llX >= 0x%08llX)\n",
			eaddr, adev->vm_manager.max_pfn);
		return -EINVAL;
	}

	for_each_amdgpu_vm_pt_leaf(adev, vm, saddr, eaddr, cursor) {
		struct amdgpu_vm_pt *entry = cursor.entry;
		struct amdgpu_bo_param bp;

		if (cursor.level < AMDGPU_VM_PTB) {
			unsigned num_entries;

			num_entries = amdgpu_vm_num_entries(adev, cursor.level);
			entry->entries = kvmalloc_array(num_entries,
							sizeof(*entry->entries),
							GFP_KERNEL |
							__GFP_ZERO);
			if (!entry->entries)
				return -ENOMEM;
		}


		if (entry->base.bo)
			continue;

		amdgpu_vm_bo_param(adev, vm, cursor.level, &bp);

		r = amdgpu_bo_create(adev, &bp, &pt);
		if (r)
			return r;

		r = amdgpu_vm_clear_bo(adev, vm, pt, cursor.level, ats);
		if (r)
			goto error_free_pt;

		if (vm->use_cpu_for_update) {
			r = amdgpu_bo_kmap(pt, NULL);
			if (r)
				goto error_free_pt;
		}

		/* Keep a reference to the root directory to avoid
		* freeing them up in the wrong order.
		*/
		pt->parent = amdgpu_bo_ref(cursor.parent->base.bo);

		amdgpu_vm_bo_base_init(&entry->base, vm, pt);
	}

	return 0;

error_free_pt:
	amdgpu_bo_unref(&pt->shadow);
	amdgpu_bo_unref(&pt);
	return r;
}

/**
 * amdgpu_vm_free_pts - free PD/PT levels
 *
 * @adev: amdgpu device structure
 * @vm: amdgpu vm structure
 *
 * Free the page directory or page table level and all sub levels.
 */
static void amdgpu_vm_free_pts(struct amdgpu_device *adev,
			       struct amdgpu_vm *vm)
{
	struct amdgpu_vm_pt_cursor cursor;
	struct amdgpu_vm_pt *entry;

	for_each_amdgpu_vm_pt_dfs_safe(adev, vm, cursor, entry) {

		if (entry->base.bo) {
			entry->base.bo->vm_bo = NULL;
			list_del(&entry->base.vm_status);
			amdgpu_bo_unref(&entry->base.bo->shadow);
			amdgpu_bo_unref(&entry->base.bo);
		}
		kvfree(entry->entries);
	}

	BUG_ON(vm->root.base.bo);
}

/**
 * amdgpu_vm_check_compute_bug - check whether asic has compute vm bug
 *
 * @adev: amdgpu_device pointer
 */
void amdgpu_vm_check_compute_bug(struct amdgpu_device *adev)
{
	const struct amdgpu_ip_block *ip_block;
	bool has_compute_vm_bug;
	struct amdgpu_ring *ring;
	int i;

	has_compute_vm_bug = false;

	ip_block = amdgpu_device_ip_get_ip_block(adev, AMD_IP_BLOCK_TYPE_GFX);
	if (ip_block) {
		/* Compute has a VM bug for GFX version < 7.
		   Compute has a VM bug for GFX 8 MEC firmware version < 673.*/
		if (ip_block->version->major <= 7)
			has_compute_vm_bug = true;
		else if (ip_block->version->major == 8)
			if (adev->gfx.mec_fw_version < 673)
				has_compute_vm_bug = true;
	}

	for (i = 0; i < adev->num_rings; i++) {
		ring = adev->rings[i];
		if (ring->funcs->type == AMDGPU_RING_TYPE_COMPUTE)
			/* only compute rings */
			ring->has_compute_vm_bug = has_compute_vm_bug;
		else
			ring->has_compute_vm_bug = false;
	}
}

/**
 * amdgpu_vm_need_pipeline_sync - Check if pipe sync is needed for job.
 *
 * @ring: ring on which the job will be submitted
 * @job: job to submit
 *
 * Returns:
 * True if sync is needed.
 */
bool amdgpu_vm_need_pipeline_sync(struct amdgpu_ring *ring,
				  struct amdgpu_job *job)
{
	struct amdgpu_device *adev = ring->adev;
	unsigned vmhub = ring->funcs->vmhub;
	struct amdgpu_vmid_mgr *id_mgr = &adev->vm_manager.id_mgr[vmhub];
	struct amdgpu_vmid *id;
	bool gds_switch_needed;
	bool vm_flush_needed = job->vm_needs_flush || ring->has_compute_vm_bug;

	if (job->vmid == 0)
		return false;
	id = &id_mgr->ids[job->vmid];
	gds_switch_needed = ring->funcs->emit_gds_switch && (
		id->gds_base != job->gds_base ||
		id->gds_size != job->gds_size ||
		id->gws_base != job->gws_base ||
		id->gws_size != job->gws_size ||
		id->oa_base != job->oa_base ||
		id->oa_size != job->oa_size);

	if (amdgpu_vmid_had_gpu_reset(adev, id))
		return true;

	return vm_flush_needed || gds_switch_needed;
}

/**
 * amdgpu_vm_flush - hardware flush the vm
 *
 * @ring: ring to use for flush
 * @job:  related job
 * @need_pipe_sync: is pipe sync needed
 *
 * Emit a VM flush when it is necessary.
 *
 * Returns:
 * 0 on success, errno otherwise.
 */
int amdgpu_vm_flush(struct amdgpu_ring *ring, struct amdgpu_job *job, bool need_pipe_sync)
{
	struct amdgpu_device *adev = ring->adev;
	unsigned vmhub = ring->funcs->vmhub;
	struct amdgpu_vmid_mgr *id_mgr = &adev->vm_manager.id_mgr[vmhub];
	struct amdgpu_vmid *id = &id_mgr->ids[job->vmid];
	bool gds_switch_needed = ring->funcs->emit_gds_switch && (
		id->gds_base != job->gds_base ||
		id->gds_size != job->gds_size ||
		id->gws_base != job->gws_base ||
		id->gws_size != job->gws_size ||
		id->oa_base != job->oa_base ||
		id->oa_size != job->oa_size);
	bool vm_flush_needed = job->vm_needs_flush;
	bool pasid_mapping_needed = id->pasid != job->pasid ||
		!id->pasid_mapping ||
		!dma_fence_is_signaled(id->pasid_mapping);
	struct dma_fence *fence = NULL;
	unsigned patch_offset = 0;
	int r;

	if (amdgpu_vmid_had_gpu_reset(adev, id)) {
		gds_switch_needed = true;
		vm_flush_needed = true;
		pasid_mapping_needed = true;
	}

	gds_switch_needed &= !!ring->funcs->emit_gds_switch;
	vm_flush_needed &= !!ring->funcs->emit_vm_flush  &&
			job->vm_pd_addr != AMDGPU_BO_INVALID_OFFSET;
	pasid_mapping_needed &= adev->gmc.gmc_funcs->emit_pasid_mapping &&
		ring->funcs->emit_wreg;

	if (!vm_flush_needed && !gds_switch_needed && !need_pipe_sync)
		return 0;

	if (ring->funcs->init_cond_exec)
		patch_offset = amdgpu_ring_init_cond_exec(ring);

	if (need_pipe_sync)
		amdgpu_ring_emit_pipeline_sync(ring);

	if (vm_flush_needed) {
		trace_amdgpu_vm_flush(ring, job->vmid, job->vm_pd_addr);
		amdgpu_ring_emit_vm_flush(ring, job->vmid, job->vm_pd_addr);
	}

	if (pasid_mapping_needed)
		amdgpu_gmc_emit_pasid_mapping(ring, job->vmid, job->pasid);

	if (vm_flush_needed || pasid_mapping_needed) {
		r = amdgpu_fence_emit(ring, &fence, 0);
		if (r)
			return r;
	}

	if (vm_flush_needed) {
		mutex_lock(&id_mgr->lock);
		dma_fence_put(id->last_flush);
		id->last_flush = dma_fence_get(fence);
		id->current_gpu_reset_count =
			atomic_read(&adev->gpu_reset_counter);
		mutex_unlock(&id_mgr->lock);
	}

	if (pasid_mapping_needed) {
		id->pasid = job->pasid;
		dma_fence_put(id->pasid_mapping);
		id->pasid_mapping = dma_fence_get(fence);
	}
	dma_fence_put(fence);

	if (ring->funcs->emit_gds_switch && gds_switch_needed) {
		id->gds_base = job->gds_base;
		id->gds_size = job->gds_size;
		id->gws_base = job->gws_base;
		id->gws_size = job->gws_size;
		id->oa_base = job->oa_base;
		id->oa_size = job->oa_size;
		amdgpu_ring_emit_gds_switch(ring, job->vmid, job->gds_base,
					    job->gds_size, job->gws_base,
					    job->gws_size, job->oa_base,
					    job->oa_size);
	}

	if (ring->funcs->patch_cond_exec)
		amdgpu_ring_patch_cond_exec(ring, patch_offset);

	/* the double SWITCH_BUFFER here *cannot* be skipped by COND_EXEC */
	if (ring->funcs->emit_switch_buffer) {
		amdgpu_ring_emit_switch_buffer(ring);
		amdgpu_ring_emit_switch_buffer(ring);
	}
	return 0;
}

/**
 * amdgpu_vm_bo_find - find the bo_va for a specific vm & bo
 *
 * @vm: requested vm
 * @bo: requested buffer object
 *
 * Find @bo inside the requested vm.
 * Search inside the @bos vm list for the requested vm
 * Returns the found bo_va or NULL if none is found
 *
 * Object has to be reserved!
 *
 * Returns:
 * Found bo_va or NULL.
 */
struct amdgpu_bo_va *amdgpu_vm_bo_find(struct amdgpu_vm *vm,
				       struct amdgpu_bo *bo)
{
	struct amdgpu_vm_bo_base *base;

	for (base = bo->vm_bo; base; base = base->next) {
		if (base->vm != vm)
			continue;

		return container_of(base, struct amdgpu_bo_va, base);
	}
	return NULL;
}

/**
 * amdgpu_vm_do_set_ptes - helper to call the right asic function
 *
 * @params: see amdgpu_pte_update_params definition
 * @bo: PD/PT to update
 * @pe: addr of the page entry
 * @addr: dst addr to write into pe
 * @count: number of page entries to update
 * @incr: increase next addr by incr bytes
 * @flags: hw access flags
 *
 * Traces the parameters and calls the right asic functions
 * to setup the page table using the DMA.
 */
static void amdgpu_vm_do_set_ptes(struct amdgpu_pte_update_params *params,
				  struct amdgpu_bo *bo,
				  uint64_t pe, uint64_t addr,
				  unsigned count, uint32_t incr,
				  uint64_t flags)
{
	pe += amdgpu_bo_gpu_offset(bo);
	trace_amdgpu_vm_set_ptes(pe, addr, count, incr, flags);

	if (count < 3) {
		amdgpu_vm_write_pte(params->adev, params->ib, pe,
				    addr | flags, count, incr);

	} else {
		amdgpu_vm_set_pte_pde(params->adev, params->ib, pe, addr,
				      count, incr, flags);
	}
}

/**
 * amdgpu_vm_do_copy_ptes - copy the PTEs from the GART
 *
 * @params: see amdgpu_pte_update_params definition
 * @bo: PD/PT to update
 * @pe: addr of the page entry
 * @addr: dst addr to write into pe
 * @count: number of page entries to update
 * @incr: increase next addr by incr bytes
 * @flags: hw access flags
 *
 * Traces the parameters and calls the DMA function to copy the PTEs.
 */
static void amdgpu_vm_do_copy_ptes(struct amdgpu_pte_update_params *params,
				   struct amdgpu_bo *bo,
				   uint64_t pe, uint64_t addr,
				   unsigned count, uint32_t incr,
				   uint64_t flags)
{
	uint64_t src = (params->src + (addr >> 12) * 8);

	pe += amdgpu_bo_gpu_offset(bo);
	trace_amdgpu_vm_copy_ptes(pe, src, count);

	amdgpu_vm_copy_pte(params->adev, params->ib, pe, src, count);
}

/**
 * amdgpu_vm_map_gart - Resolve gart mapping of addr
 *
 * @pages_addr: optional DMA address to use for lookup
 * @addr: the unmapped addr
 *
 * Look up the physical address of the page that the pte resolves
 * to.
 *
 * Returns:
 * The pointer for the page table entry.
 */
static uint64_t amdgpu_vm_map_gart(const dma_addr_t *pages_addr, uint64_t addr)
{
	uint64_t result;

	/* page table offset */
	result = pages_addr[addr >> PAGE_SHIFT];

	/* in case cpu page size != gpu page size*/
	result |= addr & (~PAGE_MASK);

	result &= 0xFFFFFFFFFFFFF000ULL;

	return result;
}

/**
 * amdgpu_vm_cpu_set_ptes - helper to update page tables via CPU
 *
 * @params: see amdgpu_pte_update_params definition
 * @bo: PD/PT to update
 * @pe: kmap addr of the page entry
 * @addr: dst addr to write into pe
 * @count: number of page entries to update
 * @incr: increase next addr by incr bytes
 * @flags: hw access flags
 *
 * Write count number of PT/PD entries directly.
 */
static void amdgpu_vm_cpu_set_ptes(struct amdgpu_pte_update_params *params,
				   struct amdgpu_bo *bo,
				   uint64_t pe, uint64_t addr,
				   unsigned count, uint32_t incr,
				   uint64_t flags)
{
	unsigned int i;
	uint64_t value;

	pe += (unsigned long)amdgpu_bo_kptr(bo);

	trace_amdgpu_vm_set_ptes(pe, addr, count, incr, flags);

	for (i = 0; i < count; i++) {
		value = params->pages_addr ?
			amdgpu_vm_map_gart(params->pages_addr, addr) :
			addr;
		amdgpu_gmc_set_pte_pde(params->adev, (void *)(uintptr_t)pe,
				       i, value, flags);
		addr += incr;
	}
}


/**
 * amdgpu_vm_wait_pd - Wait for PT BOs to be free.
 *
 * @adev: amdgpu_device pointer
 * @vm: related vm
 * @owner: fence owner
 *
 * Returns:
 * 0 on success, errno otherwise.
 */
static int amdgpu_vm_wait_pd(struct amdgpu_device *adev, struct amdgpu_vm *vm,
			     void *owner)
{
	struct amdgpu_sync sync;
	int r;

	amdgpu_sync_create(&sync);
	amdgpu_sync_resv(adev, &sync, vm->root.base.bo->tbo.resv, owner, false);
	r = amdgpu_sync_wait(&sync, true);
	amdgpu_sync_free(&sync);

	return r;
}

/**
 * amdgpu_vm_update_func - helper to call update function
 *
 * Calls the update function for both the given BO as well as its shadow.
 */
static void amdgpu_vm_update_func(struct amdgpu_pte_update_params *params,
				  struct amdgpu_bo *bo,
				  uint64_t pe, uint64_t addr,
				  unsigned count, uint32_t incr,
				  uint64_t flags)
{
	if (bo->shadow)
		params->func(params, bo->shadow, pe, addr, count, incr, flags);
	params->func(params, bo, pe, addr, count, incr, flags);
}

/*
 * amdgpu_vm_update_pde - update a single level in the hierarchy
 *
 * @param: parameters for the update
 * @vm: requested vm
 * @parent: parent directory
 * @entry: entry to update
 *
 * Makes sure the requested entry in parent is up to date.
 */
static void amdgpu_vm_update_pde(struct amdgpu_pte_update_params *params,
				 struct amdgpu_vm *vm,
				 struct amdgpu_vm_pt *parent,
				 struct amdgpu_vm_pt *entry)
{
	struct amdgpu_bo *bo = parent->base.bo, *pbo;
	uint64_t pde, pt, flags;
	unsigned level;

	/* Don't update huge pages here */
	if (entry->huge)
		return;

	for (level = 0, pbo = bo->parent; pbo; ++level)
		pbo = pbo->parent;

	level += params->adev->vm_manager.root_level;
	amdgpu_gmc_get_pde_for_bo(entry->base.bo, level, &pt, &flags);
	pde = (entry - parent->entries) * 8;
	amdgpu_vm_update_func(params, bo, pde, pt, 1, 0, flags);
}

/*
 * amdgpu_vm_invalidate_pds - mark all PDs as invalid
 *
 * @adev: amdgpu_device pointer
 * @vm: related vm
 *
 * Mark all PD level as invalid after an error.
 */
static void amdgpu_vm_invalidate_pds(struct amdgpu_device *adev,
				     struct amdgpu_vm *vm)
{
	struct amdgpu_vm_pt_cursor cursor;
	struct amdgpu_vm_pt *entry;

	for_each_amdgpu_vm_pt_dfs_safe(adev, vm, cursor, entry)
		if (entry->base.bo && !entry->base.moved)
			amdgpu_vm_bo_relocated(&entry->base);
}

/*
 * amdgpu_vm_update_directories - make sure that all directories are valid
 *
 * @adev: amdgpu_device pointer
 * @vm: requested vm
 *
 * Makes sure all directories are up to date.
 *
 * Returns:
 * 0 for success, error for failure.
 */
int amdgpu_vm_update_directories(struct amdgpu_device *adev,
				 struct amdgpu_vm *vm)
{
	struct amdgpu_pte_update_params params;
	struct amdgpu_job *job;
	unsigned ndw = 0;
	int r = 0;

	if (list_empty(&vm->relocated))
		return 0;

restart:
	memset(&params, 0, sizeof(params));
	params.adev = adev;

	if (vm->use_cpu_for_update) {
		r = amdgpu_vm_wait_pd(adev, vm, AMDGPU_FENCE_OWNER_VM);
		if (unlikely(r))
			return r;

		params.func = amdgpu_vm_cpu_set_ptes;
	} else {
		ndw = 512 * 8;
		r = amdgpu_job_alloc_with_ib(adev, ndw * 4, &job);
		if (r)
			return r;

		params.ib = &job->ibs[0];
		params.func = amdgpu_vm_do_set_ptes;
	}

	while (!list_empty(&vm->relocated)) {
		struct amdgpu_vm_pt *pt, *entry;

		entry = list_first_entry(&vm->relocated, struct amdgpu_vm_pt,
					 base.vm_status);
		amdgpu_vm_bo_idle(&entry->base);

		pt = amdgpu_vm_pt_parent(entry);
		if (!pt)
			continue;

		amdgpu_vm_update_pde(&params, vm, pt, entry);

		if (!vm->use_cpu_for_update &&
		    (ndw - params.ib->length_dw) < 32)
			break;
	}

	if (vm->use_cpu_for_update) {
		/* Flush HDP */
		mb();
		amdgpu_asic_flush_hdp(adev, NULL);
	} else if (params.ib->length_dw == 0) {
		amdgpu_job_free(job);
	} else {
		struct amdgpu_bo *root = vm->root.base.bo;
		struct amdgpu_ring *ring;
		struct dma_fence *fence;

		ring = container_of(vm->entity.rq->sched, struct amdgpu_ring,
				    sched);

		amdgpu_ring_pad_ib(ring, params.ib);
		amdgpu_sync_resv(adev, &job->sync, root->tbo.resv,
				 AMDGPU_FENCE_OWNER_VM, false);
		WARN_ON(params.ib->length_dw > ndw);
		r = amdgpu_job_submit(job, &vm->entity, AMDGPU_FENCE_OWNER_VM,
				      &fence);
		if (r)
			goto error;

		amdgpu_bo_fence(root, fence, true);
		dma_fence_put(vm->last_update);
		vm->last_update = fence;
	}

	if (!list_empty(&vm->relocated))
		goto restart;

	return 0;

error:
	amdgpu_vm_invalidate_pds(adev, vm);
	amdgpu_job_free(job);
	return r;
}

/**
 * amdgpu_vm_update_huge - figure out parameters for PTE updates
 *
 * Make sure to set the right flags for the PTEs at the desired level.
 */
static void amdgpu_vm_update_huge(struct amdgpu_pte_update_params *params,
				  struct amdgpu_bo *bo, unsigned level,
				  uint64_t pe, uint64_t addr,
				  unsigned count, uint32_t incr,
				  uint64_t flags)

{
	if (level != AMDGPU_VM_PTB) {
		flags |= AMDGPU_PDE_PTE;
		amdgpu_gmc_get_vm_pde(params->adev, level, &addr, &flags);
	}

	amdgpu_vm_update_func(params, bo, pe, addr, count, incr, flags);
}

/**
 * amdgpu_vm_fragment - get fragment for PTEs
 *
 * @params: see amdgpu_pte_update_params definition
 * @start: first PTE to handle
 * @end: last PTE to handle
 * @flags: hw mapping flags
 * @frag: resulting fragment size
 * @frag_end: end of this fragment
 *
 * Returns the first possible fragment for the start and end address.
 */
static void amdgpu_vm_fragment(struct amdgpu_pte_update_params *params,
			       uint64_t start, uint64_t end, uint64_t flags,
			       unsigned int *frag, uint64_t *frag_end)
{
	/**
	 * The MC L1 TLB supports variable sized pages, based on a fragment
	 * field in the PTE. When this field is set to a non-zero value, page
	 * granularity is increased from 4KB to (1 << (12 + frag)). The PTE
	 * flags are considered valid for all PTEs within the fragment range
	 * and corresponding mappings are assumed to be physically contiguous.
	 *
	 * The L1 TLB can store a single PTE for the whole fragment,
	 * significantly increasing the space available for translation
	 * caching. This leads to large improvements in throughput when the
	 * TLB is under pressure.
	 *
	 * The L2 TLB distributes small and large fragments into two
	 * asymmetric partitions. The large fragment cache is significantly
	 * larger. Thus, we try to use large fragments wherever possible.
	 * Userspace can support this by aligning virtual base address and
	 * allocation size to the fragment size.
	 *
	 * Starting with Vega10 the fragment size only controls the L1. The L2
	 * is now directly feed with small/huge/giant pages from the walker.
	 */
	unsigned max_frag;

	if (params->adev->asic_type < CHIP_VEGA10)
		max_frag = params->adev->vm_manager.fragment_size;
	else
		max_frag = 31;

	/* system pages are non continuously */
	if (params->src) {
		*frag = 0;
		*frag_end = end;
		return;
	}

	/* This intentionally wraps around if no bit is set */
	*frag = min((unsigned)ffs(start) - 1, (unsigned)fls64(end - start) - 1);
	if (*frag >= max_frag) {
		*frag = max_frag;
		*frag_end = end & ~((1ULL << max_frag) - 1);
	} else {
		*frag_end = start + (1 << *frag);
	}
}

/**
 * amdgpu_vm_update_ptes - make sure that page tables are valid
 *
 * @params: see amdgpu_pte_update_params definition
 * @start: start of GPU address range
 * @end: end of GPU address range
 * @dst: destination address to map to, the next dst inside the function
 * @flags: mapping flags
 *
 * Update the page tables in the range @start - @end.
 *
 * Returns:
 * 0 for success, -EINVAL for failure.
 */
static int amdgpu_vm_update_ptes(struct amdgpu_pte_update_params *params,
				 uint64_t start, uint64_t end,
				 uint64_t dst, uint64_t flags)
{
	struct amdgpu_device *adev = params->adev;
	struct amdgpu_vm_pt_cursor cursor;
	uint64_t frag_start = start, frag_end;
	unsigned int frag;

	/* figure out the initial fragment */
	amdgpu_vm_fragment(params, frag_start, end, flags, &frag, &frag_end);

	/* walk over the address space and update the PTs */
	amdgpu_vm_pt_start(adev, params->vm, start, &cursor);
	while (cursor.pfn < end) {
		struct amdgpu_bo *pt = cursor.entry->base.bo;
		unsigned shift, parent_shift, mask;
		uint64_t incr, entry_end, pe_start;

		if (!pt)
			return -ENOENT;

		/* The root level can't be a huge page */
		if (cursor.level == adev->vm_manager.root_level) {
			if (!amdgpu_vm_pt_descendant(adev, &cursor))
				return -ENOENT;
			continue;
		}

		/* First check if the entry is already handled */
		if (cursor.pfn < frag_start) {
			cursor.entry->huge = true;
			amdgpu_vm_pt_next(adev, &cursor);
			continue;
		}

		/* If it isn't already handled it can't be a huge page */
		if (cursor.entry->huge) {
			/* Add the entry to the relocated list to update it. */
			cursor.entry->huge = false;
			amdgpu_vm_bo_relocated(&cursor.entry->base);
		}

		shift = amdgpu_vm_level_shift(adev, cursor.level);
		parent_shift = amdgpu_vm_level_shift(adev, cursor.level - 1);
		if (adev->asic_type < CHIP_VEGA10) {
			/* No huge page support before GMC v9 */
			if (cursor.level != AMDGPU_VM_PTB) {
				if (!amdgpu_vm_pt_descendant(adev, &cursor))
					return -ENOENT;
				continue;
			}
		} else if (frag < shift) {
			/* We can't use this level when the fragment size is
			 * smaller than the address shift. Go to the next
			 * child entry and try again.
			 */
			if (!amdgpu_vm_pt_descendant(adev, &cursor))
				return -ENOENT;
			continue;
		} else if (frag >= parent_shift) {
			/* If the fragment size is even larger than the parent
			 * shift we should go up one level and check it again.
			 */
			if (!amdgpu_vm_pt_ancestor(&cursor))
				return -ENOENT;
			continue;
		}

		/* Looks good so far, calculate parameters for the update */
		incr = AMDGPU_GPU_PAGE_SIZE << shift;
		mask = amdgpu_vm_entries_mask(adev, cursor.level);
		pe_start = ((cursor.pfn >> shift) & mask) * 8;
		entry_end = (mask + 1) << shift;
		entry_end += cursor.pfn & ~(entry_end - 1);
		entry_end = min(entry_end, end);

		do {
			uint64_t upd_end = min(entry_end, frag_end);
			unsigned nptes = (upd_end - frag_start) >> shift;

			amdgpu_vm_update_huge(params, pt, cursor.level,
					      pe_start, dst, nptes, incr,
					      flags | AMDGPU_PTE_FRAG(frag));

			pe_start += nptes * 8;
			dst += nptes * AMDGPU_GPU_PAGE_SIZE << shift;

			frag_start = upd_end;
			if (frag_start >= frag_end) {
				/* figure out the next fragment */
				amdgpu_vm_fragment(params, frag_start, end,
						   flags, &frag, &frag_end);
				if (frag < shift)
					break;
			}
		} while (frag_start < entry_end);

		if (frag >= shift)
			amdgpu_vm_pt_next(adev, &cursor);
	}

	return 0;
}

/**
 * amdgpu_vm_bo_update_mapping - update a mapping in the vm page table
 *
 * @adev: amdgpu_device pointer
 * @exclusive: fence we need to sync to
 * @pages_addr: DMA addresses to use for mapping
 * @vm: requested vm
 * @start: start of mapped range
 * @last: last mapped entry
 * @flags: flags for the entries
 * @addr: addr to set the area to
 * @fence: optional resulting fence
 *
 * Fill in the page table entries between @start and @last.
 *
 * Returns:
 * 0 for success, -EINVAL for failure.
 */
static int amdgpu_vm_bo_update_mapping(struct amdgpu_device *adev,
				       struct dma_fence *exclusive,
				       dma_addr_t *pages_addr,
				       struct amdgpu_vm *vm,
				       uint64_t start, uint64_t last,
				       uint64_t flags, uint64_t addr,
				       struct dma_fence **fence)
{
	struct amdgpu_ring *ring;
	void *owner = AMDGPU_FENCE_OWNER_VM;
	unsigned nptes, ncmds, ndw;
	struct amdgpu_job *job;
	struct amdgpu_pte_update_params params;
	struct dma_fence *f = NULL;
	int r;

	memset(&params, 0, sizeof(params));
	params.adev = adev;
	params.vm = vm;

	/* sync to everything on unmapping */
	if (!(flags & AMDGPU_PTE_VALID))
		owner = AMDGPU_FENCE_OWNER_UNDEFINED;

	if (vm->use_cpu_for_update) {
		/* params.src is used as flag to indicate system Memory */
		if (pages_addr)
			params.src = ~0;

		/* Wait for PT BOs to be free. PTs share the same resv. object
		 * as the root PD BO
		 */
		r = amdgpu_vm_wait_pd(adev, vm, owner);
		if (unlikely(r))
			return r;

		params.func = amdgpu_vm_cpu_set_ptes;
		params.pages_addr = pages_addr;
		return amdgpu_vm_update_ptes(&params, start, last + 1,
					     addr, flags);
	}

	ring = container_of(vm->entity.rq->sched, struct amdgpu_ring, sched);

	nptes = last - start + 1;

	/*
	 * reserve space for two commands every (1 << BLOCK_SIZE)
	 *  entries or 2k dwords (whatever is smaller)
         *
         * The second command is for the shadow pagetables.
	 */
	if (vm->root.base.bo->shadow)
		ncmds = ((nptes >> min(adev->vm_manager.block_size, 11u)) + 1) * 2;
	else
		ncmds = ((nptes >> min(adev->vm_manager.block_size, 11u)) + 1);

	/* padding, etc. */
	ndw = 64;

	if (pages_addr) {
		/* copy commands needed */
		ndw += ncmds * adev->vm_manager.vm_pte_funcs->copy_pte_num_dw;

		/* and also PTEs */
		ndw += nptes * 2;

		params.func = amdgpu_vm_do_copy_ptes;

	} else {
		/* set page commands needed */
		ndw += ncmds * 10;

		/* extra commands for begin/end fragments */
		if (vm->root.base.bo->shadow)
		        ndw += 2 * 10 * adev->vm_manager.fragment_size * 2;
		else
		        ndw += 2 * 10 * adev->vm_manager.fragment_size;

		params.func = amdgpu_vm_do_set_ptes;
	}

	r = amdgpu_job_alloc_with_ib(adev, ndw * 4, &job);
	if (r)
		return r;

	params.ib = &job->ibs[0];

	if (pages_addr) {
		uint64_t *pte;
		unsigned i;

		/* Put the PTEs at the end of the IB. */
		i = ndw - nptes * 2;
		pte= (uint64_t *)&(job->ibs->ptr[i]);
		params.src = job->ibs->gpu_addr + i * 4;

		for (i = 0; i < nptes; ++i) {
			pte[i] = amdgpu_vm_map_gart(pages_addr, addr + i *
						    AMDGPU_GPU_PAGE_SIZE);
			pte[i] |= flags;
		}
		addr = 0;
	}

	r = amdgpu_sync_fence(adev, &job->sync, exclusive, false);
	if (r)
		goto error_free;

	r = amdgpu_sync_resv(adev, &job->sync, vm->root.base.bo->tbo.resv,
			     owner, false);
	if (r)
		goto error_free;

	r = reservation_object_reserve_shared(vm->root.base.bo->tbo.resv);
	if (r)
		goto error_free;

	r = amdgpu_vm_update_ptes(&params, start, last + 1, addr, flags);
	if (r)
		goto error_free;

	amdgpu_ring_pad_ib(ring, params.ib);
	WARN_ON(params.ib->length_dw > ndw);
	r = amdgpu_job_submit(job, &vm->entity, AMDGPU_FENCE_OWNER_VM, &f);
	if (r)
		goto error_free;

	amdgpu_bo_fence(vm->root.base.bo, f, true);
	dma_fence_put(*fence);
	*fence = f;
	return 0;

error_free:
	amdgpu_job_free(job);
	return r;
}

/**
 * amdgpu_vm_bo_split_mapping - split a mapping into smaller chunks
 *
 * @adev: amdgpu_device pointer
 * @exclusive: fence we need to sync to
 * @pages_addr: DMA addresses to use for mapping
 * @vm: requested vm
 * @mapping: mapped range and flags to use for the update
 * @flags: HW flags for the mapping
 * @nodes: array of drm_mm_nodes with the MC addresses
 * @fence: optional resulting fence
 *
 * Split the mapping into smaller chunks so that each update fits
 * into a SDMA IB.
 *
 * Returns:
 * 0 for success, -EINVAL for failure.
 */
static int amdgpu_vm_bo_split_mapping(struct amdgpu_device *adev,
				      struct dma_fence *exclusive,
				      dma_addr_t *pages_addr,
				      struct amdgpu_vm *vm,
				      struct amdgpu_bo_va_mapping *mapping,
				      uint64_t flags,
				      struct drm_mm_node *nodes,
				      struct dma_fence **fence)
{
	unsigned min_linear_pages = 1 << adev->vm_manager.fragment_size;
	uint64_t pfn, start = mapping->start;
	int r;

	/* normally,bo_va->flags only contians READABLE and WIRTEABLE bit go here
	 * but in case of something, we filter the flags in first place
	 */
	if (!(mapping->flags & AMDGPU_PTE_READABLE))
		flags &= ~AMDGPU_PTE_READABLE;
	if (!(mapping->flags & AMDGPU_PTE_WRITEABLE))
		flags &= ~AMDGPU_PTE_WRITEABLE;

	flags &= ~AMDGPU_PTE_EXECUTABLE;
	flags |= mapping->flags & AMDGPU_PTE_EXECUTABLE;

	flags &= ~AMDGPU_PTE_MTYPE_MASK;
	flags |= (mapping->flags & AMDGPU_PTE_MTYPE_MASK);

	if ((mapping->flags & AMDGPU_PTE_PRT) &&
	    (adev->asic_type >= CHIP_VEGA10)) {
		flags |= AMDGPU_PTE_PRT;
		flags &= ~AMDGPU_PTE_VALID;
	}

	trace_amdgpu_vm_bo_update(mapping);

	pfn = mapping->offset >> PAGE_SHIFT;
	if (nodes) {
		while (pfn >= nodes->size) {
			pfn -= nodes->size;
			++nodes;
		}
	}

	do {
		dma_addr_t *dma_addr = NULL;
		uint64_t max_entries;
		uint64_t addr, last;

		if (nodes) {
			addr = nodes->start << PAGE_SHIFT;
			max_entries = (nodes->size - pfn) *
				AMDGPU_GPU_PAGES_IN_CPU_PAGE;
		} else {
			addr = 0;
			max_entries = S64_MAX;
		}

		if (pages_addr) {
			uint64_t count;

			max_entries = min(max_entries, 16ull * 1024ull);
			for (count = 1;
			     count < max_entries / AMDGPU_GPU_PAGES_IN_CPU_PAGE;
			     ++count) {
				uint64_t idx = pfn + count;

				if (pages_addr[idx] !=
				    (pages_addr[idx - 1] + PAGE_SIZE))
					break;
			}

			if (count < min_linear_pages) {
				addr = pfn << PAGE_SHIFT;
				dma_addr = pages_addr;
			} else {
				addr = pages_addr[pfn];
				max_entries = count * AMDGPU_GPU_PAGES_IN_CPU_PAGE;
			}

		} else if (flags & AMDGPU_PTE_VALID) {
			addr += adev->vm_manager.vram_base_offset;
			addr += pfn << PAGE_SHIFT;
		}

		last = min((uint64_t)mapping->last, start + max_entries - 1);
		r = amdgpu_vm_bo_update_mapping(adev, exclusive, dma_addr, vm,
						start, last, flags, addr,
						fence);
		if (r)
			return r;

		pfn += (last - start + 1) / AMDGPU_GPU_PAGES_IN_CPU_PAGE;
		if (nodes && nodes->size == pfn) {
			pfn = 0;
			++nodes;
		}
		start = last + 1;

	} while (unlikely(start != mapping->last + 1));

	return 0;
}

/**
 * amdgpu_vm_bo_update - update all BO mappings in the vm page table
 *
 * @adev: amdgpu_device pointer
 * @bo_va: requested BO and VM object
 * @clear: if true clear the entries
 *
 * Fill in the page table entries for @bo_va.
 *
 * Returns:
 * 0 for success, -EINVAL for failure.
 */
int amdgpu_vm_bo_update(struct amdgpu_device *adev,
			struct amdgpu_bo_va *bo_va,
			bool clear)
{
	struct amdgpu_bo *bo = bo_va->base.bo;
	struct amdgpu_vm *vm = bo_va->base.vm;
	struct amdgpu_bo_va_mapping *mapping;
	dma_addr_t *pages_addr = NULL;
	struct ttm_mem_reg *mem;
	struct drm_mm_node *nodes;
	struct dma_fence *exclusive, **last_update;
	uint64_t flags;
	int r;

	if (clear || !bo) {
		mem = NULL;
		nodes = NULL;
		exclusive = NULL;
	} else {
		struct ttm_dma_tt *ttm;

		mem = &bo->tbo.mem;
		nodes = mem->mm_node;
		if (mem->mem_type == TTM_PL_TT) {
			ttm = container_of(bo->tbo.ttm, struct ttm_dma_tt, ttm);
			pages_addr = ttm->dma_address;
		}
		exclusive = reservation_object_get_excl(bo->tbo.resv);
	}

	if (bo)
		flags = amdgpu_ttm_tt_pte_flags(adev, bo->tbo.ttm, mem);
	else
		flags = 0x0;

	if (clear || (bo && bo->tbo.resv == vm->root.base.bo->tbo.resv))
		last_update = &vm->last_update;
	else
		last_update = &bo_va->last_pt_update;

	if (!clear && bo_va->base.moved) {
		bo_va->base.moved = false;
		list_splice_init(&bo_va->valids, &bo_va->invalids);

	} else if (bo_va->cleared != clear) {
		list_splice_init(&bo_va->valids, &bo_va->invalids);
	}

	list_for_each_entry(mapping, &bo_va->invalids, list) {
		r = amdgpu_vm_bo_split_mapping(adev, exclusive, pages_addr, vm,
					       mapping, flags, nodes,
					       last_update);
		if (r)
			return r;
	}

	if (vm->use_cpu_for_update) {
		/* Flush HDP */
		mb();
		amdgpu_asic_flush_hdp(adev, NULL);
	}

	/* If the BO is not in its preferred location add it back to
	 * the evicted list so that it gets validated again on the
	 * next command submission.
	 */
	if (bo && bo->tbo.resv == vm->root.base.bo->tbo.resv) {
		uint32_t mem_type = bo->tbo.mem.mem_type;

		if (!(bo->preferred_domains & amdgpu_mem_type_to_domain(mem_type)))
			amdgpu_vm_bo_evicted(&bo_va->base);
		else
			amdgpu_vm_bo_idle(&bo_va->base);
	} else {
		amdgpu_vm_bo_done(&bo_va->base);
	}

	list_splice_init(&bo_va->invalids, &bo_va->valids);
	bo_va->cleared = clear;

	if (trace_amdgpu_vm_bo_mapping_enabled()) {
		list_for_each_entry(mapping, &bo_va->valids, list)
			trace_amdgpu_vm_bo_mapping(mapping);
	}

	return 0;
}

/**
 * amdgpu_vm_update_prt_state - update the global PRT state
 *
 * @adev: amdgpu_device pointer
 */
static void amdgpu_vm_update_prt_state(struct amdgpu_device *adev)
{
	unsigned long flags;
	bool enable;

	spin_lock_irqsave(&adev->vm_manager.prt_lock, flags);
	enable = !!atomic_read(&adev->vm_manager.num_prt_users);
	adev->gmc.gmc_funcs->set_prt(adev, enable);
	spin_unlock_irqrestore(&adev->vm_manager.prt_lock, flags);
}

/**
 * amdgpu_vm_prt_get - add a PRT user
 *
 * @adev: amdgpu_device pointer
 */
static void amdgpu_vm_prt_get(struct amdgpu_device *adev)
{
	if (!adev->gmc.gmc_funcs->set_prt)
		return;

	if (atomic_inc_return(&adev->vm_manager.num_prt_users) == 1)
		amdgpu_vm_update_prt_state(adev);
}

/**
 * amdgpu_vm_prt_put - drop a PRT user
 *
 * @adev: amdgpu_device pointer
 */
static void amdgpu_vm_prt_put(struct amdgpu_device *adev)
{
	if (atomic_dec_return(&adev->vm_manager.num_prt_users) == 0)
		amdgpu_vm_update_prt_state(adev);
}

/**
 * amdgpu_vm_prt_cb - callback for updating the PRT status
 *
 * @fence: fence for the callback
 * @_cb: the callback function
 */
static void amdgpu_vm_prt_cb(struct dma_fence *fence, struct dma_fence_cb *_cb)
{
	struct amdgpu_prt_cb *cb = container_of(_cb, struct amdgpu_prt_cb, cb);

	amdgpu_vm_prt_put(cb->adev);
	kfree(cb);
}

/**
 * amdgpu_vm_add_prt_cb - add callback for updating the PRT status
 *
 * @adev: amdgpu_device pointer
 * @fence: fence for the callback
 */
static void amdgpu_vm_add_prt_cb(struct amdgpu_device *adev,
				 struct dma_fence *fence)
{
	struct amdgpu_prt_cb *cb;

	if (!adev->gmc.gmc_funcs->set_prt)
		return;

	cb = kmalloc(sizeof(struct amdgpu_prt_cb), GFP_KERNEL);
	if (!cb) {
		/* Last resort when we are OOM */
		if (fence)
			dma_fence_wait(fence, false);

		amdgpu_vm_prt_put(adev);
	} else {
		cb->adev = adev;
		if (!fence || dma_fence_add_callback(fence, &cb->cb,
						     amdgpu_vm_prt_cb))
			amdgpu_vm_prt_cb(fence, &cb->cb);
	}
}

/**
 * amdgpu_vm_free_mapping - free a mapping
 *
 * @adev: amdgpu_device pointer
 * @vm: requested vm
 * @mapping: mapping to be freed
 * @fence: fence of the unmap operation
 *
 * Free a mapping and make sure we decrease the PRT usage count if applicable.
 */
static void amdgpu_vm_free_mapping(struct amdgpu_device *adev,
				   struct amdgpu_vm *vm,
				   struct amdgpu_bo_va_mapping *mapping,
				   struct dma_fence *fence)
{
	if (mapping->flags & AMDGPU_PTE_PRT)
		amdgpu_vm_add_prt_cb(adev, fence);
	kfree(mapping);
}

/**
 * amdgpu_vm_prt_fini - finish all prt mappings
 *
 * @adev: amdgpu_device pointer
 * @vm: requested vm
 *
 * Register a cleanup callback to disable PRT support after VM dies.
 */
static void amdgpu_vm_prt_fini(struct amdgpu_device *adev, struct amdgpu_vm *vm)
{
	struct reservation_object *resv = vm->root.base.bo->tbo.resv;
	struct dma_fence *excl, **shared;
	unsigned i, shared_count;
	int r;

	r = reservation_object_get_fences_rcu(resv, &excl,
					      &shared_count, &shared);
	if (r) {
		/* Not enough memory to grab the fence list, as last resort
		 * block for all the fences to complete.
		 */
		reservation_object_wait_timeout_rcu(resv, true, false,
						    MAX_SCHEDULE_TIMEOUT);
		return;
	}

	/* Add a callback for each fence in the reservation object */
	amdgpu_vm_prt_get(adev);
	amdgpu_vm_add_prt_cb(adev, excl);

	for (i = 0; i < shared_count; ++i) {
		amdgpu_vm_prt_get(adev);
		amdgpu_vm_add_prt_cb(adev, shared[i]);
	}

	kfree(shared);
}

/**
 * amdgpu_vm_clear_freed - clear freed BOs in the PT
 *
 * @adev: amdgpu_device pointer
 * @vm: requested vm
 * @fence: optional resulting fence (unchanged if no work needed to be done
 * or if an error occurred)
 *
 * Make sure all freed BOs are cleared in the PT.
 * PTs have to be reserved and mutex must be locked!
 *
 * Returns:
 * 0 for success.
 *
 */
int amdgpu_vm_clear_freed(struct amdgpu_device *adev,
			  struct amdgpu_vm *vm,
			  struct dma_fence **fence)
{
	struct amdgpu_bo_va_mapping *mapping;
	uint64_t init_pte_value = 0;
	struct dma_fence *f = NULL;
	int r;

	while (!list_empty(&vm->freed)) {
		mapping = list_first_entry(&vm->freed,
			struct amdgpu_bo_va_mapping, list);
		list_del(&mapping->list);

		if (vm->pte_support_ats &&
		    mapping->start < AMDGPU_GMC_HOLE_START)
			init_pte_value = AMDGPU_PTE_DEFAULT_ATC;

		r = amdgpu_vm_bo_update_mapping(adev, NULL, NULL, vm,
						mapping->start, mapping->last,
						init_pte_value, 0, &f);
		amdgpu_vm_free_mapping(adev, vm, mapping, f);
		if (r) {
			dma_fence_put(f);
			return r;
		}
	}

	if (fence && f) {
		dma_fence_put(*fence);
		*fence = f;
	} else {
		dma_fence_put(f);
	}

	return 0;

}

/**
 * amdgpu_vm_handle_moved - handle moved BOs in the PT
 *
 * @adev: amdgpu_device pointer
 * @vm: requested vm
 *
 * Make sure all BOs which are moved are updated in the PTs.
 *
 * Returns:
 * 0 for success.
 *
 * PTs have to be reserved!
 */
int amdgpu_vm_handle_moved(struct amdgpu_device *adev,
			   struct amdgpu_vm *vm)
{
	struct amdgpu_bo_va *bo_va, *tmp;
	struct reservation_object *resv;
	bool clear;
	int r;

	list_for_each_entry_safe(bo_va, tmp, &vm->moved, base.vm_status) {
		/* Per VM BOs never need to bo cleared in the page tables */
		r = amdgpu_vm_bo_update(adev, bo_va, false);
		if (r)
			return r;
	}

	spin_lock(&vm->invalidated_lock);
	while (!list_empty(&vm->invalidated)) {
		bo_va = list_first_entry(&vm->invalidated, struct amdgpu_bo_va,
					 base.vm_status);
		resv = bo_va->base.bo->tbo.resv;
		spin_unlock(&vm->invalidated_lock);

		/* Try to reserve the BO to avoid clearing its ptes */
		if (!amdgpu_vm_debug && reservation_object_trylock(resv))
			clear = false;
		/* Somebody else is using the BO right now */
		else
			clear = true;

		r = amdgpu_vm_bo_update(adev, bo_va, clear);
		if (r)
			return r;

		if (!clear)
			reservation_object_unlock(resv);
		spin_lock(&vm->invalidated_lock);
	}
	spin_unlock(&vm->invalidated_lock);

	return 0;
}

/**
 * amdgpu_vm_bo_add - add a bo to a specific vm
 *
 * @adev: amdgpu_device pointer
 * @vm: requested vm
 * @bo: amdgpu buffer object
 *
 * Add @bo into the requested vm.
 * Add @bo to the list of bos associated with the vm
 *
 * Returns:
 * Newly added bo_va or NULL for failure
 *
 * Object has to be reserved!
 */
struct amdgpu_bo_va *amdgpu_vm_bo_add(struct amdgpu_device *adev,
				      struct amdgpu_vm *vm,
				      struct amdgpu_bo *bo)
{
	struct amdgpu_bo_va *bo_va;

	bo_va = kzalloc(sizeof(struct amdgpu_bo_va), GFP_KERNEL);
	if (bo_va == NULL) {
		return NULL;
	}
	amdgpu_vm_bo_base_init(&bo_va->base, vm, bo);

	bo_va->ref_count = 1;
	INIT_LIST_HEAD(&bo_va->valids);
	INIT_LIST_HEAD(&bo_va->invalids);

	return bo_va;
}


/**
 * amdgpu_vm_bo_insert_mapping - insert a new mapping
 *
 * @adev: amdgpu_device pointer
 * @bo_va: bo_va to store the address
 * @mapping: the mapping to insert
 *
 * Insert a new mapping into all structures.
 */
static void amdgpu_vm_bo_insert_map(struct amdgpu_device *adev,
				    struct amdgpu_bo_va *bo_va,
				    struct amdgpu_bo_va_mapping *mapping)
{
	struct amdgpu_vm *vm = bo_va->base.vm;
	struct amdgpu_bo *bo = bo_va->base.bo;

	mapping->bo_va = bo_va;
	list_add(&mapping->list, &bo_va->invalids);
	amdgpu_vm_it_insert(mapping, &vm->va);

	if (mapping->flags & AMDGPU_PTE_PRT)
		amdgpu_vm_prt_get(adev);

	if (bo && bo->tbo.resv == vm->root.base.bo->tbo.resv &&
	    !bo_va->base.moved) {
		list_move(&bo_va->base.vm_status, &vm->moved);
	}
	trace_amdgpu_vm_bo_map(bo_va, mapping);
}

/**
 * amdgpu_vm_bo_map - map bo inside a vm
 *
 * @adev: amdgpu_device pointer
 * @bo_va: bo_va to store the address
 * @saddr: where to map the BO
 * @offset: requested offset in the BO
 * @size: BO size in bytes
 * @flags: attributes of pages (read/write/valid/etc.)
 *
 * Add a mapping of the BO at the specefied addr into the VM.
 *
 * Returns:
 * 0 for success, error for failure.
 *
 * Object has to be reserved and unreserved outside!
 */
int amdgpu_vm_bo_map(struct amdgpu_device *adev,
		     struct amdgpu_bo_va *bo_va,
		     uint64_t saddr, uint64_t offset,
		     uint64_t size, uint64_t flags)
{
	struct amdgpu_bo_va_mapping *mapping, *tmp;
	struct amdgpu_bo *bo = bo_va->base.bo;
	struct amdgpu_vm *vm = bo_va->base.vm;
	uint64_t eaddr;

	/* validate the parameters */
	if (saddr & AMDGPU_GPU_PAGE_MASK || offset & AMDGPU_GPU_PAGE_MASK ||
	    size == 0 || size & AMDGPU_GPU_PAGE_MASK)
		return -EINVAL;

	/* make sure object fit at this offset */
	eaddr = saddr + size - 1;
	if (saddr >= eaddr ||
	    (bo && offset + size > amdgpu_bo_size(bo)))
		return -EINVAL;

	saddr /= AMDGPU_GPU_PAGE_SIZE;
	eaddr /= AMDGPU_GPU_PAGE_SIZE;

	tmp = amdgpu_vm_it_iter_first(&vm->va, saddr, eaddr);
	if (tmp) {
		/* bo and tmp overlap, invalid addr */
		dev_err(adev->dev, "bo %p va 0x%010Lx-0x%010Lx conflict with "
			"0x%010Lx-0x%010Lx\n", bo, saddr, eaddr,
			tmp->start, tmp->last + 1);
		return -EINVAL;
	}

	mapping = kmalloc(sizeof(*mapping), GFP_KERNEL);
	if (!mapping)
		return -ENOMEM;

	mapping->start = saddr;
	mapping->last = eaddr;
	mapping->offset = offset;
	mapping->flags = flags;

	amdgpu_vm_bo_insert_map(adev, bo_va, mapping);

	return 0;
}

/**
 * amdgpu_vm_bo_replace_map - map bo inside a vm, replacing existing mappings
 *
 * @adev: amdgpu_device pointer
 * @bo_va: bo_va to store the address
 * @saddr: where to map the BO
 * @offset: requested offset in the BO
 * @size: BO size in bytes
 * @flags: attributes of pages (read/write/valid/etc.)
 *
 * Add a mapping of the BO at the specefied addr into the VM. Replace existing
 * mappings as we do so.
 *
 * Returns:
 * 0 for success, error for failure.
 *
 * Object has to be reserved and unreserved outside!
 */
int amdgpu_vm_bo_replace_map(struct amdgpu_device *adev,
			     struct amdgpu_bo_va *bo_va,
			     uint64_t saddr, uint64_t offset,
			     uint64_t size, uint64_t flags)
{
	struct amdgpu_bo_va_mapping *mapping;
	struct amdgpu_bo *bo = bo_va->base.bo;
	uint64_t eaddr;
	int r;

	/* validate the parameters */
	if (saddr & AMDGPU_GPU_PAGE_MASK || offset & AMDGPU_GPU_PAGE_MASK ||
	    size == 0 || size & AMDGPU_GPU_PAGE_MASK)
		return -EINVAL;

	/* make sure object fit at this offset */
	eaddr = saddr + size - 1;
	if (saddr >= eaddr ||
	    (bo && offset + size > amdgpu_bo_size(bo)))
		return -EINVAL;

	/* Allocate all the needed memory */
	mapping = kmalloc(sizeof(*mapping), GFP_KERNEL);
	if (!mapping)
		return -ENOMEM;

	r = amdgpu_vm_bo_clear_mappings(adev, bo_va->base.vm, saddr, size);
	if (r) {
		kfree(mapping);
		return r;
	}

	saddr /= AMDGPU_GPU_PAGE_SIZE;
	eaddr /= AMDGPU_GPU_PAGE_SIZE;

	mapping->start = saddr;
	mapping->last = eaddr;
	mapping->offset = offset;
	mapping->flags = flags;

	amdgpu_vm_bo_insert_map(adev, bo_va, mapping);

	return 0;
}

/**
 * amdgpu_vm_bo_unmap - remove bo mapping from vm
 *
 * @adev: amdgpu_device pointer
 * @bo_va: bo_va to remove the address from
 * @saddr: where to the BO is mapped
 *
 * Remove a mapping of the BO at the specefied addr from the VM.
 *
 * Returns:
 * 0 for success, error for failure.
 *
 * Object has to be reserved and unreserved outside!
 */
int amdgpu_vm_bo_unmap(struct amdgpu_device *adev,
		       struct amdgpu_bo_va *bo_va,
		       uint64_t saddr)
{
	struct amdgpu_bo_va_mapping *mapping;
	struct amdgpu_vm *vm = bo_va->base.vm;
	bool valid = true;

	saddr /= AMDGPU_GPU_PAGE_SIZE;

	list_for_each_entry(mapping, &bo_va->valids, list) {
		if (mapping->start == saddr)
			break;
	}

	if (&mapping->list == &bo_va->valids) {
		valid = false;

		list_for_each_entry(mapping, &bo_va->invalids, list) {
			if (mapping->start == saddr)
				break;
		}

		if (&mapping->list == &bo_va->invalids)
			return -ENOENT;
	}

	list_del(&mapping->list);
	amdgpu_vm_it_remove(mapping, &vm->va);
	mapping->bo_va = NULL;
	trace_amdgpu_vm_bo_unmap(bo_va, mapping);

	if (valid)
		list_add(&mapping->list, &vm->freed);
	else
		amdgpu_vm_free_mapping(adev, vm, mapping,
				       bo_va->last_pt_update);

	return 0;
}

/**
 * amdgpu_vm_bo_clear_mappings - remove all mappings in a specific range
 *
 * @adev: amdgpu_device pointer
 * @vm: VM structure to use
 * @saddr: start of the range
 * @size: size of the range
 *
 * Remove all mappings in a range, split them as appropriate.
 *
 * Returns:
 * 0 for success, error for failure.
 */
int amdgpu_vm_bo_clear_mappings(struct amdgpu_device *adev,
				struct amdgpu_vm *vm,
				uint64_t saddr, uint64_t size)
{
	struct amdgpu_bo_va_mapping *before, *after, *tmp, *next;
	LIST_HEAD(removed);
	uint64_t eaddr;

	eaddr = saddr + size - 1;
	saddr /= AMDGPU_GPU_PAGE_SIZE;
	eaddr /= AMDGPU_GPU_PAGE_SIZE;

	/* Allocate all the needed memory */
	before = kzalloc(sizeof(*before), GFP_KERNEL);
	if (!before)
		return -ENOMEM;
	INIT_LIST_HEAD(&before->list);

	after = kzalloc(sizeof(*after), GFP_KERNEL);
	if (!after) {
		kfree(before);
		return -ENOMEM;
	}
	INIT_LIST_HEAD(&after->list);

	/* Now gather all removed mappings */
	tmp = amdgpu_vm_it_iter_first(&vm->va, saddr, eaddr);
	while (tmp) {
		/* Remember mapping split at the start */
		if (tmp->start < saddr) {
			before->start = tmp->start;
			before->last = saddr - 1;
			before->offset = tmp->offset;
			before->flags = tmp->flags;
			before->bo_va = tmp->bo_va;
			list_add(&before->list, &tmp->bo_va->invalids);
		}

		/* Remember mapping split at the end */
		if (tmp->last > eaddr) {
			after->start = eaddr + 1;
			after->last = tmp->last;
			after->offset = tmp->offset;
			after->offset += after->start - tmp->start;
			after->flags = tmp->flags;
			after->bo_va = tmp->bo_va;
			list_add(&after->list, &tmp->bo_va->invalids);
		}

		list_del(&tmp->list);
		list_add(&tmp->list, &removed);

		tmp = amdgpu_vm_it_iter_next(tmp, saddr, eaddr);
	}

	/* And free them up */
	list_for_each_entry_safe(tmp, next, &removed, list) {
		amdgpu_vm_it_remove(tmp, &vm->va);
		list_del(&tmp->list);

		if (tmp->start < saddr)
		    tmp->start = saddr;
		if (tmp->last > eaddr)
		    tmp->last = eaddr;

		tmp->bo_va = NULL;
		list_add(&tmp->list, &vm->freed);
		trace_amdgpu_vm_bo_unmap(NULL, tmp);
	}

	/* Insert partial mapping before the range */
	if (!list_empty(&before->list)) {
		amdgpu_vm_it_insert(before, &vm->va);
		if (before->flags & AMDGPU_PTE_PRT)
			amdgpu_vm_prt_get(adev);
	} else {
		kfree(before);
	}

	/* Insert partial mapping after the range */
	if (!list_empty(&after->list)) {
		amdgpu_vm_it_insert(after, &vm->va);
		if (after->flags & AMDGPU_PTE_PRT)
			amdgpu_vm_prt_get(adev);
	} else {
		kfree(after);
	}

	return 0;
}

/**
 * amdgpu_vm_bo_lookup_mapping - find mapping by address
 *
 * @vm: the requested VM
 * @addr: the address
 *
 * Find a mapping by it's address.
 *
 * Returns:
 * The amdgpu_bo_va_mapping matching for addr or NULL
 *
 */
struct amdgpu_bo_va_mapping *amdgpu_vm_bo_lookup_mapping(struct amdgpu_vm *vm,
							 uint64_t addr)
{
	return amdgpu_vm_it_iter_first(&vm->va, addr, addr);
}

/**
 * amdgpu_vm_bo_trace_cs - trace all reserved mappings
 *
 * @vm: the requested vm
 * @ticket: CS ticket
 *
 * Trace all mappings of BOs reserved during a command submission.
 */
void amdgpu_vm_bo_trace_cs(struct amdgpu_vm *vm, struct ww_acquire_ctx *ticket)
{
	struct amdgpu_bo_va_mapping *mapping;

	if (!trace_amdgpu_vm_bo_cs_enabled())
		return;

	for (mapping = amdgpu_vm_it_iter_first(&vm->va, 0, U64_MAX); mapping;
	     mapping = amdgpu_vm_it_iter_next(mapping, 0, U64_MAX)) {
		if (mapping->bo_va && mapping->bo_va->base.bo) {
			struct amdgpu_bo *bo;

			bo = mapping->bo_va->base.bo;
			if (READ_ONCE(bo->tbo.resv->lock.ctx) != ticket)
				continue;
		}

		trace_amdgpu_vm_bo_cs(mapping);
	}
}

/**
 * amdgpu_vm_bo_rmv - remove a bo to a specific vm
 *
 * @adev: amdgpu_device pointer
 * @bo_va: requested bo_va
 *
 * Remove @bo_va->bo from the requested vm.
 *
 * Object have to be reserved!
 */
void amdgpu_vm_bo_rmv(struct amdgpu_device *adev,
		      struct amdgpu_bo_va *bo_va)
{
	struct amdgpu_bo_va_mapping *mapping, *next;
	struct amdgpu_bo *bo = bo_va->base.bo;
	struct amdgpu_vm *vm = bo_va->base.vm;
	struct amdgpu_vm_bo_base **base;

	if (bo) {
		if (bo->tbo.resv == vm->root.base.bo->tbo.resv)
			vm->bulk_moveable = false;

		for (base = &bo_va->base.bo->vm_bo; *base;
		     base = &(*base)->next) {
			if (*base != &bo_va->base)
				continue;

			*base = bo_va->base.next;
			break;
		}
	}

	spin_lock(&vm->invalidated_lock);
	list_del(&bo_va->base.vm_status);
	spin_unlock(&vm->invalidated_lock);

	list_for_each_entry_safe(mapping, next, &bo_va->valids, list) {
		list_del(&mapping->list);
		amdgpu_vm_it_remove(mapping, &vm->va);
		mapping->bo_va = NULL;
		trace_amdgpu_vm_bo_unmap(bo_va, mapping);
		list_add(&mapping->list, &vm->freed);
	}
	list_for_each_entry_safe(mapping, next, &bo_va->invalids, list) {
		list_del(&mapping->list);
		amdgpu_vm_it_remove(mapping, &vm->va);
		amdgpu_vm_free_mapping(adev, vm, mapping,
				       bo_va->last_pt_update);
	}

	dma_fence_put(bo_va->last_pt_update);
	kfree(bo_va);
}

/**
 * amdgpu_vm_bo_invalidate - mark the bo as invalid
 *
 * @adev: amdgpu_device pointer
 * @bo: amdgpu buffer object
 * @evicted: is the BO evicted
 *
 * Mark @bo as invalid.
 */
void amdgpu_vm_bo_invalidate(struct amdgpu_device *adev,
			     struct amdgpu_bo *bo, bool evicted)
{
	struct amdgpu_vm_bo_base *bo_base;

	/* shadow bo doesn't have bo base, its validation needs its parent */
	if (bo->parent && bo->parent->shadow == bo)
		bo = bo->parent;

	for (bo_base = bo->vm_bo; bo_base; bo_base = bo_base->next) {
		struct amdgpu_vm *vm = bo_base->vm;

		if (evicted && bo->tbo.resv == vm->root.base.bo->tbo.resv) {
			amdgpu_vm_bo_evicted(bo_base);
			continue;
		}

		if (bo_base->moved)
			continue;
		bo_base->moved = true;

		if (bo->tbo.type == ttm_bo_type_kernel)
			amdgpu_vm_bo_relocated(bo_base);
		else if (bo->tbo.resv == vm->root.base.bo->tbo.resv)
			amdgpu_vm_bo_moved(bo_base);
		else
			amdgpu_vm_bo_invalidated(bo_base);
	}
}

/**
 * amdgpu_vm_get_block_size - calculate VM page table size as power of two
 *
 * @vm_size: VM size
 *
 * Returns:
 * VM page table as power of two
 */
static uint32_t amdgpu_vm_get_block_size(uint64_t vm_size)
{
	/* Total bits covered by PD + PTs */
	unsigned bits = ilog2(vm_size) + 18;

	/* Make sure the PD is 4K in size up to 8GB address space.
	   Above that split equal between PD and PTs */
	if (vm_size <= 8)
		return (bits - 9);
	else
		return ((bits + 3) / 2);
}

/**
 * amdgpu_vm_adjust_size - adjust vm size, block size and fragment size
 *
 * @adev: amdgpu_device pointer
 * @min_vm_size: the minimum vm size in GB if it's set auto
 * @fragment_size_default: Default PTE fragment size
 * @max_level: max VMPT level
 * @max_bits: max address space size in bits
 *
 */
void amdgpu_vm_adjust_size(struct amdgpu_device *adev, uint32_t min_vm_size,
			   uint32_t fragment_size_default, unsigned max_level,
			   unsigned max_bits)
{
	unsigned int max_size = 1 << (max_bits - 30);
	unsigned int vm_size;
	uint64_t tmp;

	/* adjust vm size first */
	if (amdgpu_vm_size != -1) {
		vm_size = amdgpu_vm_size;
		if (vm_size > max_size) {
			dev_warn(adev->dev, "VM size (%d) too large, max is %u GB\n",
				 amdgpu_vm_size, max_size);
			vm_size = max_size;
		}
	} else {
		struct sysinfo si;
		unsigned int phys_ram_gb;

		/* Optimal VM size depends on the amount of physical
		 * RAM available. Underlying requirements and
		 * assumptions:
		 *
		 *  - Need to map system memory and VRAM from all GPUs
		 *     - VRAM from other GPUs not known here
		 *     - Assume VRAM <= system memory
		 *  - On GFX8 and older, VM space can be segmented for
		 *    different MTYPEs
		 *  - Need to allow room for fragmentation, guard pages etc.
		 *
		 * This adds up to a rough guess of system memory x3.
		 * Round up to power of two to maximize the available
		 * VM size with the given page table size.
		 */
		si_meminfo(&si);
		phys_ram_gb = ((uint64_t)si.totalram * si.mem_unit +
			       (1 << 30) - 1) >> 30;
		vm_size = roundup_pow_of_two(
			min(max(phys_ram_gb * 3, min_vm_size), max_size));
	}

	adev->vm_manager.max_pfn = (uint64_t)vm_size << 18;

	tmp = roundup_pow_of_two(adev->vm_manager.max_pfn);
	if (amdgpu_vm_block_size != -1)
		tmp >>= amdgpu_vm_block_size - 9;
	tmp = DIV_ROUND_UP(fls64(tmp) - 1, 9) - 1;
	adev->vm_manager.num_level = min(max_level, (unsigned)tmp);
	switch (adev->vm_manager.num_level) {
	case 3:
		adev->vm_manager.root_level = AMDGPU_VM_PDB2;
		break;
	case 2:
		adev->vm_manager.root_level = AMDGPU_VM_PDB1;
		break;
	case 1:
		adev->vm_manager.root_level = AMDGPU_VM_PDB0;
		break;
	default:
		dev_err(adev->dev, "VMPT only supports 2~4+1 levels\n");
	}
	/* block size depends on vm size and hw setup*/
	if (amdgpu_vm_block_size != -1)
		adev->vm_manager.block_size =
			min((unsigned)amdgpu_vm_block_size, max_bits
			    - AMDGPU_GPU_PAGE_SHIFT
			    - 9 * adev->vm_manager.num_level);
	else if (adev->vm_manager.num_level > 1)
		adev->vm_manager.block_size = 9;
	else
		adev->vm_manager.block_size = amdgpu_vm_get_block_size(tmp);

	if (amdgpu_vm_fragment_size == -1)
		adev->vm_manager.fragment_size = fragment_size_default;
	else
		adev->vm_manager.fragment_size = amdgpu_vm_fragment_size;

	DRM_INFO("vm size is %u GB, %u levels, block size is %u-bit, fragment size is %u-bit\n",
		 vm_size, adev->vm_manager.num_level + 1,
		 adev->vm_manager.block_size,
		 adev->vm_manager.fragment_size);
}

static struct amdgpu_retryfault_hashtable *init_fault_hash(void)
{
	struct amdgpu_retryfault_hashtable *fault_hash;

	fault_hash = kmalloc(sizeof(*fault_hash), GFP_KERNEL);
	if (!fault_hash)
		return fault_hash;

	INIT_CHASH_TABLE(fault_hash->hash,
			AMDGPU_PAGEFAULT_HASH_BITS, 8, 0);
	spin_lock_init(&fault_hash->lock);
	fault_hash->count = 0;

	return fault_hash;
}

/**
 * amdgpu_vm_init - initialize a vm instance
 *
 * @adev: amdgpu_device pointer
 * @vm: requested vm
 * @vm_context: Indicates if it GFX or Compute context
 * @pasid: Process address space identifier
 *
 * Init @vm fields.
 *
 * Returns:
 * 0 for success, error for failure.
 */
int amdgpu_vm_init(struct amdgpu_device *adev, struct amdgpu_vm *vm,
		   int vm_context, unsigned int pasid)
{
	struct amdgpu_bo_param bp;
	struct amdgpu_bo *root;
	int r, i;

	vm->va = RB_ROOT_CACHED;
	for (i = 0; i < AMDGPU_MAX_VMHUBS; i++)
		vm->reserved_vmid[i] = NULL;
	INIT_LIST_HEAD(&vm->evicted);
	INIT_LIST_HEAD(&vm->relocated);
	INIT_LIST_HEAD(&vm->moved);
	INIT_LIST_HEAD(&vm->idle);
	INIT_LIST_HEAD(&vm->invalidated);
	spin_lock_init(&vm->invalidated_lock);
	INIT_LIST_HEAD(&vm->freed);

	/* create scheduler entity for page table updates */
	r = drm_sched_entity_init(&vm->entity, adev->vm_manager.vm_pte_rqs,
				  adev->vm_manager.vm_pte_num_rqs, NULL);
	if (r)
		return r;

	vm->pte_support_ats = false;

	if (vm_context == AMDGPU_VM_CONTEXT_COMPUTE) {
		vm->use_cpu_for_update = !!(adev->vm_manager.vm_update_mode &
						AMDGPU_VM_USE_CPU_FOR_COMPUTE);

		if (adev->asic_type == CHIP_RAVEN)
			vm->pte_support_ats = true;
	} else {
		vm->use_cpu_for_update = !!(adev->vm_manager.vm_update_mode &
						AMDGPU_VM_USE_CPU_FOR_GFX);
	}
	DRM_DEBUG_DRIVER("VM update mode is %s\n",
			 vm->use_cpu_for_update ? "CPU" : "SDMA");
	WARN_ONCE((vm->use_cpu_for_update & !amdgpu_gmc_vram_full_visible(&adev->gmc)),
		  "CPU update of VM recommended only for large BAR system\n");
	vm->last_update = NULL;

	amdgpu_vm_bo_param(adev, vm, adev->vm_manager.root_level, &bp);
	if (vm_context == AMDGPU_VM_CONTEXT_COMPUTE)
		bp.flags &= ~AMDGPU_GEM_CREATE_SHADOW;
	r = amdgpu_bo_create(adev, &bp, &root);
	if (r)
		goto error_free_sched_entity;

	r = amdgpu_bo_reserve(root, true);
	if (r)
		goto error_free_root;

	r = amdgpu_vm_clear_bo(adev, vm, root,
			       adev->vm_manager.root_level,
			       vm->pte_support_ats);
	if (r)
		goto error_unreserve;

	amdgpu_vm_bo_base_init(&vm->root.base, vm, root);
	amdgpu_bo_unreserve(vm->root.base.bo);

	if (pasid) {
		unsigned long flags;

		spin_lock_irqsave(&adev->vm_manager.pasid_lock, flags);
		r = idr_alloc(&adev->vm_manager.pasid_idr, vm, pasid, pasid + 1,
			      GFP_ATOMIC);
		spin_unlock_irqrestore(&adev->vm_manager.pasid_lock, flags);
		if (r < 0)
			goto error_free_root;

		vm->pasid = pasid;
	}

	vm->fault_hash = init_fault_hash();
	if (!vm->fault_hash) {
		r = -ENOMEM;
		goto error_free_root;
	}

	INIT_KFIFO(vm->faults);
	vm->fault_credit = 16;

	return 0;

error_unreserve:
	amdgpu_bo_unreserve(vm->root.base.bo);

error_free_root:
	amdgpu_bo_unref(&vm->root.base.bo->shadow);
	amdgpu_bo_unref(&vm->root.base.bo);
	vm->root.base.bo = NULL;

error_free_sched_entity:
	drm_sched_entity_destroy(&vm->entity);

	return r;
}

/**
 * amdgpu_vm_make_compute - Turn a GFX VM into a compute VM
 *
 * @adev: amdgpu_device pointer
 * @vm: requested vm
 *
 * This only works on GFX VMs that don't have any BOs added and no
 * page tables allocated yet.
 *
 * Changes the following VM parameters:
 * - use_cpu_for_update
 * - pte_supports_ats
 * - pasid (old PASID is released, because compute manages its own PASIDs)
 *
 * Reinitializes the page directory to reflect the changed ATS
 * setting.
 *
 * Returns:
 * 0 for success, -errno for errors.
 */
int amdgpu_vm_make_compute(struct amdgpu_device *adev, struct amdgpu_vm *vm, unsigned int pasid)
{
	bool pte_support_ats = (adev->asic_type == CHIP_RAVEN);
	int r;

	r = amdgpu_bo_reserve(vm->root.base.bo, true);
	if (r)
		return r;

	/* Sanity checks */
	if (!RB_EMPTY_ROOT(&vm->va.rb_root) || vm->root.entries) {
		r = -EINVAL;
		goto unreserve_bo;
	}

	if (pasid) {
		unsigned long flags;

		spin_lock_irqsave(&adev->vm_manager.pasid_lock, flags);
		r = idr_alloc(&adev->vm_manager.pasid_idr, vm, pasid, pasid + 1,
			      GFP_ATOMIC);
		spin_unlock_irqrestore(&adev->vm_manager.pasid_lock, flags);

		if (r == -ENOSPC)
			goto unreserve_bo;
		r = 0;
	}

	/* Check if PD needs to be reinitialized and do it before
	 * changing any other state, in case it fails.
	 */
	if (pte_support_ats != vm->pte_support_ats) {
		r = amdgpu_vm_clear_bo(adev, vm, vm->root.base.bo,
			       adev->vm_manager.root_level,
			       pte_support_ats);
		if (r)
			goto free_idr;
	}

	/* Update VM state */
	vm->use_cpu_for_update = !!(adev->vm_manager.vm_update_mode &
				    AMDGPU_VM_USE_CPU_FOR_COMPUTE);
	vm->pte_support_ats = pte_support_ats;
	DRM_DEBUG_DRIVER("VM update mode is %s\n",
			 vm->use_cpu_for_update ? "CPU" : "SDMA");
	WARN_ONCE((vm->use_cpu_for_update & !amdgpu_gmc_vram_full_visible(&adev->gmc)),
		  "CPU update of VM recommended only for large BAR system\n");

	if (vm->pasid) {
		unsigned long flags;

		spin_lock_irqsave(&adev->vm_manager.pasid_lock, flags);
		idr_remove(&adev->vm_manager.pasid_idr, vm->pasid);
		spin_unlock_irqrestore(&adev->vm_manager.pasid_lock, flags);

		/* Free the original amdgpu allocated pasid
		 * Will be replaced with kfd allocated pasid
		 */
		amdgpu_pasid_free(vm->pasid);
		vm->pasid = 0;
	}

	/* Free the shadow bo for compute VM */
	amdgpu_bo_unref(&vm->root.base.bo->shadow);

	if (pasid)
		vm->pasid = pasid;

	goto unreserve_bo;

free_idr:
	if (pasid) {
		unsigned long flags;

		spin_lock_irqsave(&adev->vm_manager.pasid_lock, flags);
		idr_remove(&adev->vm_manager.pasid_idr, pasid);
		spin_unlock_irqrestore(&adev->vm_manager.pasid_lock, flags);
	}
unreserve_bo:
	amdgpu_bo_unreserve(vm->root.base.bo);
	return r;
}

/**
 * amdgpu_vm_release_compute - release a compute vm
 * @adev: amdgpu_device pointer
 * @vm: a vm turned into compute vm by calling amdgpu_vm_make_compute
 *
 * This is a correspondant of amdgpu_vm_make_compute. It decouples compute
 * pasid from vm. Compute should stop use of vm after this call.
 */
void amdgpu_vm_release_compute(struct amdgpu_device *adev, struct amdgpu_vm *vm)
{
	if (vm->pasid) {
		unsigned long flags;

		spin_lock_irqsave(&adev->vm_manager.pasid_lock, flags);
		idr_remove(&adev->vm_manager.pasid_idr, vm->pasid);
		spin_unlock_irqrestore(&adev->vm_manager.pasid_lock, flags);
	}
	vm->pasid = 0;
}

/**
 * amdgpu_vm_fini - tear down a vm instance
 *
 * @adev: amdgpu_device pointer
 * @vm: requested vm
 *
 * Tear down @vm.
 * Unbind the VM and remove all bos from the vm bo list
 */
void amdgpu_vm_fini(struct amdgpu_device *adev, struct amdgpu_vm *vm)
{
	struct amdgpu_bo_va_mapping *mapping, *tmp;
	bool prt_fini_needed = !!adev->gmc.gmc_funcs->set_prt;
	struct amdgpu_bo *root;
	u64 fault;
	int i, r;

	amdgpu_amdkfd_gpuvm_destroy_cb(adev, vm);

	/* Clear pending page faults from IH when the VM is destroyed */
	while (kfifo_get(&vm->faults, &fault))
		amdgpu_vm_clear_fault(vm->fault_hash, fault);

	if (vm->pasid) {
		unsigned long flags;

		spin_lock_irqsave(&adev->vm_manager.pasid_lock, flags);
		idr_remove(&adev->vm_manager.pasid_idr, vm->pasid);
		spin_unlock_irqrestore(&adev->vm_manager.pasid_lock, flags);
	}

	kfree(vm->fault_hash);
	vm->fault_hash = NULL;

	drm_sched_entity_destroy(&vm->entity);

	if (!RB_EMPTY_ROOT(&vm->va.rb_root)) {
		dev_err(adev->dev, "still active bo inside vm\n");
	}
	rbtree_postorder_for_each_entry_safe(mapping, tmp,
					     &vm->va.rb_root, rb) {
		list_del(&mapping->list);
		amdgpu_vm_it_remove(mapping, &vm->va);
		kfree(mapping);
	}
	list_for_each_entry_safe(mapping, tmp, &vm->freed, list) {
		if (mapping->flags & AMDGPU_PTE_PRT && prt_fini_needed) {
			amdgpu_vm_prt_fini(adev, vm);
			prt_fini_needed = false;
		}

		list_del(&mapping->list);
		amdgpu_vm_free_mapping(adev, vm, mapping, NULL);
	}

	root = amdgpu_bo_ref(vm->root.base.bo);
	r = amdgpu_bo_reserve(root, true);
	if (r) {
		dev_err(adev->dev, "Leaking page tables because BO reservation failed\n");
	} else {
		amdgpu_vm_free_pts(adev, vm);
		amdgpu_bo_unreserve(root);
	}
	amdgpu_bo_unref(&root);
	dma_fence_put(vm->last_update);
	for (i = 0; i < AMDGPU_MAX_VMHUBS; i++)
		amdgpu_vmid_free_reserved(adev, vm, i);
}

/**
 * amdgpu_vm_pasid_fault_credit - Check fault credit for given PASID
 *
 * @adev: amdgpu_device pointer
 * @pasid: PASID do identify the VM
 *
 * This function is expected to be called in interrupt context.
 *
 * Returns:
 * True if there was fault credit, false otherwise
 */
bool amdgpu_vm_pasid_fault_credit(struct amdgpu_device *adev,
				  unsigned int pasid)
{
	struct amdgpu_vm *vm;

	spin_lock(&adev->vm_manager.pasid_lock);
	vm = idr_find(&adev->vm_manager.pasid_idr, pasid);
	if (!vm) {
		/* VM not found, can't track fault credit */
		spin_unlock(&adev->vm_manager.pasid_lock);
		return true;
	}

	/* No lock needed. only accessed by IRQ handler */
	if (!vm->fault_credit) {
		/* Too many faults in this VM */
		spin_unlock(&adev->vm_manager.pasid_lock);
		return false;
	}

	vm->fault_credit--;
	spin_unlock(&adev->vm_manager.pasid_lock);
	return true;
}

/**
 * amdgpu_vm_manager_init - init the VM manager
 *
 * @adev: amdgpu_device pointer
 *
 * Initialize the VM manager structures
 */
void amdgpu_vm_manager_init(struct amdgpu_device *adev)
{
	unsigned i;

	amdgpu_vmid_mgr_init(adev);

	adev->vm_manager.fence_context =
		dma_fence_context_alloc(AMDGPU_MAX_RINGS);
	for (i = 0; i < AMDGPU_MAX_RINGS; ++i)
		adev->vm_manager.seqno[i] = 0;

	spin_lock_init(&adev->vm_manager.prt_lock);
	atomic_set(&adev->vm_manager.num_prt_users, 0);

	/* If not overridden by the user, by default, only in large BAR systems
	 * Compute VM tables will be updated by CPU
	 */
#ifdef CONFIG_X86_64
	if (amdgpu_vm_update_mode == -1) {
		if (amdgpu_gmc_vram_full_visible(&adev->gmc))
			adev->vm_manager.vm_update_mode =
				AMDGPU_VM_USE_CPU_FOR_COMPUTE;
		else
			adev->vm_manager.vm_update_mode = 0;
	} else
		adev->vm_manager.vm_update_mode = amdgpu_vm_update_mode;
#else
	adev->vm_manager.vm_update_mode = 0;
#endif

	idr_init(&adev->vm_manager.pasid_idr);
	spin_lock_init(&adev->vm_manager.pasid_lock);
}

/**
 * amdgpu_vm_manager_fini - cleanup VM manager
 *
 * @adev: amdgpu_device pointer
 *
 * Cleanup the VM manager and free resources.
 */
void amdgpu_vm_manager_fini(struct amdgpu_device *adev)
{
	WARN_ON(!idr_is_empty(&adev->vm_manager.pasid_idr));
	idr_destroy(&adev->vm_manager.pasid_idr);

	amdgpu_vmid_mgr_fini(adev);
}

/**
 * amdgpu_vm_ioctl - Manages VMID reservation for vm hubs.
 *
 * @dev: drm device pointer
 * @data: drm_amdgpu_vm
 * @filp: drm file pointer
 *
 * Returns:
 * 0 for success, -errno for errors.
 */
int amdgpu_vm_ioctl(struct drm_device *dev, void *data, struct drm_file *filp)
{
	union drm_amdgpu_vm *args = data;
	struct amdgpu_device *adev = dev->dev_private;
	struct amdgpu_fpriv *fpriv = filp->driver_priv;
	int r;

	switch (args->in.op) {
	case AMDGPU_VM_OP_RESERVE_VMID:
		/* current, we only have requirement to reserve vmid from gfxhub */
		r = amdgpu_vmid_alloc_reserved(adev, &fpriv->vm, AMDGPU_GFXHUB);
		if (r)
			return r;
		break;
	case AMDGPU_VM_OP_UNRESERVE_VMID:
		amdgpu_vmid_free_reserved(adev, &fpriv->vm, AMDGPU_GFXHUB);
		break;
	default:
		return -EINVAL;
	}

	return 0;
}

/**
 * amdgpu_vm_get_task_info - Extracts task info for a PASID.
 *
 * @adev: drm device pointer
 * @pasid: PASID identifier for VM
 * @task_info: task_info to fill.
 */
void amdgpu_vm_get_task_info(struct amdgpu_device *adev, unsigned int pasid,
			 struct amdgpu_task_info *task_info)
{
	struct amdgpu_vm *vm;

	spin_lock(&adev->vm_manager.pasid_lock);

	vm = idr_find(&adev->vm_manager.pasid_idr, pasid);
	if (vm)
		*task_info = vm->task_info;

	spin_unlock(&adev->vm_manager.pasid_lock);
}

/**
 * amdgpu_vm_set_task_info - Sets VMs task info.
 *
 * @vm: vm for which to set the info
 */
void amdgpu_vm_set_task_info(struct amdgpu_vm *vm)
{
	if (!vm->task_info.pid) {
		vm->task_info.pid = current->pid;
		get_task_comm(vm->task_info.task_name, current);

		if (current->group_leader->mm == current->mm) {
			vm->task_info.tgid = current->group_leader->pid;
			get_task_comm(vm->task_info.process_name, current->group_leader);
		}
	}
}

/**
 * amdgpu_vm_add_fault - Add a page fault record to fault hash table
 *
 * @fault_hash: fault hash table
 * @key: 64-bit encoding of PASID and address
 *
 * This should be called when a retry page fault interrupt is
 * received. If this is a new page fault, it will be added to a hash
 * table. The return value indicates whether this is a new fault, or
 * a fault that was already known and is already being handled.
 *
 * If there are too many pending page faults, this will fail. Retry
 * interrupts should be ignored in this case until there is enough
 * free space.
 *
 * Returns 0 if the fault was added, 1 if the fault was already known,
 * -ENOSPC if there are too many pending faults.
 */
int amdgpu_vm_add_fault(struct amdgpu_retryfault_hashtable *fault_hash, u64 key)
{
	unsigned long flags;
	int r = -ENOSPC;

	if (WARN_ON_ONCE(!fault_hash))
		/* Should be allocated in amdgpu_vm_init
		 */
		return r;

	spin_lock_irqsave(&fault_hash->lock, flags);

	/* Only let the hash table fill up to 50% for best performance */
	if (fault_hash->count >= (1 << (AMDGPU_PAGEFAULT_HASH_BITS-1)))
		goto unlock_out;

	r = chash_table_copy_in(&fault_hash->hash, key, NULL);
	if (!r)
		fault_hash->count++;

	/* chash_table_copy_in should never fail unless we're losing count */
	WARN_ON_ONCE(r < 0);

unlock_out:
	spin_unlock_irqrestore(&fault_hash->lock, flags);
	return r;
}

/**
 * amdgpu_vm_clear_fault - Remove a page fault record
 *
 * @fault_hash: fault hash table
 * @key: 64-bit encoding of PASID and address
 *
 * This should be called when a page fault has been handled. Any
 * future interrupt with this key will be processed as a new
 * page fault.
 */
void amdgpu_vm_clear_fault(struct amdgpu_retryfault_hashtable *fault_hash, u64 key)
{
	unsigned long flags;
	int r;

	if (!fault_hash)
		return;

	spin_lock_irqsave(&fault_hash->lock, flags);

	r = chash_table_remove(&fault_hash->hash, key, NULL);
	if (!WARN_ON_ONCE(r < 0)) {
		fault_hash->count--;
		WARN_ON_ONCE(fault_hash->count < 0);
	}

	spin_unlock_irqrestore(&fault_hash->lock, flags);
}<|MERGE_RESOLUTION|>--- conflicted
+++ resolved
@@ -134,51 +134,6 @@
 };
 
 /**
-<<<<<<< HEAD
- * amdgpu_vm_bo_base_init - Adds bo to the list of bos associated with the vm
- *
- * @base: base structure for tracking BO usage in a VM
- * @vm: vm to which bo is to be added
- * @bo: amdgpu buffer object
- *
- * Initialize a bo_va_base structure and add it to the appropriate lists
- *
- */
-static void amdgpu_vm_bo_base_init(struct amdgpu_vm_bo_base *base,
-				   struct amdgpu_vm *vm,
-				   struct amdgpu_bo *bo)
-{
-	base->vm = vm;
-	base->bo = bo;
-	INIT_LIST_HEAD(&base->bo_list);
-	INIT_LIST_HEAD(&base->vm_status);
-
-	if (!bo)
-		return;
-	list_add_tail(&base->bo_list, &bo->va);
-
-	if (bo->tbo.type == ttm_bo_type_kernel)
-		list_move(&base->vm_status, &vm->relocated);
-
-	if (bo->tbo.resv != vm->root.base.bo->tbo.resv)
-		return;
-
-	if (bo->preferred_domains &
-	    amdgpu_mem_type_to_domain(bo->tbo.mem.mem_type))
-		return;
-
-	/*
-	 * we checked all the prerequisites, but it looks like this per vm bo
-	 * is currently evicted. add the bo to the evicted list to make sure it
-	 * is validated on next vm use to avoid fault.
-	 * */
-	list_move_tail(&base->vm_status, &vm->evicted);
-	base->moved = true;
-}
-
-/**
-=======
->>>>>>> 846311ae
  * amdgpu_vm_level_shift - return the addr shift for each level
  *
  * @adev: amdgpu_device pointer
