// SPDX-License-Identifier: GPL-2.0-only
/*******************************************************************************
  This is the driver for the ST MAC 10/100/1000 on-chip Ethernet controllers.
  ST Ethernet IPs are built around a Synopsys IP Core.

	Copyright(C) 2007-2011 STMicroelectronics Ltd


  Author: Giuseppe Cavallaro <peppe.cavallaro@st.com>

  Documentation available at:
	http://www.stlinux.com
  Support available at:
	https://bugzilla.stlinux.com/
*******************************************************************************/

#include <linux/clk.h>
#include <linux/kernel.h>
#include <linux/interrupt.h>
#include <linux/ip.h>
#include <linux/tcp.h>
#include <linux/skbuff.h>
#include <linux/ethtool.h>
#include <linux/if_ether.h>
#include <linux/crc32.h>
#include <linux/mii.h>
#include <linux/if.h>
#include <linux/if_vlan.h>
#include <linux/dma-mapping.h>
#include <linux/slab.h>
#include <linux/pm_runtime.h>
#include <linux/prefetch.h>
#include <linux/pinctrl/consumer.h>
#ifdef CONFIG_DEBUG_FS
#include <linux/debugfs.h>
#include <linux/seq_file.h>
#endif /* CONFIG_DEBUG_FS */
#include <linux/net_tstamp.h>
#include <linux/phylink.h>
#include <linux/udp.h>
#include <linux/bpf_trace.h>
#include <net/page_pool/helpers.h>
#include <net/pkt_cls.h>
#include <net/xdp_sock_drv.h>
#include "stmmac_ptp.h"
#include "stmmac.h"
#include "stmmac_xdp.h"
#include <linux/reset.h>
#include <linux/of_mdio.h>
#include "dwmac1000.h"
#include "dwxgmac2.h"
#include "hwif.h"

/* As long as the interface is active, we keep the timestamping counter enabled
 * with fine resolution and binary rollover. This avoid non-monotonic behavior
 * (clock jumps) when changing timestamping settings at runtime.
 */
#define STMMAC_HWTS_ACTIVE	(PTP_TCR_TSENA | PTP_TCR_TSCFUPDT | \
				 PTP_TCR_TSCTRLSSR)

#define	STMMAC_ALIGN(x)		ALIGN(ALIGN(x, SMP_CACHE_BYTES), 16)
#define	TSO_MAX_BUFF_SIZE	(SZ_16K - 1)

/* Module parameters */
#define TX_TIMEO	5000
static int watchdog = TX_TIMEO;
module_param(watchdog, int, 0644);
MODULE_PARM_DESC(watchdog, "Transmit timeout in milliseconds (default 5s)");

static int debug = -1;
module_param(debug, int, 0644);
MODULE_PARM_DESC(debug, "Message Level (-1: default, 0: no output, 16: all)");

static int phyaddr = -1;
module_param(phyaddr, int, 0444);
MODULE_PARM_DESC(phyaddr, "Physical device address");

#define STMMAC_TX_THRESH(x)	((x)->dma_conf.dma_tx_size / 4)
#define STMMAC_RX_THRESH(x)	((x)->dma_conf.dma_rx_size / 4)

/* Limit to make sure XDP TX and slow path can coexist */
#define STMMAC_XSK_TX_BUDGET_MAX	256
#define STMMAC_TX_XSK_AVAIL		16
#define STMMAC_RX_FILL_BATCH		16

#define STMMAC_XDP_PASS		0
#define STMMAC_XDP_CONSUMED	BIT(0)
#define STMMAC_XDP_TX		BIT(1)
#define STMMAC_XDP_REDIRECT	BIT(2)

static int flow_ctrl = FLOW_AUTO;
module_param(flow_ctrl, int, 0644);
MODULE_PARM_DESC(flow_ctrl, "Flow control ability [on/off]");

static int pause = PAUSE_TIME;
module_param(pause, int, 0644);
MODULE_PARM_DESC(pause, "Flow Control Pause Time");

#define TC_DEFAULT 64
static int tc = TC_DEFAULT;
module_param(tc, int, 0644);
MODULE_PARM_DESC(tc, "DMA threshold control value");

#define	DEFAULT_BUFSIZE	1536
static int buf_sz = DEFAULT_BUFSIZE;
module_param(buf_sz, int, 0644);
MODULE_PARM_DESC(buf_sz, "DMA buffer size");

#define	STMMAC_RX_COPYBREAK	256

static const u32 default_msg_level = (NETIF_MSG_DRV | NETIF_MSG_PROBE |
				      NETIF_MSG_LINK | NETIF_MSG_IFUP |
				      NETIF_MSG_IFDOWN | NETIF_MSG_TIMER);

#define STMMAC_DEFAULT_LPI_TIMER	1000
static int eee_timer = STMMAC_DEFAULT_LPI_TIMER;
module_param(eee_timer, int, 0644);
MODULE_PARM_DESC(eee_timer, "LPI tx expiration time in msec");
#define STMMAC_LPI_T(x) (jiffies + usecs_to_jiffies(x))

/* By default the driver will use the ring mode to manage tx and rx descriptors,
 * but allow user to force to use the chain instead of the ring
 */
static unsigned int chain_mode;
module_param(chain_mode, int, 0444);
MODULE_PARM_DESC(chain_mode, "To use chain instead of ring mode");

static irqreturn_t stmmac_interrupt(int irq, void *dev_id);
/* For MSI interrupts handling */
static irqreturn_t stmmac_mac_interrupt(int irq, void *dev_id);
static irqreturn_t stmmac_safety_interrupt(int irq, void *dev_id);
static irqreturn_t stmmac_msi_intr_tx(int irq, void *data);
static irqreturn_t stmmac_msi_intr_rx(int irq, void *data);
static void stmmac_reset_rx_queue(struct stmmac_priv *priv, u32 queue);
static void stmmac_reset_tx_queue(struct stmmac_priv *priv, u32 queue);
static void stmmac_reset_queues_param(struct stmmac_priv *priv);
static void stmmac_tx_timer_arm(struct stmmac_priv *priv, u32 queue);
static void stmmac_flush_tx_descriptors(struct stmmac_priv *priv, int queue);
static void stmmac_set_dma_operation_mode(struct stmmac_priv *priv, u32 txmode,
					  u32 rxmode, u32 chan);

#ifdef CONFIG_DEBUG_FS
static const struct net_device_ops stmmac_netdev_ops;
static void stmmac_init_fs(struct net_device *dev);
static void stmmac_exit_fs(struct net_device *dev);
#endif

#define STMMAC_COAL_TIMER(x) (ns_to_ktime((x) * NSEC_PER_USEC))

int stmmac_bus_clks_config(struct stmmac_priv *priv, bool enabled)
{
	int ret = 0;

	if (enabled) {
		ret = clk_prepare_enable(priv->plat->stmmac_clk);
		if (ret)
			return ret;
		ret = clk_prepare_enable(priv->plat->pclk);
		if (ret) {
			clk_disable_unprepare(priv->plat->stmmac_clk);
			return ret;
		}
		if (priv->plat->clks_config) {
			ret = priv->plat->clks_config(priv->plat->bsp_priv, enabled);
			if (ret) {
				clk_disable_unprepare(priv->plat->stmmac_clk);
				clk_disable_unprepare(priv->plat->pclk);
				return ret;
			}
		}
	} else {
		clk_disable_unprepare(priv->plat->stmmac_clk);
		clk_disable_unprepare(priv->plat->pclk);
		if (priv->plat->clks_config)
			priv->plat->clks_config(priv->plat->bsp_priv, enabled);
	}

	return ret;
}
EXPORT_SYMBOL_GPL(stmmac_bus_clks_config);

/**
 * stmmac_verify_args - verify the driver parameters.
 * Description: it checks the driver parameters and set a default in case of
 * errors.
 */
static void stmmac_verify_args(void)
{
	if (unlikely(watchdog < 0))
		watchdog = TX_TIMEO;
	if (unlikely((buf_sz < DEFAULT_BUFSIZE) || (buf_sz > BUF_SIZE_16KiB)))
		buf_sz = DEFAULT_BUFSIZE;
	if (unlikely(flow_ctrl > 1))
		flow_ctrl = FLOW_AUTO;
	else if (likely(flow_ctrl < 0))
		flow_ctrl = FLOW_OFF;
	if (unlikely((pause < 0) || (pause > 0xffff)))
		pause = PAUSE_TIME;
	if (eee_timer < 0)
		eee_timer = STMMAC_DEFAULT_LPI_TIMER;
}

static void __stmmac_disable_all_queues(struct stmmac_priv *priv)
{
	u32 rx_queues_cnt = priv->plat->rx_queues_to_use;
	u32 tx_queues_cnt = priv->plat->tx_queues_to_use;
	u32 maxq = max(rx_queues_cnt, tx_queues_cnt);
	u32 queue;

	for (queue = 0; queue < maxq; queue++) {
		struct stmmac_channel *ch = &priv->channel[queue];

		if (stmmac_xdp_is_enabled(priv) &&
		    test_bit(queue, priv->af_xdp_zc_qps)) {
			napi_disable(&ch->rxtx_napi);
			continue;
		}

		if (queue < rx_queues_cnt)
			napi_disable(&ch->rx_napi);
		if (queue < tx_queues_cnt)
			napi_disable(&ch->tx_napi);
	}
}

/**
 * stmmac_disable_all_queues - Disable all queues
 * @priv: driver private structure
 */
static void stmmac_disable_all_queues(struct stmmac_priv *priv)
{
	u32 rx_queues_cnt = priv->plat->rx_queues_to_use;
	struct stmmac_rx_queue *rx_q;
	u32 queue;

	/* synchronize_rcu() needed for pending XDP buffers to drain */
	for (queue = 0; queue < rx_queues_cnt; queue++) {
		rx_q = &priv->dma_conf.rx_queue[queue];
		if (rx_q->xsk_pool) {
			synchronize_rcu();
			break;
		}
	}

	__stmmac_disable_all_queues(priv);
}

/**
 * stmmac_enable_all_queues - Enable all queues
 * @priv: driver private structure
 */
static void stmmac_enable_all_queues(struct stmmac_priv *priv)
{
	u32 rx_queues_cnt = priv->plat->rx_queues_to_use;
	u32 tx_queues_cnt = priv->plat->tx_queues_to_use;
	u32 maxq = max(rx_queues_cnt, tx_queues_cnt);
	u32 queue;

	for (queue = 0; queue < maxq; queue++) {
		struct stmmac_channel *ch = &priv->channel[queue];

		if (stmmac_xdp_is_enabled(priv) &&
		    test_bit(queue, priv->af_xdp_zc_qps)) {
			napi_enable(&ch->rxtx_napi);
			continue;
		}

		if (queue < rx_queues_cnt)
			napi_enable(&ch->rx_napi);
		if (queue < tx_queues_cnt)
			napi_enable(&ch->tx_napi);
	}
}

static void stmmac_service_event_schedule(struct stmmac_priv *priv)
{
	if (!test_bit(STMMAC_DOWN, &priv->state) &&
	    !test_and_set_bit(STMMAC_SERVICE_SCHED, &priv->state))
		queue_work(priv->wq, &priv->service_task);
}

static void stmmac_global_err(struct stmmac_priv *priv)
{
	netif_carrier_off(priv->dev);
	set_bit(STMMAC_RESET_REQUESTED, &priv->state);
	stmmac_service_event_schedule(priv);
}

/**
 * stmmac_clk_csr_set - dynamically set the MDC clock
 * @priv: driver private structure
 * Description: this is to dynamically set the MDC clock according to the csr
 * clock input.
 * Note:
 *	If a specific clk_csr value is passed from the platform
 *	this means that the CSR Clock Range selection cannot be
 *	changed at run-time and it is fixed (as reported in the driver
 *	documentation). Viceversa the driver will try to set the MDC
 *	clock dynamically according to the actual clock input.
 */
static void stmmac_clk_csr_set(struct stmmac_priv *priv)
{
	u32 clk_rate;

	clk_rate = clk_get_rate(priv->plat->stmmac_clk);

	/* Platform provided default clk_csr would be assumed valid
	 * for all other cases except for the below mentioned ones.
	 * For values higher than the IEEE 802.3 specified frequency
	 * we can not estimate the proper divider as it is not known
	 * the frequency of clk_csr_i. So we do not change the default
	 * divider.
	 */
	if (!(priv->clk_csr & MAC_CSR_H_FRQ_MASK)) {
		if (clk_rate < CSR_F_35M)
			priv->clk_csr = STMMAC_CSR_20_35M;
		else if ((clk_rate >= CSR_F_35M) && (clk_rate < CSR_F_60M))
			priv->clk_csr = STMMAC_CSR_35_60M;
		else if ((clk_rate >= CSR_F_60M) && (clk_rate < CSR_F_100M))
			priv->clk_csr = STMMAC_CSR_60_100M;
		else if ((clk_rate >= CSR_F_100M) && (clk_rate < CSR_F_150M))
			priv->clk_csr = STMMAC_CSR_100_150M;
		else if ((clk_rate >= CSR_F_150M) && (clk_rate < CSR_F_250M))
			priv->clk_csr = STMMAC_CSR_150_250M;
		else if ((clk_rate >= CSR_F_250M) && (clk_rate <= CSR_F_300M))
			priv->clk_csr = STMMAC_CSR_250_300M;
	}

	if (priv->plat->flags & STMMAC_FLAG_HAS_SUN8I) {
		if (clk_rate > 160000000)
			priv->clk_csr = 0x03;
		else if (clk_rate > 80000000)
			priv->clk_csr = 0x02;
		else if (clk_rate > 40000000)
			priv->clk_csr = 0x01;
		else
			priv->clk_csr = 0;
	}

	if (priv->plat->has_xgmac) {
		if (clk_rate > 400000000)
			priv->clk_csr = 0x5;
		else if (clk_rate > 350000000)
			priv->clk_csr = 0x4;
		else if (clk_rate > 300000000)
			priv->clk_csr = 0x3;
		else if (clk_rate > 250000000)
			priv->clk_csr = 0x2;
		else if (clk_rate > 150000000)
			priv->clk_csr = 0x1;
		else
			priv->clk_csr = 0x0;
	}
}

static void print_pkt(unsigned char *buf, int len)
{
	pr_debug("len = %d byte, buf addr: 0x%p\n", len, buf);
	print_hex_dump_bytes("", DUMP_PREFIX_OFFSET, buf, len);
}

static inline u32 stmmac_tx_avail(struct stmmac_priv *priv, u32 queue)
{
	struct stmmac_tx_queue *tx_q = &priv->dma_conf.tx_queue[queue];
	u32 avail;

	if (tx_q->dirty_tx > tx_q->cur_tx)
		avail = tx_q->dirty_tx - tx_q->cur_tx - 1;
	else
		avail = priv->dma_conf.dma_tx_size - tx_q->cur_tx + tx_q->dirty_tx - 1;

	return avail;
}

/**
 * stmmac_rx_dirty - Get RX queue dirty
 * @priv: driver private structure
 * @queue: RX queue index
 */
static inline u32 stmmac_rx_dirty(struct stmmac_priv *priv, u32 queue)
{
	struct stmmac_rx_queue *rx_q = &priv->dma_conf.rx_queue[queue];
	u32 dirty;

	if (rx_q->dirty_rx <= rx_q->cur_rx)
		dirty = rx_q->cur_rx - rx_q->dirty_rx;
	else
		dirty = priv->dma_conf.dma_rx_size - rx_q->dirty_rx + rx_q->cur_rx;

	return dirty;
}

static void stmmac_lpi_entry_timer_config(struct stmmac_priv *priv, bool en)
{
	int tx_lpi_timer;

	/* Clear/set the SW EEE timer flag based on LPI ET enablement */
	priv->eee_sw_timer_en = en ? 0 : 1;
	tx_lpi_timer  = en ? priv->tx_lpi_timer : 0;
	stmmac_set_eee_lpi_timer(priv, priv->hw, tx_lpi_timer);
}

/**
 * stmmac_enable_eee_mode - check and enter in LPI mode
 * @priv: driver private structure
 * Description: this function is to verify and enter in LPI mode in case of
 * EEE.
 */
static int stmmac_enable_eee_mode(struct stmmac_priv *priv)
{
	u32 tx_cnt = priv->plat->tx_queues_to_use;
	u32 queue;

	/* check if all TX queues have the work finished */
	for (queue = 0; queue < tx_cnt; queue++) {
		struct stmmac_tx_queue *tx_q = &priv->dma_conf.tx_queue[queue];

		if (tx_q->dirty_tx != tx_q->cur_tx)
			return -EBUSY; /* still unfinished work */
	}

	/* Check and enter in LPI mode */
	if (!priv->tx_path_in_lpi_mode)
		stmmac_set_eee_mode(priv, priv->hw,
			priv->plat->flags & STMMAC_FLAG_EN_TX_LPI_CLOCKGATING);
	return 0;
}

/**
 * stmmac_disable_eee_mode - disable and exit from LPI mode
 * @priv: driver private structure
 * Description: this function is to exit and disable EEE in case of
 * LPI state is true. This is called by the xmit.
 */
void stmmac_disable_eee_mode(struct stmmac_priv *priv)
{
	if (!priv->eee_sw_timer_en) {
		stmmac_lpi_entry_timer_config(priv, 0);
		return;
	}

	stmmac_reset_eee_mode(priv, priv->hw);
	del_timer_sync(&priv->eee_ctrl_timer);
	priv->tx_path_in_lpi_mode = false;
}

/**
 * stmmac_eee_ctrl_timer - EEE TX SW timer.
 * @t:  timer_list struct containing private info
 * Description:
 *  if there is no data transfer and if we are not in LPI state,
 *  then MAC Transmitter can be moved to LPI state.
 */
static void stmmac_eee_ctrl_timer(struct timer_list *t)
{
	struct stmmac_priv *priv = from_timer(priv, t, eee_ctrl_timer);

	if (stmmac_enable_eee_mode(priv))
		mod_timer(&priv->eee_ctrl_timer, STMMAC_LPI_T(priv->tx_lpi_timer));
}

/**
 * stmmac_eee_init - init EEE
 * @priv: driver private structure
 * Description:
 *  if the GMAC supports the EEE (from the HW cap reg) and the phy device
 *  can also manage EEE, this function enable the LPI state and start related
 *  timer.
 */
bool stmmac_eee_init(struct stmmac_priv *priv)
{
	int eee_tw_timer = priv->eee_tw_timer;

	/* Using PCS we cannot dial with the phy registers at this stage
	 * so we do not support extra feature like EEE.
	 */
	if (priv->hw->pcs == STMMAC_PCS_TBI ||
	    priv->hw->pcs == STMMAC_PCS_RTBI)
		return false;

	/* Check if MAC core supports the EEE feature. */
	if (!priv->dma_cap.eee)
		return false;

	mutex_lock(&priv->lock);

	/* Check if it needs to be deactivated */
	if (!priv->eee_active) {
		if (priv->eee_enabled) {
			netdev_dbg(priv->dev, "disable EEE\n");
			stmmac_lpi_entry_timer_config(priv, 0);
			del_timer_sync(&priv->eee_ctrl_timer);
			stmmac_set_eee_timer(priv, priv->hw, 0, eee_tw_timer);
			if (priv->hw->xpcs)
				xpcs_config_eee(priv->hw->xpcs,
						priv->plat->mult_fact_100ns,
						false);
		}
		mutex_unlock(&priv->lock);
		return false;
	}

	if (priv->eee_active && !priv->eee_enabled) {
		timer_setup(&priv->eee_ctrl_timer, stmmac_eee_ctrl_timer, 0);
		stmmac_set_eee_timer(priv, priv->hw, STMMAC_DEFAULT_LIT_LS,
				     eee_tw_timer);
		if (priv->hw->xpcs)
			xpcs_config_eee(priv->hw->xpcs,
					priv->plat->mult_fact_100ns,
					true);
	}

	if (priv->plat->has_gmac4 && priv->tx_lpi_timer <= STMMAC_ET_MAX) {
		del_timer_sync(&priv->eee_ctrl_timer);
		priv->tx_path_in_lpi_mode = false;
		stmmac_lpi_entry_timer_config(priv, 1);
	} else {
		stmmac_lpi_entry_timer_config(priv, 0);
		mod_timer(&priv->eee_ctrl_timer,
			  STMMAC_LPI_T(priv->tx_lpi_timer));
	}

	mutex_unlock(&priv->lock);
	netdev_dbg(priv->dev, "Energy-Efficient Ethernet initialized\n");
	return true;
}

/* stmmac_get_tx_hwtstamp - get HW TX timestamps
 * @priv: driver private structure
 * @p : descriptor pointer
 * @skb : the socket buffer
 * Description :
 * This function will read timestamp from the descriptor & pass it to stack.
 * and also perform some sanity checks.
 */
static void stmmac_get_tx_hwtstamp(struct stmmac_priv *priv,
				   struct dma_desc *p, struct sk_buff *skb)
{
	struct skb_shared_hwtstamps shhwtstamp;
	bool found = false;
	u64 ns = 0;

	if (!priv->hwts_tx_en)
		return;

	/* exit if skb doesn't support hw tstamp */
	if (likely(!skb || !(skb_shinfo(skb)->tx_flags & SKBTX_IN_PROGRESS)))
		return;

	/* check tx tstamp status */
	if (stmmac_get_tx_timestamp_status(priv, p)) {
		stmmac_get_timestamp(priv, p, priv->adv_ts, &ns);
		found = true;
	} else if (!stmmac_get_mac_tx_timestamp(priv, priv->hw, &ns)) {
		found = true;
	}

	if (found) {
		ns -= priv->plat->cdc_error_adj;

		memset(&shhwtstamp, 0, sizeof(struct skb_shared_hwtstamps));
		shhwtstamp.hwtstamp = ns_to_ktime(ns);

		netdev_dbg(priv->dev, "get valid TX hw timestamp %llu\n", ns);
		/* pass tstamp to stack */
		skb_tstamp_tx(skb, &shhwtstamp);
	}
}

/* stmmac_get_rx_hwtstamp - get HW RX timestamps
 * @priv: driver private structure
 * @p : descriptor pointer
 * @np : next descriptor pointer
 * @skb : the socket buffer
 * Description :
 * This function will read received packet's timestamp from the descriptor
 * and pass it to stack. It also perform some sanity checks.
 */
static void stmmac_get_rx_hwtstamp(struct stmmac_priv *priv, struct dma_desc *p,
				   struct dma_desc *np, struct sk_buff *skb)
{
	struct skb_shared_hwtstamps *shhwtstamp = NULL;
	struct dma_desc *desc = p;
	u64 ns = 0;

	if (!priv->hwts_rx_en)
		return;
	/* For GMAC4, the valid timestamp is from CTX next desc. */
	if (priv->plat->has_gmac4 || priv->plat->has_xgmac)
		desc = np;

	/* Check if timestamp is available */
	if (stmmac_get_rx_timestamp_status(priv, p, np, priv->adv_ts)) {
		stmmac_get_timestamp(priv, desc, priv->adv_ts, &ns);

		ns -= priv->plat->cdc_error_adj;

		netdev_dbg(priv->dev, "get valid RX hw timestamp %llu\n", ns);
		shhwtstamp = skb_hwtstamps(skb);
		memset(shhwtstamp, 0, sizeof(struct skb_shared_hwtstamps));
		shhwtstamp->hwtstamp = ns_to_ktime(ns);
	} else  {
		netdev_dbg(priv->dev, "cannot get RX hw timestamp\n");
	}
}

/**
 *  stmmac_hwtstamp_set - control hardware timestamping.
 *  @dev: device pointer.
 *  @ifr: An IOCTL specific structure, that can contain a pointer to
 *  a proprietary structure used to pass information to the driver.
 *  Description:
 *  This function configures the MAC to enable/disable both outgoing(TX)
 *  and incoming(RX) packets time stamping based on user input.
 *  Return Value:
 *  0 on success and an appropriate -ve integer on failure.
 */
static int stmmac_hwtstamp_set(struct net_device *dev, struct ifreq *ifr)
{
	struct stmmac_priv *priv = netdev_priv(dev);
	struct hwtstamp_config config;
	u32 ptp_v2 = 0;
	u32 tstamp_all = 0;
	u32 ptp_over_ipv4_udp = 0;
	u32 ptp_over_ipv6_udp = 0;
	u32 ptp_over_ethernet = 0;
	u32 snap_type_sel = 0;
	u32 ts_master_en = 0;
	u32 ts_event_en = 0;

	if (!(priv->dma_cap.time_stamp || priv->adv_ts)) {
		netdev_alert(priv->dev, "No support for HW time stamping\n");
		priv->hwts_tx_en = 0;
		priv->hwts_rx_en = 0;

		return -EOPNOTSUPP;
	}

	if (copy_from_user(&config, ifr->ifr_data,
			   sizeof(config)))
		return -EFAULT;

	netdev_dbg(priv->dev, "%s config flags:0x%x, tx_type:0x%x, rx_filter:0x%x\n",
		   __func__, config.flags, config.tx_type, config.rx_filter);

	if (config.tx_type != HWTSTAMP_TX_OFF &&
	    config.tx_type != HWTSTAMP_TX_ON)
		return -ERANGE;

	if (priv->adv_ts) {
		switch (config.rx_filter) {
		case HWTSTAMP_FILTER_NONE:
			/* time stamp no incoming packet at all */
			config.rx_filter = HWTSTAMP_FILTER_NONE;
			break;

		case HWTSTAMP_FILTER_PTP_V1_L4_EVENT:
			/* PTP v1, UDP, any kind of event packet */
			config.rx_filter = HWTSTAMP_FILTER_PTP_V1_L4_EVENT;
			/* 'xmac' hardware can support Sync, Pdelay_Req and
			 * Pdelay_resp by setting bit14 and bits17/16 to 01
			 * This leaves Delay_Req timestamps out.
			 * Enable all events *and* general purpose message
			 * timestamping
			 */
			snap_type_sel = PTP_TCR_SNAPTYPSEL_1;
			ptp_over_ipv4_udp = PTP_TCR_TSIPV4ENA;
			ptp_over_ipv6_udp = PTP_TCR_TSIPV6ENA;
			break;

		case HWTSTAMP_FILTER_PTP_V1_L4_SYNC:
			/* PTP v1, UDP, Sync packet */
			config.rx_filter = HWTSTAMP_FILTER_PTP_V1_L4_SYNC;
			/* take time stamp for SYNC messages only */
			ts_event_en = PTP_TCR_TSEVNTENA;

			ptp_over_ipv4_udp = PTP_TCR_TSIPV4ENA;
			ptp_over_ipv6_udp = PTP_TCR_TSIPV6ENA;
			break;

		case HWTSTAMP_FILTER_PTP_V1_L4_DELAY_REQ:
			/* PTP v1, UDP, Delay_req packet */
			config.rx_filter = HWTSTAMP_FILTER_PTP_V1_L4_DELAY_REQ;
			/* take time stamp for Delay_Req messages only */
			ts_master_en = PTP_TCR_TSMSTRENA;
			ts_event_en = PTP_TCR_TSEVNTENA;

			ptp_over_ipv4_udp = PTP_TCR_TSIPV4ENA;
			ptp_over_ipv6_udp = PTP_TCR_TSIPV6ENA;
			break;

		case HWTSTAMP_FILTER_PTP_V2_L4_EVENT:
			/* PTP v2, UDP, any kind of event packet */
			config.rx_filter = HWTSTAMP_FILTER_PTP_V2_L4_EVENT;
			ptp_v2 = PTP_TCR_TSVER2ENA;
			/* take time stamp for all event messages */
			snap_type_sel = PTP_TCR_SNAPTYPSEL_1;

			ptp_over_ipv4_udp = PTP_TCR_TSIPV4ENA;
			ptp_over_ipv6_udp = PTP_TCR_TSIPV6ENA;
			break;

		case HWTSTAMP_FILTER_PTP_V2_L4_SYNC:
			/* PTP v2, UDP, Sync packet */
			config.rx_filter = HWTSTAMP_FILTER_PTP_V2_L4_SYNC;
			ptp_v2 = PTP_TCR_TSVER2ENA;
			/* take time stamp for SYNC messages only */
			ts_event_en = PTP_TCR_TSEVNTENA;

			ptp_over_ipv4_udp = PTP_TCR_TSIPV4ENA;
			ptp_over_ipv6_udp = PTP_TCR_TSIPV6ENA;
			break;

		case HWTSTAMP_FILTER_PTP_V2_L4_DELAY_REQ:
			/* PTP v2, UDP, Delay_req packet */
			config.rx_filter = HWTSTAMP_FILTER_PTP_V2_L4_DELAY_REQ;
			ptp_v2 = PTP_TCR_TSVER2ENA;
			/* take time stamp for Delay_Req messages only */
			ts_master_en = PTP_TCR_TSMSTRENA;
			ts_event_en = PTP_TCR_TSEVNTENA;

			ptp_over_ipv4_udp = PTP_TCR_TSIPV4ENA;
			ptp_over_ipv6_udp = PTP_TCR_TSIPV6ENA;
			break;

		case HWTSTAMP_FILTER_PTP_V2_EVENT:
			/* PTP v2/802.AS1 any layer, any kind of event packet */
			config.rx_filter = HWTSTAMP_FILTER_PTP_V2_EVENT;
			ptp_v2 = PTP_TCR_TSVER2ENA;
			snap_type_sel = PTP_TCR_SNAPTYPSEL_1;
			if (priv->synopsys_id < DWMAC_CORE_4_10)
				ts_event_en = PTP_TCR_TSEVNTENA;
			ptp_over_ipv4_udp = PTP_TCR_TSIPV4ENA;
			ptp_over_ipv6_udp = PTP_TCR_TSIPV6ENA;
			ptp_over_ethernet = PTP_TCR_TSIPENA;
			break;

		case HWTSTAMP_FILTER_PTP_V2_SYNC:
			/* PTP v2/802.AS1, any layer, Sync packet */
			config.rx_filter = HWTSTAMP_FILTER_PTP_V2_SYNC;
			ptp_v2 = PTP_TCR_TSVER2ENA;
			/* take time stamp for SYNC messages only */
			ts_event_en = PTP_TCR_TSEVNTENA;

			ptp_over_ipv4_udp = PTP_TCR_TSIPV4ENA;
			ptp_over_ipv6_udp = PTP_TCR_TSIPV6ENA;
			ptp_over_ethernet = PTP_TCR_TSIPENA;
			break;

		case HWTSTAMP_FILTER_PTP_V2_DELAY_REQ:
			/* PTP v2/802.AS1, any layer, Delay_req packet */
			config.rx_filter = HWTSTAMP_FILTER_PTP_V2_DELAY_REQ;
			ptp_v2 = PTP_TCR_TSVER2ENA;
			/* take time stamp for Delay_Req messages only */
			ts_master_en = PTP_TCR_TSMSTRENA;
			ts_event_en = PTP_TCR_TSEVNTENA;

			ptp_over_ipv4_udp = PTP_TCR_TSIPV4ENA;
			ptp_over_ipv6_udp = PTP_TCR_TSIPV6ENA;
			ptp_over_ethernet = PTP_TCR_TSIPENA;
			break;

		case HWTSTAMP_FILTER_NTP_ALL:
		case HWTSTAMP_FILTER_ALL:
			/* time stamp any incoming packet */
			config.rx_filter = HWTSTAMP_FILTER_ALL;
			tstamp_all = PTP_TCR_TSENALL;
			break;

		default:
			return -ERANGE;
		}
	} else {
		switch (config.rx_filter) {
		case HWTSTAMP_FILTER_NONE:
			config.rx_filter = HWTSTAMP_FILTER_NONE;
			break;
		default:
			/* PTP v1, UDP, any kind of event packet */
			config.rx_filter = HWTSTAMP_FILTER_PTP_V1_L4_EVENT;
			break;
		}
	}
	priv->hwts_rx_en = ((config.rx_filter == HWTSTAMP_FILTER_NONE) ? 0 : 1);
	priv->hwts_tx_en = config.tx_type == HWTSTAMP_TX_ON;

	priv->systime_flags = STMMAC_HWTS_ACTIVE;

	if (priv->hwts_tx_en || priv->hwts_rx_en) {
		priv->systime_flags |= tstamp_all | ptp_v2 |
				       ptp_over_ethernet | ptp_over_ipv6_udp |
				       ptp_over_ipv4_udp | ts_event_en |
				       ts_master_en | snap_type_sel;
	}

	stmmac_config_hw_tstamping(priv, priv->ptpaddr, priv->systime_flags);

	memcpy(&priv->tstamp_config, &config, sizeof(config));

	return copy_to_user(ifr->ifr_data, &config,
			    sizeof(config)) ? -EFAULT : 0;
}

/**
 *  stmmac_hwtstamp_get - read hardware timestamping.
 *  @dev: device pointer.
 *  @ifr: An IOCTL specific structure, that can contain a pointer to
 *  a proprietary structure used to pass information to the driver.
 *  Description:
 *  This function obtain the current hardware timestamping settings
 *  as requested.
 */
static int stmmac_hwtstamp_get(struct net_device *dev, struct ifreq *ifr)
{
	struct stmmac_priv *priv = netdev_priv(dev);
	struct hwtstamp_config *config = &priv->tstamp_config;

	if (!(priv->dma_cap.time_stamp || priv->dma_cap.atime_stamp))
		return -EOPNOTSUPP;

	return copy_to_user(ifr->ifr_data, config,
			    sizeof(*config)) ? -EFAULT : 0;
}

/**
 * stmmac_init_tstamp_counter - init hardware timestamping counter
 * @priv: driver private structure
 * @systime_flags: timestamping flags
 * Description:
 * Initialize hardware counter for packet timestamping.
 * This is valid as long as the interface is open and not suspended.
 * Will be rerun after resuming from suspend, case in which the timestamping
 * flags updated by stmmac_hwtstamp_set() also need to be restored.
 */
int stmmac_init_tstamp_counter(struct stmmac_priv *priv, u32 systime_flags)
{
	bool xmac = priv->plat->has_gmac4 || priv->plat->has_xgmac;
	struct timespec64 now;
	u32 sec_inc = 0;
	u64 temp = 0;

	if (!(priv->dma_cap.time_stamp || priv->dma_cap.atime_stamp))
		return -EOPNOTSUPP;

	stmmac_config_hw_tstamping(priv, priv->ptpaddr, systime_flags);
	priv->systime_flags = systime_flags;

	/* program Sub Second Increment reg */
	stmmac_config_sub_second_increment(priv, priv->ptpaddr,
					   priv->plat->clk_ptp_rate,
					   xmac, &sec_inc);
	temp = div_u64(1000000000ULL, sec_inc);

	/* Store sub second increment for later use */
	priv->sub_second_inc = sec_inc;

	/* calculate default added value:
	 * formula is :
	 * addend = (2^32)/freq_div_ratio;
	 * where, freq_div_ratio = 1e9ns/sec_inc
	 */
	temp = (u64)(temp << 32);
	priv->default_addend = div_u64(temp, priv->plat->clk_ptp_rate);
	stmmac_config_addend(priv, priv->ptpaddr, priv->default_addend);

	/* initialize system time */
	ktime_get_real_ts64(&now);

	/* lower 32 bits of tv_sec are safe until y2106 */
	stmmac_init_systime(priv, priv->ptpaddr, (u32)now.tv_sec, now.tv_nsec);

	return 0;
}
EXPORT_SYMBOL_GPL(stmmac_init_tstamp_counter);

/**
 * stmmac_init_ptp - init PTP
 * @priv: driver private structure
 * Description: this is to verify if the HW supports the PTPv1 or PTPv2.
 * This is done by looking at the HW cap. register.
 * This function also registers the ptp driver.
 */
static int stmmac_init_ptp(struct stmmac_priv *priv)
{
	bool xmac = priv->plat->has_gmac4 || priv->plat->has_xgmac;
	int ret;

	if (priv->plat->ptp_clk_freq_config)
		priv->plat->ptp_clk_freq_config(priv);

	ret = stmmac_init_tstamp_counter(priv, STMMAC_HWTS_ACTIVE);
	if (ret)
		return ret;

	priv->adv_ts = 0;
	/* Check if adv_ts can be enabled for dwmac 4.x / xgmac core */
	if (xmac && priv->dma_cap.atime_stamp)
		priv->adv_ts = 1;
	/* Dwmac 3.x core with extend_desc can support adv_ts */
	else if (priv->extend_desc && priv->dma_cap.atime_stamp)
		priv->adv_ts = 1;

	if (priv->dma_cap.time_stamp)
		netdev_info(priv->dev, "IEEE 1588-2002 Timestamp supported\n");

	if (priv->adv_ts)
		netdev_info(priv->dev,
			    "IEEE 1588-2008 Advanced Timestamp supported\n");

	priv->hwts_tx_en = 0;
	priv->hwts_rx_en = 0;

	if (priv->plat->flags & STMMAC_FLAG_HWTSTAMP_CORRECT_LATENCY)
		stmmac_hwtstamp_correct_latency(priv, priv);

	return 0;
}

static void stmmac_release_ptp(struct stmmac_priv *priv)
{
	clk_disable_unprepare(priv->plat->clk_ptp_ref);
	stmmac_ptp_unregister(priv);
}

/**
 *  stmmac_mac_flow_ctrl - Configure flow control in all queues
 *  @priv: driver private structure
 *  @duplex: duplex passed to the next function
 *  Description: It is used for configuring the flow control in all queues
 */
static void stmmac_mac_flow_ctrl(struct stmmac_priv *priv, u32 duplex)
{
	u32 tx_cnt = priv->plat->tx_queues_to_use;

	stmmac_flow_ctrl(priv, priv->hw, duplex, priv->flow_ctrl,
			priv->pause, tx_cnt);
}

static struct phylink_pcs *stmmac_mac_select_pcs(struct phylink_config *config,
						 phy_interface_t interface)
{
	struct stmmac_priv *priv = netdev_priv(to_net_dev(config->dev));

	if (priv->hw->xpcs)
		return &priv->hw->xpcs->pcs;

	if (priv->hw->lynx_pcs)
		return priv->hw->lynx_pcs;

	return NULL;
}

static void stmmac_mac_config(struct phylink_config *config, unsigned int mode,
			      const struct phylink_link_state *state)
{
	/* Nothing to do, xpcs_config() handles everything */
}

static void stmmac_fpe_link_state_handle(struct stmmac_priv *priv, bool is_up)
{
	struct stmmac_fpe_cfg *fpe_cfg = priv->plat->fpe_cfg;
	enum stmmac_fpe_state *lo_state = &fpe_cfg->lo_fpe_state;
	enum stmmac_fpe_state *lp_state = &fpe_cfg->lp_fpe_state;
	bool *hs_enable = &fpe_cfg->hs_enable;

	if (is_up && *hs_enable) {
		stmmac_fpe_send_mpacket(priv, priv->ioaddr, MPACKET_VERIFY);
	} else {
		*lo_state = FPE_STATE_OFF;
		*lp_state = FPE_STATE_OFF;
	}
}

static void stmmac_mac_link_down(struct phylink_config *config,
				 unsigned int mode, phy_interface_t interface)
{
	struct stmmac_priv *priv = netdev_priv(to_net_dev(config->dev));

	stmmac_mac_set(priv, priv->ioaddr, false);
	priv->eee_active = false;
	priv->tx_lpi_enabled = false;
	priv->eee_enabled = stmmac_eee_init(priv);
	stmmac_set_eee_pls(priv, priv->hw, false);

	if (priv->dma_cap.fpesel)
		stmmac_fpe_link_state_handle(priv, false);
}

static void stmmac_mac_link_up(struct phylink_config *config,
			       struct phy_device *phy,
			       unsigned int mode, phy_interface_t interface,
			       int speed, int duplex,
			       bool tx_pause, bool rx_pause)
{
	struct stmmac_priv *priv = netdev_priv(to_net_dev(config->dev));
	u32 old_ctrl, ctrl;

	if ((priv->plat->flags & STMMAC_FLAG_SERDES_UP_AFTER_PHY_LINKUP) &&
	    priv->plat->serdes_powerup)
		priv->plat->serdes_powerup(priv->dev, priv->plat->bsp_priv);

	old_ctrl = readl(priv->ioaddr + MAC_CTRL_REG);
	ctrl = old_ctrl & ~priv->hw->link.speed_mask;

	if (interface == PHY_INTERFACE_MODE_USXGMII) {
		switch (speed) {
		case SPEED_10000:
			ctrl |= priv->hw->link.xgmii.speed10000;
			break;
		case SPEED_5000:
			ctrl |= priv->hw->link.xgmii.speed5000;
			break;
		case SPEED_2500:
			ctrl |= priv->hw->link.xgmii.speed2500;
			break;
		default:
			return;
		}
	} else if (interface == PHY_INTERFACE_MODE_XLGMII) {
		switch (speed) {
		case SPEED_100000:
			ctrl |= priv->hw->link.xlgmii.speed100000;
			break;
		case SPEED_50000:
			ctrl |= priv->hw->link.xlgmii.speed50000;
			break;
		case SPEED_40000:
			ctrl |= priv->hw->link.xlgmii.speed40000;
			break;
		case SPEED_25000:
			ctrl |= priv->hw->link.xlgmii.speed25000;
			break;
		case SPEED_10000:
			ctrl |= priv->hw->link.xgmii.speed10000;
			break;
		case SPEED_2500:
			ctrl |= priv->hw->link.speed2500;
			break;
		case SPEED_1000:
			ctrl |= priv->hw->link.speed1000;
			break;
		default:
			return;
		}
	} else {
		switch (speed) {
		case SPEED_2500:
			ctrl |= priv->hw->link.speed2500;
			break;
		case SPEED_1000:
			ctrl |= priv->hw->link.speed1000;
			break;
		case SPEED_100:
			ctrl |= priv->hw->link.speed100;
			break;
		case SPEED_10:
			ctrl |= priv->hw->link.speed10;
			break;
		default:
			return;
		}
	}

	priv->speed = speed;

	if (priv->plat->fix_mac_speed)
		priv->plat->fix_mac_speed(priv->plat->bsp_priv, speed, mode);

	if (!duplex)
		ctrl &= ~priv->hw->link.duplex;
	else
		ctrl |= priv->hw->link.duplex;

	/* Flow Control operation */
	if (rx_pause && tx_pause)
		priv->flow_ctrl = FLOW_AUTO;
	else if (rx_pause && !tx_pause)
		priv->flow_ctrl = FLOW_RX;
	else if (!rx_pause && tx_pause)
		priv->flow_ctrl = FLOW_TX;
	else
		priv->flow_ctrl = FLOW_OFF;

	stmmac_mac_flow_ctrl(priv, duplex);

	if (ctrl != old_ctrl)
		writel(ctrl, priv->ioaddr + MAC_CTRL_REG);

	stmmac_mac_set(priv, priv->ioaddr, true);
	if (phy && priv->dma_cap.eee) {
		priv->eee_active =
			phy_init_eee(phy, !(priv->plat->flags &
				STMMAC_FLAG_RX_CLK_RUNS_IN_LPI)) >= 0;
		priv->eee_enabled = stmmac_eee_init(priv);
		priv->tx_lpi_enabled = priv->eee_enabled;
		stmmac_set_eee_pls(priv, priv->hw, true);
	}

	if (priv->dma_cap.fpesel)
		stmmac_fpe_link_state_handle(priv, true);

	if (priv->plat->flags & STMMAC_FLAG_HWTSTAMP_CORRECT_LATENCY)
		stmmac_hwtstamp_correct_latency(priv, priv);
}

static const struct phylink_mac_ops stmmac_phylink_mac_ops = {
	.mac_select_pcs = stmmac_mac_select_pcs,
	.mac_config = stmmac_mac_config,
	.mac_link_down = stmmac_mac_link_down,
	.mac_link_up = stmmac_mac_link_up,
};

/**
 * stmmac_check_pcs_mode - verify if RGMII/SGMII is supported
 * @priv: driver private structure
 * Description: this is to verify if the HW supports the PCS.
 * Physical Coding Sublayer (PCS) interface that can be used when the MAC is
 * configured for the TBI, RTBI, or SGMII PHY interface.
 */
static void stmmac_check_pcs_mode(struct stmmac_priv *priv)
{
	int interface = priv->plat->mac_interface;

	if (priv->dma_cap.pcs) {
		if ((interface == PHY_INTERFACE_MODE_RGMII) ||
		    (interface == PHY_INTERFACE_MODE_RGMII_ID) ||
		    (interface == PHY_INTERFACE_MODE_RGMII_RXID) ||
		    (interface == PHY_INTERFACE_MODE_RGMII_TXID)) {
			netdev_dbg(priv->dev, "PCS RGMII support enabled\n");
			priv->hw->pcs = STMMAC_PCS_RGMII;
		} else if (interface == PHY_INTERFACE_MODE_SGMII) {
			netdev_dbg(priv->dev, "PCS SGMII support enabled\n");
			priv->hw->pcs = STMMAC_PCS_SGMII;
		}
	}
}

/**
 * stmmac_init_phy - PHY initialization
 * @dev: net device structure
 * Description: it initializes the driver's PHY state, and attaches the PHY
 * to the mac driver.
 *  Return value:
 *  0 on success
 */
static int stmmac_init_phy(struct net_device *dev)
{
	struct stmmac_priv *priv = netdev_priv(dev);
	struct fwnode_handle *phy_fwnode;
	struct fwnode_handle *fwnode;
	int ret;

	if (!phylink_expects_phy(priv->phylink))
		return 0;

	fwnode = priv->plat->port_node;
	if (!fwnode)
		fwnode = dev_fwnode(priv->device);

	if (fwnode)
		phy_fwnode = fwnode_get_phy_node(fwnode);
	else
		phy_fwnode = NULL;

	/* Some DT bindings do not set-up the PHY handle. Let's try to
	 * manually parse it
	 */
	if (!phy_fwnode || IS_ERR(phy_fwnode)) {
		int addr = priv->plat->phy_addr;
		struct phy_device *phydev;

		if (addr < 0) {
			netdev_err(priv->dev, "no phy found\n");
			return -ENODEV;
		}

		phydev = mdiobus_get_phy(priv->mii, addr);
		if (!phydev) {
			netdev_err(priv->dev, "no phy at addr %d\n", addr);
			return -ENODEV;
		}

		ret = phylink_connect_phy(priv->phylink, phydev);
	} else {
		fwnode_handle_put(phy_fwnode);
		ret = phylink_fwnode_phy_connect(priv->phylink, fwnode, 0);
	}

	if (!priv->plat->pmt) {
		struct ethtool_wolinfo wol = { .cmd = ETHTOOL_GWOL };

		phylink_ethtool_get_wol(priv->phylink, &wol);
		device_set_wakeup_capable(priv->device, !!wol.supported);
		device_set_wakeup_enable(priv->device, !!wol.wolopts);
	}

	return ret;
}

static void stmmac_set_half_duplex(struct stmmac_priv *priv)
{
	/* Half-Duplex can only work with single tx queue */
	if (priv->plat->tx_queues_to_use > 1)
		priv->phylink_config.mac_capabilities &=
			~(MAC_10HD | MAC_100HD | MAC_1000HD);
	else
		priv->phylink_config.mac_capabilities |=
			(MAC_10HD | MAC_100HD | MAC_1000HD);
}

static int stmmac_phy_setup(struct stmmac_priv *priv)
{
	struct stmmac_mdio_bus_data *mdio_bus_data;
	int mode = priv->plat->phy_interface;
	struct fwnode_handle *fwnode;
	struct phylink *phylink;
	int max_speed;

	priv->phylink_config.dev = &priv->dev->dev;
	priv->phylink_config.type = PHYLINK_NETDEV;
	priv->phylink_config.mac_managed_pm = true;

	mdio_bus_data = priv->plat->mdio_bus_data;
	if (mdio_bus_data)
		priv->phylink_config.ovr_an_inband =
			mdio_bus_data->xpcs_an_inband;

	/* Set the platform/firmware specified interface mode. Note, phylink
	 * deals with the PHY interface mode, not the MAC interface mode.
	 */
	__set_bit(mode, priv->phylink_config.supported_interfaces);

	/* If we have an xpcs, it defines which PHY interfaces are supported. */
	if (priv->hw->xpcs)
		xpcs_get_interfaces(priv->hw->xpcs,
				    priv->phylink_config.supported_interfaces);

	priv->phylink_config.mac_capabilities = MAC_ASYM_PAUSE | MAC_SYM_PAUSE |
						MAC_10FD | MAC_100FD |
						MAC_1000FD;

	stmmac_set_half_duplex(priv);

	/* Get the MAC specific capabilities */
	stmmac_mac_phylink_get_caps(priv);

	max_speed = priv->plat->max_speed;
	if (max_speed)
		phylink_limit_mac_speed(&priv->phylink_config, max_speed);

	fwnode = priv->plat->port_node;
	if (!fwnode)
		fwnode = dev_fwnode(priv->device);

	phylink = phylink_create(&priv->phylink_config, fwnode,
				 mode, &stmmac_phylink_mac_ops);
	if (IS_ERR(phylink))
		return PTR_ERR(phylink);

	priv->phylink = phylink;
	return 0;
}

static void stmmac_display_rx_rings(struct stmmac_priv *priv,
				    struct stmmac_dma_conf *dma_conf)
{
	u32 rx_cnt = priv->plat->rx_queues_to_use;
	unsigned int desc_size;
	void *head_rx;
	u32 queue;

	/* Display RX rings */
	for (queue = 0; queue < rx_cnt; queue++) {
		struct stmmac_rx_queue *rx_q = &dma_conf->rx_queue[queue];

		pr_info("\tRX Queue %u rings\n", queue);

		if (priv->extend_desc) {
			head_rx = (void *)rx_q->dma_erx;
			desc_size = sizeof(struct dma_extended_desc);
		} else {
			head_rx = (void *)rx_q->dma_rx;
			desc_size = sizeof(struct dma_desc);
		}

		/* Display RX ring */
		stmmac_display_ring(priv, head_rx, dma_conf->dma_rx_size, true,
				    rx_q->dma_rx_phy, desc_size);
	}
}

static void stmmac_display_tx_rings(struct stmmac_priv *priv,
				    struct stmmac_dma_conf *dma_conf)
{
	u32 tx_cnt = priv->plat->tx_queues_to_use;
	unsigned int desc_size;
	void *head_tx;
	u32 queue;

	/* Display TX rings */
	for (queue = 0; queue < tx_cnt; queue++) {
		struct stmmac_tx_queue *tx_q = &dma_conf->tx_queue[queue];

		pr_info("\tTX Queue %d rings\n", queue);

		if (priv->extend_desc) {
			head_tx = (void *)tx_q->dma_etx;
			desc_size = sizeof(struct dma_extended_desc);
		} else if (tx_q->tbs & STMMAC_TBS_AVAIL) {
			head_tx = (void *)tx_q->dma_entx;
			desc_size = sizeof(struct dma_edesc);
		} else {
			head_tx = (void *)tx_q->dma_tx;
			desc_size = sizeof(struct dma_desc);
		}

		stmmac_display_ring(priv, head_tx, dma_conf->dma_tx_size, false,
				    tx_q->dma_tx_phy, desc_size);
	}
}

static void stmmac_display_rings(struct stmmac_priv *priv,
				 struct stmmac_dma_conf *dma_conf)
{
	/* Display RX ring */
	stmmac_display_rx_rings(priv, dma_conf);

	/* Display TX ring */
	stmmac_display_tx_rings(priv, dma_conf);
}

static int stmmac_set_bfsize(int mtu, int bufsize)
{
	int ret = bufsize;

	if (mtu >= BUF_SIZE_8KiB)
		ret = BUF_SIZE_16KiB;
	else if (mtu >= BUF_SIZE_4KiB)
		ret = BUF_SIZE_8KiB;
	else if (mtu >= BUF_SIZE_2KiB)
		ret = BUF_SIZE_4KiB;
	else if (mtu > DEFAULT_BUFSIZE)
		ret = BUF_SIZE_2KiB;
	else
		ret = DEFAULT_BUFSIZE;

	return ret;
}

/**
 * stmmac_clear_rx_descriptors - clear RX descriptors
 * @priv: driver private structure
 * @dma_conf: structure to take the dma data
 * @queue: RX queue index
 * Description: this function is called to clear the RX descriptors
 * in case of both basic and extended descriptors are used.
 */
static void stmmac_clear_rx_descriptors(struct stmmac_priv *priv,
					struct stmmac_dma_conf *dma_conf,
					u32 queue)
{
	struct stmmac_rx_queue *rx_q = &dma_conf->rx_queue[queue];
	int i;

	/* Clear the RX descriptors */
	for (i = 0; i < dma_conf->dma_rx_size; i++)
		if (priv->extend_desc)
			stmmac_init_rx_desc(priv, &rx_q->dma_erx[i].basic,
					priv->use_riwt, priv->mode,
					(i == dma_conf->dma_rx_size - 1),
					dma_conf->dma_buf_sz);
		else
			stmmac_init_rx_desc(priv, &rx_q->dma_rx[i],
					priv->use_riwt, priv->mode,
					(i == dma_conf->dma_rx_size - 1),
					dma_conf->dma_buf_sz);
}

/**
 * stmmac_clear_tx_descriptors - clear tx descriptors
 * @priv: driver private structure
 * @dma_conf: structure to take the dma data
 * @queue: TX queue index.
 * Description: this function is called to clear the TX descriptors
 * in case of both basic and extended descriptors are used.
 */
static void stmmac_clear_tx_descriptors(struct stmmac_priv *priv,
					struct stmmac_dma_conf *dma_conf,
					u32 queue)
{
	struct stmmac_tx_queue *tx_q = &dma_conf->tx_queue[queue];
	int i;

	/* Clear the TX descriptors */
	for (i = 0; i < dma_conf->dma_tx_size; i++) {
		int last = (i == (dma_conf->dma_tx_size - 1));
		struct dma_desc *p;

		if (priv->extend_desc)
			p = &tx_q->dma_etx[i].basic;
		else if (tx_q->tbs & STMMAC_TBS_AVAIL)
			p = &tx_q->dma_entx[i].basic;
		else
			p = &tx_q->dma_tx[i];

		stmmac_init_tx_desc(priv, p, priv->mode, last);
	}
}

/**
 * stmmac_clear_descriptors - clear descriptors
 * @priv: driver private structure
 * @dma_conf: structure to take the dma data
 * Description: this function is called to clear the TX and RX descriptors
 * in case of both basic and extended descriptors are used.
 */
static void stmmac_clear_descriptors(struct stmmac_priv *priv,
				     struct stmmac_dma_conf *dma_conf)
{
	u32 rx_queue_cnt = priv->plat->rx_queues_to_use;
	u32 tx_queue_cnt = priv->plat->tx_queues_to_use;
	u32 queue;

	/* Clear the RX descriptors */
	for (queue = 0; queue < rx_queue_cnt; queue++)
		stmmac_clear_rx_descriptors(priv, dma_conf, queue);

	/* Clear the TX descriptors */
	for (queue = 0; queue < tx_queue_cnt; queue++)
		stmmac_clear_tx_descriptors(priv, dma_conf, queue);
}

/**
 * stmmac_init_rx_buffers - init the RX descriptor buffer.
 * @priv: driver private structure
 * @dma_conf: structure to take the dma data
 * @p: descriptor pointer
 * @i: descriptor index
 * @flags: gfp flag
 * @queue: RX queue index
 * Description: this function is called to allocate a receive buffer, perform
 * the DMA mapping and init the descriptor.
 */
static int stmmac_init_rx_buffers(struct stmmac_priv *priv,
				  struct stmmac_dma_conf *dma_conf,
				  struct dma_desc *p,
				  int i, gfp_t flags, u32 queue)
{
	struct stmmac_rx_queue *rx_q = &dma_conf->rx_queue[queue];
	struct stmmac_rx_buffer *buf = &rx_q->buf_pool[i];
	gfp_t gfp = (GFP_ATOMIC | __GFP_NOWARN);

	if (priv->dma_cap.host_dma_width <= 32)
		gfp |= GFP_DMA32;

	if (!buf->page) {
		buf->page = page_pool_alloc_pages(rx_q->page_pool, gfp);
		if (!buf->page)
			return -ENOMEM;
		buf->page_offset = stmmac_rx_offset(priv);
	}

	if (priv->sph && !buf->sec_page) {
		buf->sec_page = page_pool_alloc_pages(rx_q->page_pool, gfp);
		if (!buf->sec_page)
			return -ENOMEM;

		buf->sec_addr = page_pool_get_dma_addr(buf->sec_page);
		stmmac_set_desc_sec_addr(priv, p, buf->sec_addr, true);
	} else {
		buf->sec_page = NULL;
		stmmac_set_desc_sec_addr(priv, p, buf->sec_addr, false);
	}

	buf->addr = page_pool_get_dma_addr(buf->page) + buf->page_offset;

	stmmac_set_desc_addr(priv, p, buf->addr);
	if (dma_conf->dma_buf_sz == BUF_SIZE_16KiB)
		stmmac_init_desc3(priv, p);

	return 0;
}

/**
 * stmmac_free_rx_buffer - free RX dma buffers
 * @priv: private structure
 * @rx_q: RX queue
 * @i: buffer index.
 */
static void stmmac_free_rx_buffer(struct stmmac_priv *priv,
				  struct stmmac_rx_queue *rx_q,
				  int i)
{
	struct stmmac_rx_buffer *buf = &rx_q->buf_pool[i];

	if (buf->page)
		page_pool_put_full_page(rx_q->page_pool, buf->page, false);
	buf->page = NULL;

	if (buf->sec_page)
		page_pool_put_full_page(rx_q->page_pool, buf->sec_page, false);
	buf->sec_page = NULL;
}

/**
 * stmmac_free_tx_buffer - free RX dma buffers
 * @priv: private structure
 * @dma_conf: structure to take the dma data
 * @queue: RX queue index
 * @i: buffer index.
 */
static void stmmac_free_tx_buffer(struct stmmac_priv *priv,
				  struct stmmac_dma_conf *dma_conf,
				  u32 queue, int i)
{
	struct stmmac_tx_queue *tx_q = &dma_conf->tx_queue[queue];

	if (tx_q->tx_skbuff_dma[i].buf &&
	    tx_q->tx_skbuff_dma[i].buf_type != STMMAC_TXBUF_T_XDP_TX) {
		if (tx_q->tx_skbuff_dma[i].map_as_page)
			dma_unmap_page(priv->device,
				       tx_q->tx_skbuff_dma[i].buf,
				       tx_q->tx_skbuff_dma[i].len,
				       DMA_TO_DEVICE);
		else
			dma_unmap_single(priv->device,
					 tx_q->tx_skbuff_dma[i].buf,
					 tx_q->tx_skbuff_dma[i].len,
					 DMA_TO_DEVICE);
	}

	if (tx_q->xdpf[i] &&
	    (tx_q->tx_skbuff_dma[i].buf_type == STMMAC_TXBUF_T_XDP_TX ||
	     tx_q->tx_skbuff_dma[i].buf_type == STMMAC_TXBUF_T_XDP_NDO)) {
		xdp_return_frame(tx_q->xdpf[i]);
		tx_q->xdpf[i] = NULL;
	}

	if (tx_q->tx_skbuff_dma[i].buf_type == STMMAC_TXBUF_T_XSK_TX)
		tx_q->xsk_frames_done++;

	if (tx_q->tx_skbuff[i] &&
	    tx_q->tx_skbuff_dma[i].buf_type == STMMAC_TXBUF_T_SKB) {
		dev_kfree_skb_any(tx_q->tx_skbuff[i]);
		tx_q->tx_skbuff[i] = NULL;
	}

	tx_q->tx_skbuff_dma[i].buf = 0;
	tx_q->tx_skbuff_dma[i].map_as_page = false;
}

/**
 * dma_free_rx_skbufs - free RX dma buffers
 * @priv: private structure
 * @dma_conf: structure to take the dma data
 * @queue: RX queue index
 */
static void dma_free_rx_skbufs(struct stmmac_priv *priv,
			       struct stmmac_dma_conf *dma_conf,
			       u32 queue)
{
	struct stmmac_rx_queue *rx_q = &dma_conf->rx_queue[queue];
	int i;

	for (i = 0; i < dma_conf->dma_rx_size; i++)
		stmmac_free_rx_buffer(priv, rx_q, i);
}

static int stmmac_alloc_rx_buffers(struct stmmac_priv *priv,
				   struct stmmac_dma_conf *dma_conf,
				   u32 queue, gfp_t flags)
{
	struct stmmac_rx_queue *rx_q = &dma_conf->rx_queue[queue];
	int i;

	for (i = 0; i < dma_conf->dma_rx_size; i++) {
		struct dma_desc *p;
		int ret;

		if (priv->extend_desc)
			p = &((rx_q->dma_erx + i)->basic);
		else
			p = rx_q->dma_rx + i;

		ret = stmmac_init_rx_buffers(priv, dma_conf, p, i, flags,
					     queue);
		if (ret)
			return ret;

		rx_q->buf_alloc_num++;
	}

	return 0;
}

/**
 * dma_free_rx_xskbufs - free RX dma buffers from XSK pool
 * @priv: private structure
 * @dma_conf: structure to take the dma data
 * @queue: RX queue index
 */
static void dma_free_rx_xskbufs(struct stmmac_priv *priv,
				struct stmmac_dma_conf *dma_conf,
				u32 queue)
{
	struct stmmac_rx_queue *rx_q = &dma_conf->rx_queue[queue];
	int i;

	for (i = 0; i < dma_conf->dma_rx_size; i++) {
		struct stmmac_rx_buffer *buf = &rx_q->buf_pool[i];

		if (!buf->xdp)
			continue;

		xsk_buff_free(buf->xdp);
		buf->xdp = NULL;
	}
}

static int stmmac_alloc_rx_buffers_zc(struct stmmac_priv *priv,
				      struct stmmac_dma_conf *dma_conf,
				      u32 queue)
{
	struct stmmac_rx_queue *rx_q = &dma_conf->rx_queue[queue];
	int i;

	/* struct stmmac_xdp_buff is using cb field (maximum size of 24 bytes)
	 * in struct xdp_buff_xsk to stash driver specific information. Thus,
	 * use this macro to make sure no size violations.
	 */
	XSK_CHECK_PRIV_TYPE(struct stmmac_xdp_buff);

	for (i = 0; i < dma_conf->dma_rx_size; i++) {
		struct stmmac_rx_buffer *buf;
		dma_addr_t dma_addr;
		struct dma_desc *p;

		if (priv->extend_desc)
			p = (struct dma_desc *)(rx_q->dma_erx + i);
		else
			p = rx_q->dma_rx + i;

		buf = &rx_q->buf_pool[i];

		buf->xdp = xsk_buff_alloc(rx_q->xsk_pool);
		if (!buf->xdp)
			return -ENOMEM;

		dma_addr = xsk_buff_xdp_get_dma(buf->xdp);
		stmmac_set_desc_addr(priv, p, dma_addr);
		rx_q->buf_alloc_num++;
	}

	return 0;
}

static struct xsk_buff_pool *stmmac_get_xsk_pool(struct stmmac_priv *priv, u32 queue)
{
	if (!stmmac_xdp_is_enabled(priv) || !test_bit(queue, priv->af_xdp_zc_qps))
		return NULL;

	return xsk_get_pool_from_qid(priv->dev, queue);
}

/**
 * __init_dma_rx_desc_rings - init the RX descriptor ring (per queue)
 * @priv: driver private structure
 * @dma_conf: structure to take the dma data
 * @queue: RX queue index
 * @flags: gfp flag.
 * Description: this function initializes the DMA RX descriptors
 * and allocates the socket buffers. It supports the chained and ring
 * modes.
 */
static int __init_dma_rx_desc_rings(struct stmmac_priv *priv,
				    struct stmmac_dma_conf *dma_conf,
				    u32 queue, gfp_t flags)
{
	struct stmmac_rx_queue *rx_q = &dma_conf->rx_queue[queue];
	int ret;

	netif_dbg(priv, probe, priv->dev,
		  "(%s) dma_rx_phy=0x%08x\n", __func__,
		  (u32)rx_q->dma_rx_phy);

	stmmac_clear_rx_descriptors(priv, dma_conf, queue);

	xdp_rxq_info_unreg_mem_model(&rx_q->xdp_rxq);

	rx_q->xsk_pool = stmmac_get_xsk_pool(priv, queue);

	if (rx_q->xsk_pool) {
		WARN_ON(xdp_rxq_info_reg_mem_model(&rx_q->xdp_rxq,
						   MEM_TYPE_XSK_BUFF_POOL,
						   NULL));
		netdev_info(priv->dev,
			    "Register MEM_TYPE_XSK_BUFF_POOL RxQ-%d\n",
			    rx_q->queue_index);
		xsk_pool_set_rxq_info(rx_q->xsk_pool, &rx_q->xdp_rxq);
	} else {
		WARN_ON(xdp_rxq_info_reg_mem_model(&rx_q->xdp_rxq,
						   MEM_TYPE_PAGE_POOL,
						   rx_q->page_pool));
		netdev_info(priv->dev,
			    "Register MEM_TYPE_PAGE_POOL RxQ-%d\n",
			    rx_q->queue_index);
	}

	if (rx_q->xsk_pool) {
		/* RX XDP ZC buffer pool may not be populated, e.g.
		 * xdpsock TX-only.
		 */
		stmmac_alloc_rx_buffers_zc(priv, dma_conf, queue);
	} else {
		ret = stmmac_alloc_rx_buffers(priv, dma_conf, queue, flags);
		if (ret < 0)
			return -ENOMEM;
	}

	/* Setup the chained descriptor addresses */
	if (priv->mode == STMMAC_CHAIN_MODE) {
		if (priv->extend_desc)
			stmmac_mode_init(priv, rx_q->dma_erx,
					 rx_q->dma_rx_phy,
					 dma_conf->dma_rx_size, 1);
		else
			stmmac_mode_init(priv, rx_q->dma_rx,
					 rx_q->dma_rx_phy,
					 dma_conf->dma_rx_size, 0);
	}

	return 0;
}

static int init_dma_rx_desc_rings(struct net_device *dev,
				  struct stmmac_dma_conf *dma_conf,
				  gfp_t flags)
{
	struct stmmac_priv *priv = netdev_priv(dev);
	u32 rx_count = priv->plat->rx_queues_to_use;
	int queue;
	int ret;

	/* RX INITIALIZATION */
	netif_dbg(priv, probe, priv->dev,
		  "SKB addresses:\nskb\t\tskb data\tdma data\n");

	for (queue = 0; queue < rx_count; queue++) {
		ret = __init_dma_rx_desc_rings(priv, dma_conf, queue, flags);
		if (ret)
			goto err_init_rx_buffers;
	}

	return 0;

err_init_rx_buffers:
	while (queue >= 0) {
		struct stmmac_rx_queue *rx_q = &dma_conf->rx_queue[queue];

		if (rx_q->xsk_pool)
			dma_free_rx_xskbufs(priv, dma_conf, queue);
		else
			dma_free_rx_skbufs(priv, dma_conf, queue);

		rx_q->buf_alloc_num = 0;
		rx_q->xsk_pool = NULL;

		queue--;
	}

	return ret;
}

/**
 * __init_dma_tx_desc_rings - init the TX descriptor ring (per queue)
 * @priv: driver private structure
 * @dma_conf: structure to take the dma data
 * @queue: TX queue index
 * Description: this function initializes the DMA TX descriptors
 * and allocates the socket buffers. It supports the chained and ring
 * modes.
 */
static int __init_dma_tx_desc_rings(struct stmmac_priv *priv,
				    struct stmmac_dma_conf *dma_conf,
				    u32 queue)
{
	struct stmmac_tx_queue *tx_q = &dma_conf->tx_queue[queue];
	int i;

	netif_dbg(priv, probe, priv->dev,
		  "(%s) dma_tx_phy=0x%08x\n", __func__,
		  (u32)tx_q->dma_tx_phy);

	/* Setup the chained descriptor addresses */
	if (priv->mode == STMMAC_CHAIN_MODE) {
		if (priv->extend_desc)
			stmmac_mode_init(priv, tx_q->dma_etx,
					 tx_q->dma_tx_phy,
					 dma_conf->dma_tx_size, 1);
		else if (!(tx_q->tbs & STMMAC_TBS_AVAIL))
			stmmac_mode_init(priv, tx_q->dma_tx,
					 tx_q->dma_tx_phy,
					 dma_conf->dma_tx_size, 0);
	}

	tx_q->xsk_pool = stmmac_get_xsk_pool(priv, queue);

	for (i = 0; i < dma_conf->dma_tx_size; i++) {
		struct dma_desc *p;

		if (priv->extend_desc)
			p = &((tx_q->dma_etx + i)->basic);
		else if (tx_q->tbs & STMMAC_TBS_AVAIL)
			p = &((tx_q->dma_entx + i)->basic);
		else
			p = tx_q->dma_tx + i;

		stmmac_clear_desc(priv, p);

		tx_q->tx_skbuff_dma[i].buf = 0;
		tx_q->tx_skbuff_dma[i].map_as_page = false;
		tx_q->tx_skbuff_dma[i].len = 0;
		tx_q->tx_skbuff_dma[i].last_segment = false;
		tx_q->tx_skbuff[i] = NULL;
	}

	return 0;
}

static int init_dma_tx_desc_rings(struct net_device *dev,
				  struct stmmac_dma_conf *dma_conf)
{
	struct stmmac_priv *priv = netdev_priv(dev);
	u32 tx_queue_cnt;
	u32 queue;

	tx_queue_cnt = priv->plat->tx_queues_to_use;

	for (queue = 0; queue < tx_queue_cnt; queue++)
		__init_dma_tx_desc_rings(priv, dma_conf, queue);

	return 0;
}

/**
 * init_dma_desc_rings - init the RX/TX descriptor rings
 * @dev: net device structure
 * @dma_conf: structure to take the dma data
 * @flags: gfp flag.
 * Description: this function initializes the DMA RX/TX descriptors
 * and allocates the socket buffers. It supports the chained and ring
 * modes.
 */
static int init_dma_desc_rings(struct net_device *dev,
			       struct stmmac_dma_conf *dma_conf,
			       gfp_t flags)
{
	struct stmmac_priv *priv = netdev_priv(dev);
	int ret;

	ret = init_dma_rx_desc_rings(dev, dma_conf, flags);
	if (ret)
		return ret;

	ret = init_dma_tx_desc_rings(dev, dma_conf);

	stmmac_clear_descriptors(priv, dma_conf);

	if (netif_msg_hw(priv))
		stmmac_display_rings(priv, dma_conf);

	return ret;
}

/**
 * dma_free_tx_skbufs - free TX dma buffers
 * @priv: private structure
 * @dma_conf: structure to take the dma data
 * @queue: TX queue index
 */
static void dma_free_tx_skbufs(struct stmmac_priv *priv,
			       struct stmmac_dma_conf *dma_conf,
			       u32 queue)
{
	struct stmmac_tx_queue *tx_q = &dma_conf->tx_queue[queue];
	int i;

	tx_q->xsk_frames_done = 0;

	for (i = 0; i < dma_conf->dma_tx_size; i++)
		stmmac_free_tx_buffer(priv, dma_conf, queue, i);

	if (tx_q->xsk_pool && tx_q->xsk_frames_done) {
		xsk_tx_completed(tx_q->xsk_pool, tx_q->xsk_frames_done);
		tx_q->xsk_frames_done = 0;
		tx_q->xsk_pool = NULL;
	}
}

/**
 * stmmac_free_tx_skbufs - free TX skb buffers
 * @priv: private structure
 */
static void stmmac_free_tx_skbufs(struct stmmac_priv *priv)
{
	u32 tx_queue_cnt = priv->plat->tx_queues_to_use;
	u32 queue;

	for (queue = 0; queue < tx_queue_cnt; queue++)
		dma_free_tx_skbufs(priv, &priv->dma_conf, queue);
}

/**
 * __free_dma_rx_desc_resources - free RX dma desc resources (per queue)
 * @priv: private structure
 * @dma_conf: structure to take the dma data
 * @queue: RX queue index
 */
static void __free_dma_rx_desc_resources(struct stmmac_priv *priv,
					 struct stmmac_dma_conf *dma_conf,
					 u32 queue)
{
	struct stmmac_rx_queue *rx_q = &dma_conf->rx_queue[queue];

	/* Release the DMA RX socket buffers */
	if (rx_q->xsk_pool)
		dma_free_rx_xskbufs(priv, dma_conf, queue);
	else
		dma_free_rx_skbufs(priv, dma_conf, queue);

	rx_q->buf_alloc_num = 0;
	rx_q->xsk_pool = NULL;

	/* Free DMA regions of consistent memory previously allocated */
	if (!priv->extend_desc)
		dma_free_coherent(priv->device, dma_conf->dma_rx_size *
				  sizeof(struct dma_desc),
				  rx_q->dma_rx, rx_q->dma_rx_phy);
	else
		dma_free_coherent(priv->device, dma_conf->dma_rx_size *
				  sizeof(struct dma_extended_desc),
				  rx_q->dma_erx, rx_q->dma_rx_phy);

	if (xdp_rxq_info_is_reg(&rx_q->xdp_rxq))
		xdp_rxq_info_unreg(&rx_q->xdp_rxq);

	kfree(rx_q->buf_pool);
	if (rx_q->page_pool)
		page_pool_destroy(rx_q->page_pool);
}

static void free_dma_rx_desc_resources(struct stmmac_priv *priv,
				       struct stmmac_dma_conf *dma_conf)
{
	u32 rx_count = priv->plat->rx_queues_to_use;
	u32 queue;

	/* Free RX queue resources */
	for (queue = 0; queue < rx_count; queue++)
		__free_dma_rx_desc_resources(priv, dma_conf, queue);
}

/**
 * __free_dma_tx_desc_resources - free TX dma desc resources (per queue)
 * @priv: private structure
 * @dma_conf: structure to take the dma data
 * @queue: TX queue index
 */
static void __free_dma_tx_desc_resources(struct stmmac_priv *priv,
					 struct stmmac_dma_conf *dma_conf,
					 u32 queue)
{
	struct stmmac_tx_queue *tx_q = &dma_conf->tx_queue[queue];
	size_t size;
	void *addr;

	/* Release the DMA TX socket buffers */
	dma_free_tx_skbufs(priv, dma_conf, queue);

	if (priv->extend_desc) {
		size = sizeof(struct dma_extended_desc);
		addr = tx_q->dma_etx;
	} else if (tx_q->tbs & STMMAC_TBS_AVAIL) {
		size = sizeof(struct dma_edesc);
		addr = tx_q->dma_entx;
	} else {
		size = sizeof(struct dma_desc);
		addr = tx_q->dma_tx;
	}

	size *= dma_conf->dma_tx_size;

	dma_free_coherent(priv->device, size, addr, tx_q->dma_tx_phy);

	kfree(tx_q->tx_skbuff_dma);
	kfree(tx_q->tx_skbuff);
}

static void free_dma_tx_desc_resources(struct stmmac_priv *priv,
				       struct stmmac_dma_conf *dma_conf)
{
	u32 tx_count = priv->plat->tx_queues_to_use;
	u32 queue;

	/* Free TX queue resources */
	for (queue = 0; queue < tx_count; queue++)
		__free_dma_tx_desc_resources(priv, dma_conf, queue);
}

/**
 * __alloc_dma_rx_desc_resources - alloc RX resources (per queue).
 * @priv: private structure
 * @dma_conf: structure to take the dma data
 * @queue: RX queue index
 * Description: according to which descriptor can be used (extend or basic)
 * this function allocates the resources for TX and RX paths. In case of
 * reception, for example, it pre-allocated the RX socket buffer in order to
 * allow zero-copy mechanism.
 */
static int __alloc_dma_rx_desc_resources(struct stmmac_priv *priv,
					 struct stmmac_dma_conf *dma_conf,
					 u32 queue)
{
	struct stmmac_rx_queue *rx_q = &dma_conf->rx_queue[queue];
	struct stmmac_channel *ch = &priv->channel[queue];
	bool xdp_prog = stmmac_xdp_is_enabled(priv);
	struct page_pool_params pp_params = { 0 };
	unsigned int num_pages;
	unsigned int napi_id;
	int ret;

	rx_q->queue_index = queue;
	rx_q->priv_data = priv;

	pp_params.flags = PP_FLAG_DMA_MAP | PP_FLAG_DMA_SYNC_DEV;
	pp_params.pool_size = dma_conf->dma_rx_size;
	num_pages = DIV_ROUND_UP(dma_conf->dma_buf_sz, PAGE_SIZE);
	pp_params.order = ilog2(num_pages);
	pp_params.nid = dev_to_node(priv->device);
	pp_params.dev = priv->device;
	pp_params.dma_dir = xdp_prog ? DMA_BIDIRECTIONAL : DMA_FROM_DEVICE;
	pp_params.offset = stmmac_rx_offset(priv);
	pp_params.max_len = STMMAC_MAX_RX_BUF_SIZE(num_pages);

	rx_q->page_pool = page_pool_create(&pp_params);
	if (IS_ERR(rx_q->page_pool)) {
		ret = PTR_ERR(rx_q->page_pool);
		rx_q->page_pool = NULL;
		return ret;
	}

	rx_q->buf_pool = kcalloc(dma_conf->dma_rx_size,
				 sizeof(*rx_q->buf_pool),
				 GFP_KERNEL);
	if (!rx_q->buf_pool)
		return -ENOMEM;

	if (priv->extend_desc) {
		rx_q->dma_erx = dma_alloc_coherent(priv->device,
						   dma_conf->dma_rx_size *
						   sizeof(struct dma_extended_desc),
						   &rx_q->dma_rx_phy,
						   GFP_KERNEL);
		if (!rx_q->dma_erx)
			return -ENOMEM;

	} else {
		rx_q->dma_rx = dma_alloc_coherent(priv->device,
						  dma_conf->dma_rx_size *
						  sizeof(struct dma_desc),
						  &rx_q->dma_rx_phy,
						  GFP_KERNEL);
		if (!rx_q->dma_rx)
			return -ENOMEM;
	}

	if (stmmac_xdp_is_enabled(priv) &&
	    test_bit(queue, priv->af_xdp_zc_qps))
		napi_id = ch->rxtx_napi.napi_id;
	else
		napi_id = ch->rx_napi.napi_id;

	ret = xdp_rxq_info_reg(&rx_q->xdp_rxq, priv->dev,
			       rx_q->queue_index,
			       napi_id);
	if (ret) {
		netdev_err(priv->dev, "Failed to register xdp rxq info\n");
		return -EINVAL;
	}

	return 0;
}

static int alloc_dma_rx_desc_resources(struct stmmac_priv *priv,
				       struct stmmac_dma_conf *dma_conf)
{
	u32 rx_count = priv->plat->rx_queues_to_use;
	u32 queue;
	int ret;

	/* RX queues buffers and DMA */
	for (queue = 0; queue < rx_count; queue++) {
		ret = __alloc_dma_rx_desc_resources(priv, dma_conf, queue);
		if (ret)
			goto err_dma;
	}

	return 0;

err_dma:
	free_dma_rx_desc_resources(priv, dma_conf);

	return ret;
}

/**
 * __alloc_dma_tx_desc_resources - alloc TX resources (per queue).
 * @priv: private structure
 * @dma_conf: structure to take the dma data
 * @queue: TX queue index
 * Description: according to which descriptor can be used (extend or basic)
 * this function allocates the resources for TX and RX paths. In case of
 * reception, for example, it pre-allocated the RX socket buffer in order to
 * allow zero-copy mechanism.
 */
static int __alloc_dma_tx_desc_resources(struct stmmac_priv *priv,
					 struct stmmac_dma_conf *dma_conf,
					 u32 queue)
{
	struct stmmac_tx_queue *tx_q = &dma_conf->tx_queue[queue];
	size_t size;
	void *addr;

	tx_q->queue_index = queue;
	tx_q->priv_data = priv;

	tx_q->tx_skbuff_dma = kcalloc(dma_conf->dma_tx_size,
				      sizeof(*tx_q->tx_skbuff_dma),
				      GFP_KERNEL);
	if (!tx_q->tx_skbuff_dma)
		return -ENOMEM;

	tx_q->tx_skbuff = kcalloc(dma_conf->dma_tx_size,
				  sizeof(struct sk_buff *),
				  GFP_KERNEL);
	if (!tx_q->tx_skbuff)
		return -ENOMEM;

	if (priv->extend_desc)
		size = sizeof(struct dma_extended_desc);
	else if (tx_q->tbs & STMMAC_TBS_AVAIL)
		size = sizeof(struct dma_edesc);
	else
		size = sizeof(struct dma_desc);

	size *= dma_conf->dma_tx_size;

	addr = dma_alloc_coherent(priv->device, size,
				  &tx_q->dma_tx_phy, GFP_KERNEL);
	if (!addr)
		return -ENOMEM;

	if (priv->extend_desc)
		tx_q->dma_etx = addr;
	else if (tx_q->tbs & STMMAC_TBS_AVAIL)
		tx_q->dma_entx = addr;
	else
		tx_q->dma_tx = addr;

	return 0;
}

static int alloc_dma_tx_desc_resources(struct stmmac_priv *priv,
				       struct stmmac_dma_conf *dma_conf)
{
	u32 tx_count = priv->plat->tx_queues_to_use;
	u32 queue;
	int ret;

	/* TX queues buffers and DMA */
	for (queue = 0; queue < tx_count; queue++) {
		ret = __alloc_dma_tx_desc_resources(priv, dma_conf, queue);
		if (ret)
			goto err_dma;
	}

	return 0;

err_dma:
	free_dma_tx_desc_resources(priv, dma_conf);
	return ret;
}

/**
 * alloc_dma_desc_resources - alloc TX/RX resources.
 * @priv: private structure
 * @dma_conf: structure to take the dma data
 * Description: according to which descriptor can be used (extend or basic)
 * this function allocates the resources for TX and RX paths. In case of
 * reception, for example, it pre-allocated the RX socket buffer in order to
 * allow zero-copy mechanism.
 */
static int alloc_dma_desc_resources(struct stmmac_priv *priv,
				    struct stmmac_dma_conf *dma_conf)
{
	/* RX Allocation */
	int ret = alloc_dma_rx_desc_resources(priv, dma_conf);

	if (ret)
		return ret;

	ret = alloc_dma_tx_desc_resources(priv, dma_conf);

	return ret;
}

/**
 * free_dma_desc_resources - free dma desc resources
 * @priv: private structure
 * @dma_conf: structure to take the dma data
 */
static void free_dma_desc_resources(struct stmmac_priv *priv,
				    struct stmmac_dma_conf *dma_conf)
{
	/* Release the DMA TX socket buffers */
	free_dma_tx_desc_resources(priv, dma_conf);

	/* Release the DMA RX socket buffers later
	 * to ensure all pending XDP_TX buffers are returned.
	 */
	free_dma_rx_desc_resources(priv, dma_conf);
}

/**
 *  stmmac_mac_enable_rx_queues - Enable MAC rx queues
 *  @priv: driver private structure
 *  Description: It is used for enabling the rx queues in the MAC
 */
static void stmmac_mac_enable_rx_queues(struct stmmac_priv *priv)
{
	u32 rx_queues_count = priv->plat->rx_queues_to_use;
	int queue;
	u8 mode;

	for (queue = 0; queue < rx_queues_count; queue++) {
		mode = priv->plat->rx_queues_cfg[queue].mode_to_use;
		stmmac_rx_queue_enable(priv, priv->hw, mode, queue);
	}
}

/**
 * stmmac_start_rx_dma - start RX DMA channel
 * @priv: driver private structure
 * @chan: RX channel index
 * Description:
 * This starts a RX DMA channel
 */
static void stmmac_start_rx_dma(struct stmmac_priv *priv, u32 chan)
{
	netdev_dbg(priv->dev, "DMA RX processes started in channel %d\n", chan);
	stmmac_start_rx(priv, priv->ioaddr, chan);
}

/**
 * stmmac_start_tx_dma - start TX DMA channel
 * @priv: driver private structure
 * @chan: TX channel index
 * Description:
 * This starts a TX DMA channel
 */
static void stmmac_start_tx_dma(struct stmmac_priv *priv, u32 chan)
{
	netdev_dbg(priv->dev, "DMA TX processes started in channel %d\n", chan);
	stmmac_start_tx(priv, priv->ioaddr, chan);
}

/**
 * stmmac_stop_rx_dma - stop RX DMA channel
 * @priv: driver private structure
 * @chan: RX channel index
 * Description:
 * This stops a RX DMA channel
 */
static void stmmac_stop_rx_dma(struct stmmac_priv *priv, u32 chan)
{
	netdev_dbg(priv->dev, "DMA RX processes stopped in channel %d\n", chan);
	stmmac_stop_rx(priv, priv->ioaddr, chan);
}

/**
 * stmmac_stop_tx_dma - stop TX DMA channel
 * @priv: driver private structure
 * @chan: TX channel index
 * Description:
 * This stops a TX DMA channel
 */
static void stmmac_stop_tx_dma(struct stmmac_priv *priv, u32 chan)
{
	netdev_dbg(priv->dev, "DMA TX processes stopped in channel %d\n", chan);
	stmmac_stop_tx(priv, priv->ioaddr, chan);
}

static void stmmac_enable_all_dma_irq(struct stmmac_priv *priv)
{
	u32 rx_channels_count = priv->plat->rx_queues_to_use;
	u32 tx_channels_count = priv->plat->tx_queues_to_use;
	u32 dma_csr_ch = max(rx_channels_count, tx_channels_count);
	u32 chan;

	for (chan = 0; chan < dma_csr_ch; chan++) {
		struct stmmac_channel *ch = &priv->channel[chan];
		unsigned long flags;

		spin_lock_irqsave(&ch->lock, flags);
		stmmac_enable_dma_irq(priv, priv->ioaddr, chan, 1, 1);
		spin_unlock_irqrestore(&ch->lock, flags);
	}
}

/**
 * stmmac_start_all_dma - start all RX and TX DMA channels
 * @priv: driver private structure
 * Description:
 * This starts all the RX and TX DMA channels
 */
static void stmmac_start_all_dma(struct stmmac_priv *priv)
{
	u32 rx_channels_count = priv->plat->rx_queues_to_use;
	u32 tx_channels_count = priv->plat->tx_queues_to_use;
	u32 chan = 0;

	for (chan = 0; chan < rx_channels_count; chan++)
		stmmac_start_rx_dma(priv, chan);

	for (chan = 0; chan < tx_channels_count; chan++)
		stmmac_start_tx_dma(priv, chan);
}

/**
 * stmmac_stop_all_dma - stop all RX and TX DMA channels
 * @priv: driver private structure
 * Description:
 * This stops the RX and TX DMA channels
 */
static void stmmac_stop_all_dma(struct stmmac_priv *priv)
{
	u32 rx_channels_count = priv->plat->rx_queues_to_use;
	u32 tx_channels_count = priv->plat->tx_queues_to_use;
	u32 chan = 0;

	for (chan = 0; chan < rx_channels_count; chan++)
		stmmac_stop_rx_dma(priv, chan);

	for (chan = 0; chan < tx_channels_count; chan++)
		stmmac_stop_tx_dma(priv, chan);
}

/**
 *  stmmac_dma_operation_mode - HW DMA operation mode
 *  @priv: driver private structure
 *  Description: it is used for configuring the DMA operation mode register in
 *  order to program the tx/rx DMA thresholds or Store-And-Forward mode.
 */
static void stmmac_dma_operation_mode(struct stmmac_priv *priv)
{
	u32 rx_channels_count = priv->plat->rx_queues_to_use;
	u32 tx_channels_count = priv->plat->tx_queues_to_use;
	int rxfifosz = priv->plat->rx_fifo_size;
	int txfifosz = priv->plat->tx_fifo_size;
	u32 txmode = 0;
	u32 rxmode = 0;
	u32 chan = 0;
	u8 qmode = 0;

	if (rxfifosz == 0)
		rxfifosz = priv->dma_cap.rx_fifo_size;
	if (txfifosz == 0)
		txfifosz = priv->dma_cap.tx_fifo_size;

	/* Adjust for real per queue fifo size */
	rxfifosz /= rx_channels_count;
	txfifosz /= tx_channels_count;

	if (priv->plat->force_thresh_dma_mode) {
		txmode = tc;
		rxmode = tc;
	} else if (priv->plat->force_sf_dma_mode || priv->plat->tx_coe) {
		/*
		 * In case of GMAC, SF mode can be enabled
		 * to perform the TX COE in HW. This depends on:
		 * 1) TX COE if actually supported
		 * 2) There is no bugged Jumbo frame support
		 *    that needs to not insert csum in the TDES.
		 */
		txmode = SF_DMA_MODE;
		rxmode = SF_DMA_MODE;
		priv->xstats.threshold = SF_DMA_MODE;
	} else {
		txmode = tc;
		rxmode = SF_DMA_MODE;
	}

	/* configure all channels */
	for (chan = 0; chan < rx_channels_count; chan++) {
		struct stmmac_rx_queue *rx_q = &priv->dma_conf.rx_queue[chan];
		u32 buf_size;

		qmode = priv->plat->rx_queues_cfg[chan].mode_to_use;

		stmmac_dma_rx_mode(priv, priv->ioaddr, rxmode, chan,
				rxfifosz, qmode);

		if (rx_q->xsk_pool) {
			buf_size = xsk_pool_get_rx_frame_size(rx_q->xsk_pool);
			stmmac_set_dma_bfsize(priv, priv->ioaddr,
					      buf_size,
					      chan);
		} else {
			stmmac_set_dma_bfsize(priv, priv->ioaddr,
					      priv->dma_conf.dma_buf_sz,
					      chan);
		}
	}

	for (chan = 0; chan < tx_channels_count; chan++) {
		qmode = priv->plat->tx_queues_cfg[chan].mode_to_use;

		stmmac_dma_tx_mode(priv, priv->ioaddr, txmode, chan,
				txfifosz, qmode);
	}
}

static bool stmmac_xdp_xmit_zc(struct stmmac_priv *priv, u32 queue, u32 budget)
{
	struct netdev_queue *nq = netdev_get_tx_queue(priv->dev, queue);
	struct stmmac_tx_queue *tx_q = &priv->dma_conf.tx_queue[queue];
	struct stmmac_txq_stats *txq_stats = &priv->xstats.txq_stats[queue];
	struct xsk_buff_pool *pool = tx_q->xsk_pool;
	unsigned int entry = tx_q->cur_tx;
	struct dma_desc *tx_desc = NULL;
	struct xdp_desc xdp_desc;
	bool work_done = true;
	u32 tx_set_ic_bit = 0;
	unsigned long flags;

	/* Avoids TX time-out as we are sharing with slow path */
	txq_trans_cond_update(nq);

	budget = min(budget, stmmac_tx_avail(priv, queue));

	while (budget-- > 0) {
		dma_addr_t dma_addr;
		bool set_ic;

		/* We are sharing with slow path and stop XSK TX desc submission when
		 * available TX ring is less than threshold.
		 */
		if (unlikely(stmmac_tx_avail(priv, queue) < STMMAC_TX_XSK_AVAIL) ||
		    !netif_carrier_ok(priv->dev)) {
			work_done = false;
			break;
		}

		if (!xsk_tx_peek_desc(pool, &xdp_desc))
			break;

		if (likely(priv->extend_desc))
			tx_desc = (struct dma_desc *)(tx_q->dma_etx + entry);
		else if (tx_q->tbs & STMMAC_TBS_AVAIL)
			tx_desc = &tx_q->dma_entx[entry].basic;
		else
			tx_desc = tx_q->dma_tx + entry;

		dma_addr = xsk_buff_raw_get_dma(pool, xdp_desc.addr);
		xsk_buff_raw_dma_sync_for_device(pool, dma_addr, xdp_desc.len);

		tx_q->tx_skbuff_dma[entry].buf_type = STMMAC_TXBUF_T_XSK_TX;

		/* To return XDP buffer to XSK pool, we simple call
		 * xsk_tx_completed(), so we don't need to fill up
		 * 'buf' and 'xdpf'.
		 */
		tx_q->tx_skbuff_dma[entry].buf = 0;
		tx_q->xdpf[entry] = NULL;

		tx_q->tx_skbuff_dma[entry].map_as_page = false;
		tx_q->tx_skbuff_dma[entry].len = xdp_desc.len;
		tx_q->tx_skbuff_dma[entry].last_segment = true;
		tx_q->tx_skbuff_dma[entry].is_jumbo = false;

		stmmac_set_desc_addr(priv, tx_desc, dma_addr);

		tx_q->tx_count_frames++;

		if (!priv->tx_coal_frames[queue])
			set_ic = false;
		else if (tx_q->tx_count_frames % priv->tx_coal_frames[queue] == 0)
			set_ic = true;
		else
			set_ic = false;

		if (set_ic) {
			tx_q->tx_count_frames = 0;
			stmmac_set_tx_ic(priv, tx_desc);
			tx_set_ic_bit++;
		}

		stmmac_prepare_tx_desc(priv, tx_desc, 1, xdp_desc.len,
				       true, priv->mode, true, true,
				       xdp_desc.len);

		stmmac_enable_dma_transmission(priv, priv->ioaddr);

		tx_q->cur_tx = STMMAC_GET_ENTRY(tx_q->cur_tx, priv->dma_conf.dma_tx_size);
		entry = tx_q->cur_tx;
	}
	flags = u64_stats_update_begin_irqsave(&txq_stats->syncp);
	txq_stats->tx_set_ic_bit += tx_set_ic_bit;
	u64_stats_update_end_irqrestore(&txq_stats->syncp, flags);

	if (tx_desc) {
		stmmac_flush_tx_descriptors(priv, queue);
		xsk_tx_release(pool);
	}

	/* Return true if all of the 3 conditions are met
	 *  a) TX Budget is still available
	 *  b) work_done = true when XSK TX desc peek is empty (no more
	 *     pending XSK TX for transmission)
	 */
	return !!budget && work_done;
}

static void stmmac_bump_dma_threshold(struct stmmac_priv *priv, u32 chan)
{
	if (unlikely(priv->xstats.threshold != SF_DMA_MODE) && tc <= 256) {
		tc += 64;

		if (priv->plat->force_thresh_dma_mode)
			stmmac_set_dma_operation_mode(priv, tc, tc, chan);
		else
			stmmac_set_dma_operation_mode(priv, tc, SF_DMA_MODE,
						      chan);

		priv->xstats.threshold = tc;
	}
}

/**
 * stmmac_tx_clean - to manage the transmission completion
 * @priv: driver private structure
 * @budget: napi budget limiting this functions packet handling
 * @queue: TX queue index
 * @pending_packets: signal to arm the TX coal timer
 * Description: it reclaims the transmit resources after transmission completes.
 * If some packets still needs to be handled, due to TX coalesce, set
 * pending_packets to true to make NAPI arm the TX coal timer.
 */
static int stmmac_tx_clean(struct stmmac_priv *priv, int budget, u32 queue,
			   bool *pending_packets)
{
	struct stmmac_tx_queue *tx_q = &priv->dma_conf.tx_queue[queue];
	struct stmmac_txq_stats *txq_stats = &priv->xstats.txq_stats[queue];
	unsigned int bytes_compl = 0, pkts_compl = 0;
	unsigned int entry, xmits = 0, count = 0;
	u32 tx_packets = 0, tx_errors = 0;
	unsigned long flags;

	__netif_tx_lock_bh(netdev_get_tx_queue(priv->dev, queue));

	tx_q->xsk_frames_done = 0;

	entry = tx_q->dirty_tx;

	/* Try to clean all TX complete frame in 1 shot */
	while ((entry != tx_q->cur_tx) && count < priv->dma_conf.dma_tx_size) {
		struct xdp_frame *xdpf;
		struct sk_buff *skb;
		struct dma_desc *p;
		int status;

		if (tx_q->tx_skbuff_dma[entry].buf_type == STMMAC_TXBUF_T_XDP_TX ||
		    tx_q->tx_skbuff_dma[entry].buf_type == STMMAC_TXBUF_T_XDP_NDO) {
			xdpf = tx_q->xdpf[entry];
			skb = NULL;
		} else if (tx_q->tx_skbuff_dma[entry].buf_type == STMMAC_TXBUF_T_SKB) {
			xdpf = NULL;
			skb = tx_q->tx_skbuff[entry];
		} else {
			xdpf = NULL;
			skb = NULL;
		}

		if (priv->extend_desc)
			p = (struct dma_desc *)(tx_q->dma_etx + entry);
		else if (tx_q->tbs & STMMAC_TBS_AVAIL)
			p = &tx_q->dma_entx[entry].basic;
		else
			p = tx_q->dma_tx + entry;

		status = stmmac_tx_status(priv,	&priv->xstats, p, priv->ioaddr);
		/* Check if the descriptor is owned by the DMA */
		if (unlikely(status & tx_dma_own))
			break;

		count++;

		/* Make sure descriptor fields are read after reading
		 * the own bit.
		 */
		dma_rmb();

		/* Just consider the last segment and ...*/
		if (likely(!(status & tx_not_ls))) {
			/* ... verify the status error condition */
			if (unlikely(status & tx_err)) {
				tx_errors++;
				if (unlikely(status & tx_err_bump_tc))
					stmmac_bump_dma_threshold(priv, queue);
			} else {
				tx_packets++;
			}
			if (skb)
				stmmac_get_tx_hwtstamp(priv, p, skb);
		}

		if (likely(tx_q->tx_skbuff_dma[entry].buf &&
			   tx_q->tx_skbuff_dma[entry].buf_type != STMMAC_TXBUF_T_XDP_TX)) {
			if (tx_q->tx_skbuff_dma[entry].map_as_page)
				dma_unmap_page(priv->device,
					       tx_q->tx_skbuff_dma[entry].buf,
					       tx_q->tx_skbuff_dma[entry].len,
					       DMA_TO_DEVICE);
			else
				dma_unmap_single(priv->device,
						 tx_q->tx_skbuff_dma[entry].buf,
						 tx_q->tx_skbuff_dma[entry].len,
						 DMA_TO_DEVICE);
			tx_q->tx_skbuff_dma[entry].buf = 0;
			tx_q->tx_skbuff_dma[entry].len = 0;
			tx_q->tx_skbuff_dma[entry].map_as_page = false;
		}

		stmmac_clean_desc3(priv, tx_q, p);

		tx_q->tx_skbuff_dma[entry].last_segment = false;
		tx_q->tx_skbuff_dma[entry].is_jumbo = false;

		if (xdpf &&
		    tx_q->tx_skbuff_dma[entry].buf_type == STMMAC_TXBUF_T_XDP_TX) {
			xdp_return_frame_rx_napi(xdpf);
			tx_q->xdpf[entry] = NULL;
		}

		if (xdpf &&
		    tx_q->tx_skbuff_dma[entry].buf_type == STMMAC_TXBUF_T_XDP_NDO) {
			xdp_return_frame(xdpf);
			tx_q->xdpf[entry] = NULL;
		}

		if (tx_q->tx_skbuff_dma[entry].buf_type == STMMAC_TXBUF_T_XSK_TX)
			tx_q->xsk_frames_done++;

		if (tx_q->tx_skbuff_dma[entry].buf_type == STMMAC_TXBUF_T_SKB) {
			if (likely(skb)) {
				pkts_compl++;
				bytes_compl += skb->len;
				dev_consume_skb_any(skb);
				tx_q->tx_skbuff[entry] = NULL;
			}
		}

		stmmac_release_tx_desc(priv, p, priv->mode);

		entry = STMMAC_GET_ENTRY(entry, priv->dma_conf.dma_tx_size);
	}
	tx_q->dirty_tx = entry;

	netdev_tx_completed_queue(netdev_get_tx_queue(priv->dev, queue),
				  pkts_compl, bytes_compl);

	if (unlikely(netif_tx_queue_stopped(netdev_get_tx_queue(priv->dev,
								queue))) &&
	    stmmac_tx_avail(priv, queue) > STMMAC_TX_THRESH(priv)) {

		netif_dbg(priv, tx_done, priv->dev,
			  "%s: restart transmit\n", __func__);
		netif_tx_wake_queue(netdev_get_tx_queue(priv->dev, queue));
	}

	if (tx_q->xsk_pool) {
		bool work_done;

		if (tx_q->xsk_frames_done)
			xsk_tx_completed(tx_q->xsk_pool, tx_q->xsk_frames_done);

		if (xsk_uses_need_wakeup(tx_q->xsk_pool))
			xsk_set_tx_need_wakeup(tx_q->xsk_pool);

		/* For XSK TX, we try to send as many as possible.
		 * If XSK work done (XSK TX desc empty and budget still
		 * available), return "budget - 1" to reenable TX IRQ.
		 * Else, return "budget" to make NAPI continue polling.
		 */
		work_done = stmmac_xdp_xmit_zc(priv, queue,
					       STMMAC_XSK_TX_BUDGET_MAX);
		if (work_done)
			xmits = budget - 1;
		else
			xmits = budget;
	}

	if (priv->eee_enabled && !priv->tx_path_in_lpi_mode &&
	    priv->eee_sw_timer_en) {
		if (stmmac_enable_eee_mode(priv))
			mod_timer(&priv->eee_ctrl_timer, STMMAC_LPI_T(priv->tx_lpi_timer));
	}

	/* We still have pending packets, let's call for a new scheduling */
	if (tx_q->dirty_tx != tx_q->cur_tx)
<<<<<<< HEAD
		stmmac_tx_timer_arm(priv, queue);
=======
		*pending_packets = true;
>>>>>>> 740329d7

	flags = u64_stats_update_begin_irqsave(&txq_stats->syncp);
	txq_stats->tx_packets += tx_packets;
	txq_stats->tx_pkt_n += tx_packets;
	txq_stats->tx_clean++;
	u64_stats_update_end_irqrestore(&txq_stats->syncp, flags);

	priv->xstats.tx_errors += tx_errors;

	__netif_tx_unlock_bh(netdev_get_tx_queue(priv->dev, queue));

	/* Combine decisions from TX clean and XSK TX */
	return max(count, xmits);
}

/**
 * stmmac_tx_err - to manage the tx error
 * @priv: driver private structure
 * @chan: channel index
 * Description: it cleans the descriptors and restarts the transmission
 * in case of transmission errors.
 */
static void stmmac_tx_err(struct stmmac_priv *priv, u32 chan)
{
	struct stmmac_tx_queue *tx_q = &priv->dma_conf.tx_queue[chan];

	netif_tx_stop_queue(netdev_get_tx_queue(priv->dev, chan));

	stmmac_stop_tx_dma(priv, chan);
	dma_free_tx_skbufs(priv, &priv->dma_conf, chan);
	stmmac_clear_tx_descriptors(priv, &priv->dma_conf, chan);
	stmmac_reset_tx_queue(priv, chan);
	stmmac_init_tx_chan(priv, priv->ioaddr, priv->plat->dma_cfg,
			    tx_q->dma_tx_phy, chan);
	stmmac_start_tx_dma(priv, chan);

	priv->xstats.tx_errors++;
	netif_tx_wake_queue(netdev_get_tx_queue(priv->dev, chan));
}

/**
 *  stmmac_set_dma_operation_mode - Set DMA operation mode by channel
 *  @priv: driver private structure
 *  @txmode: TX operating mode
 *  @rxmode: RX operating mode
 *  @chan: channel index
 *  Description: it is used for configuring of the DMA operation mode in
 *  runtime in order to program the tx/rx DMA thresholds or Store-And-Forward
 *  mode.
 */
static void stmmac_set_dma_operation_mode(struct stmmac_priv *priv, u32 txmode,
					  u32 rxmode, u32 chan)
{
	u8 rxqmode = priv->plat->rx_queues_cfg[chan].mode_to_use;
	u8 txqmode = priv->plat->tx_queues_cfg[chan].mode_to_use;
	u32 rx_channels_count = priv->plat->rx_queues_to_use;
	u32 tx_channels_count = priv->plat->tx_queues_to_use;
	int rxfifosz = priv->plat->rx_fifo_size;
	int txfifosz = priv->plat->tx_fifo_size;

	if (rxfifosz == 0)
		rxfifosz = priv->dma_cap.rx_fifo_size;
	if (txfifosz == 0)
		txfifosz = priv->dma_cap.tx_fifo_size;

	/* Adjust for real per queue fifo size */
	rxfifosz /= rx_channels_count;
	txfifosz /= tx_channels_count;

	stmmac_dma_rx_mode(priv, priv->ioaddr, rxmode, chan, rxfifosz, rxqmode);
	stmmac_dma_tx_mode(priv, priv->ioaddr, txmode, chan, txfifosz, txqmode);
}

static bool stmmac_safety_feat_interrupt(struct stmmac_priv *priv)
{
	int ret;

	ret = stmmac_safety_feat_irq_status(priv, priv->dev,
			priv->ioaddr, priv->dma_cap.asp, &priv->sstats);
	if (ret && (ret != -EINVAL)) {
		stmmac_global_err(priv);
		return true;
	}

	return false;
}

static int stmmac_napi_check(struct stmmac_priv *priv, u32 chan, u32 dir)
{
	int status = stmmac_dma_interrupt_status(priv, priv->ioaddr,
						 &priv->xstats, chan, dir);
	struct stmmac_rx_queue *rx_q = &priv->dma_conf.rx_queue[chan];
	struct stmmac_tx_queue *tx_q = &priv->dma_conf.tx_queue[chan];
	struct stmmac_channel *ch = &priv->channel[chan];
	struct napi_struct *rx_napi;
	struct napi_struct *tx_napi;
	unsigned long flags;

	rx_napi = rx_q->xsk_pool ? &ch->rxtx_napi : &ch->rx_napi;
	tx_napi = tx_q->xsk_pool ? &ch->rxtx_napi : &ch->tx_napi;

	if ((status & handle_rx) && (chan < priv->plat->rx_queues_to_use)) {
		if (napi_schedule_prep(rx_napi)) {
			spin_lock_irqsave(&ch->lock, flags);
			stmmac_disable_dma_irq(priv, priv->ioaddr, chan, 1, 0);
			spin_unlock_irqrestore(&ch->lock, flags);
			__napi_schedule(rx_napi);
		}
	}

	if ((status & handle_tx) && (chan < priv->plat->tx_queues_to_use)) {
		if (napi_schedule_prep(tx_napi)) {
			spin_lock_irqsave(&ch->lock, flags);
			stmmac_disable_dma_irq(priv, priv->ioaddr, chan, 0, 1);
			spin_unlock_irqrestore(&ch->lock, flags);
			__napi_schedule(tx_napi);
		}
	}

	return status;
}

/**
 * stmmac_dma_interrupt - DMA ISR
 * @priv: driver private structure
 * Description: this is the DMA ISR. It is called by the main ISR.
 * It calls the dwmac dma routine and schedule poll method in case of some
 * work can be done.
 */
static void stmmac_dma_interrupt(struct stmmac_priv *priv)
{
	u32 tx_channel_count = priv->plat->tx_queues_to_use;
	u32 rx_channel_count = priv->plat->rx_queues_to_use;
	u32 channels_to_check = tx_channel_count > rx_channel_count ?
				tx_channel_count : rx_channel_count;
	u32 chan;
	int status[max_t(u32, MTL_MAX_TX_QUEUES, MTL_MAX_RX_QUEUES)];

	/* Make sure we never check beyond our status buffer. */
	if (WARN_ON_ONCE(channels_to_check > ARRAY_SIZE(status)))
		channels_to_check = ARRAY_SIZE(status);

	for (chan = 0; chan < channels_to_check; chan++)
		status[chan] = stmmac_napi_check(priv, chan,
						 DMA_DIR_RXTX);

	for (chan = 0; chan < tx_channel_count; chan++) {
		if (unlikely(status[chan] & tx_hard_error_bump_tc)) {
			/* Try to bump up the dma threshold on this failure */
			stmmac_bump_dma_threshold(priv, chan);
		} else if (unlikely(status[chan] == tx_hard_error)) {
			stmmac_tx_err(priv, chan);
		}
	}
}

/**
 * stmmac_mmc_setup: setup the Mac Management Counters (MMC)
 * @priv: driver private structure
 * Description: this masks the MMC irq, in fact, the counters are managed in SW.
 */
static void stmmac_mmc_setup(struct stmmac_priv *priv)
{
	unsigned int mode = MMC_CNTRL_RESET_ON_READ | MMC_CNTRL_COUNTER_RESET |
			    MMC_CNTRL_PRESET | MMC_CNTRL_FULL_HALF_PRESET;

	stmmac_mmc_intr_all_mask(priv, priv->mmcaddr);

	if (priv->dma_cap.rmon) {
		stmmac_mmc_ctrl(priv, priv->mmcaddr, mode);
		memset(&priv->mmc, 0, sizeof(struct stmmac_counters));
	} else
		netdev_info(priv->dev, "No MAC Management Counters available\n");
}

/**
 * stmmac_get_hw_features - get MAC capabilities from the HW cap. register.
 * @priv: driver private structure
 * Description:
 *  new GMAC chip generations have a new register to indicate the
 *  presence of the optional feature/functions.
 *  This can be also used to override the value passed through the
 *  platform and necessary for old MAC10/100 and GMAC chips.
 */
static int stmmac_get_hw_features(struct stmmac_priv *priv)
{
	return stmmac_get_hw_feature(priv, priv->ioaddr, &priv->dma_cap) == 0;
}

/**
 * stmmac_check_ether_addr - check if the MAC addr is valid
 * @priv: driver private structure
 * Description:
 * it is to verify if the MAC address is valid, in case of failures it
 * generates a random MAC address
 */
static void stmmac_check_ether_addr(struct stmmac_priv *priv)
{
	u8 addr[ETH_ALEN];

	if (!is_valid_ether_addr(priv->dev->dev_addr)) {
		stmmac_get_umac_addr(priv, priv->hw, addr, 0);
		if (is_valid_ether_addr(addr))
			eth_hw_addr_set(priv->dev, addr);
		else
			eth_hw_addr_random(priv->dev);
		dev_info(priv->device, "device MAC address %pM\n",
			 priv->dev->dev_addr);
	}
}

/**
 * stmmac_init_dma_engine - DMA init.
 * @priv: driver private structure
 * Description:
 * It inits the DMA invoking the specific MAC/GMAC callback.
 * Some DMA parameters can be passed from the platform;
 * in case of these are not passed a default is kept for the MAC or GMAC.
 */
static int stmmac_init_dma_engine(struct stmmac_priv *priv)
{
	u32 rx_channels_count = priv->plat->rx_queues_to_use;
	u32 tx_channels_count = priv->plat->tx_queues_to_use;
	u32 dma_csr_ch = max(rx_channels_count, tx_channels_count);
	struct stmmac_rx_queue *rx_q;
	struct stmmac_tx_queue *tx_q;
	u32 chan = 0;
	int atds = 0;
	int ret = 0;

	if (!priv->plat->dma_cfg || !priv->plat->dma_cfg->pbl) {
		dev_err(priv->device, "Invalid DMA configuration\n");
		return -EINVAL;
	}

	if (priv->extend_desc && (priv->mode == STMMAC_RING_MODE))
		atds = 1;

	ret = stmmac_reset(priv, priv->ioaddr);
	if (ret) {
		dev_err(priv->device, "Failed to reset the dma\n");
		return ret;
	}

	/* DMA Configuration */
	stmmac_dma_init(priv, priv->ioaddr, priv->plat->dma_cfg, atds);

	if (priv->plat->axi)
		stmmac_axi(priv, priv->ioaddr, priv->plat->axi);

	/* DMA CSR Channel configuration */
	for (chan = 0; chan < dma_csr_ch; chan++) {
		stmmac_init_chan(priv, priv->ioaddr, priv->plat->dma_cfg, chan);
		stmmac_disable_dma_irq(priv, priv->ioaddr, chan, 1, 1);
	}

	/* DMA RX Channel Configuration */
	for (chan = 0; chan < rx_channels_count; chan++) {
		rx_q = &priv->dma_conf.rx_queue[chan];

		stmmac_init_rx_chan(priv, priv->ioaddr, priv->plat->dma_cfg,
				    rx_q->dma_rx_phy, chan);

		rx_q->rx_tail_addr = rx_q->dma_rx_phy +
				     (rx_q->buf_alloc_num *
				      sizeof(struct dma_desc));
		stmmac_set_rx_tail_ptr(priv, priv->ioaddr,
				       rx_q->rx_tail_addr, chan);
	}

	/* DMA TX Channel Configuration */
	for (chan = 0; chan < tx_channels_count; chan++) {
		tx_q = &priv->dma_conf.tx_queue[chan];

		stmmac_init_tx_chan(priv, priv->ioaddr, priv->plat->dma_cfg,
				    tx_q->dma_tx_phy, chan);

		tx_q->tx_tail_addr = tx_q->dma_tx_phy;
		stmmac_set_tx_tail_ptr(priv, priv->ioaddr,
				       tx_q->tx_tail_addr, chan);
	}

	return ret;
}

static void stmmac_tx_timer_arm(struct stmmac_priv *priv, u32 queue)
{
	struct stmmac_tx_queue *tx_q = &priv->dma_conf.tx_queue[queue];
	u32 tx_coal_timer = priv->tx_coal_timer[queue];
<<<<<<< HEAD

	if (!tx_coal_timer)
		return;

	hrtimer_start(&tx_q->txtimer,
		      STMMAC_COAL_TIMER(tx_coal_timer),
		      HRTIMER_MODE_REL);
=======
	struct stmmac_channel *ch;
	struct napi_struct *napi;

	if (!tx_coal_timer)
		return;

	ch = &priv->channel[tx_q->queue_index];
	napi = tx_q->xsk_pool ? &ch->rxtx_napi : &ch->tx_napi;

	/* Arm timer only if napi is not already scheduled.
	 * Try to cancel any timer if napi is scheduled, timer will be armed
	 * again in the next scheduled napi.
	 */
	if (unlikely(!napi_is_scheduled(napi)))
		hrtimer_start(&tx_q->txtimer,
			      STMMAC_COAL_TIMER(tx_coal_timer),
			      HRTIMER_MODE_REL);
	else
		hrtimer_try_to_cancel(&tx_q->txtimer);
>>>>>>> 740329d7
}

/**
 * stmmac_tx_timer - mitigation sw timer for tx.
 * @t: data pointer
 * Description:
 * This is the timer handler to directly invoke the stmmac_tx_clean.
 */
static enum hrtimer_restart stmmac_tx_timer(struct hrtimer *t)
{
	struct stmmac_tx_queue *tx_q = container_of(t, struct stmmac_tx_queue, txtimer);
	struct stmmac_priv *priv = tx_q->priv_data;
	struct stmmac_channel *ch;
	struct napi_struct *napi;

	ch = &priv->channel[tx_q->queue_index];
	napi = tx_q->xsk_pool ? &ch->rxtx_napi : &ch->tx_napi;

	if (likely(napi_schedule_prep(napi))) {
		unsigned long flags;

		spin_lock_irqsave(&ch->lock, flags);
		stmmac_disable_dma_irq(priv, priv->ioaddr, ch->index, 0, 1);
		spin_unlock_irqrestore(&ch->lock, flags);
		__napi_schedule(napi);
	}

	return HRTIMER_NORESTART;
}

/**
 * stmmac_init_coalesce - init mitigation options.
 * @priv: driver private structure
 * Description:
 * This inits the coalesce parameters: i.e. timer rate,
 * timer handler and default threshold used for enabling the
 * interrupt on completion bit.
 */
static void stmmac_init_coalesce(struct stmmac_priv *priv)
{
	u32 tx_channel_count = priv->plat->tx_queues_to_use;
	u32 rx_channel_count = priv->plat->rx_queues_to_use;
	u32 chan;

	for (chan = 0; chan < tx_channel_count; chan++) {
		struct stmmac_tx_queue *tx_q = &priv->dma_conf.tx_queue[chan];

		priv->tx_coal_frames[chan] = STMMAC_TX_FRAMES;
		priv->tx_coal_timer[chan] = STMMAC_COAL_TX_TIMER;

		hrtimer_init(&tx_q->txtimer, CLOCK_MONOTONIC, HRTIMER_MODE_REL);
		tx_q->txtimer.function = stmmac_tx_timer;
	}

	for (chan = 0; chan < rx_channel_count; chan++)
		priv->rx_coal_frames[chan] = STMMAC_RX_FRAMES;
}

static void stmmac_set_rings_length(struct stmmac_priv *priv)
{
	u32 rx_channels_count = priv->plat->rx_queues_to_use;
	u32 tx_channels_count = priv->plat->tx_queues_to_use;
	u32 chan;

	/* set TX ring length */
	for (chan = 0; chan < tx_channels_count; chan++)
		stmmac_set_tx_ring_len(priv, priv->ioaddr,
				       (priv->dma_conf.dma_tx_size - 1), chan);

	/* set RX ring length */
	for (chan = 0; chan < rx_channels_count; chan++)
		stmmac_set_rx_ring_len(priv, priv->ioaddr,
				       (priv->dma_conf.dma_rx_size - 1), chan);
}

/**
 *  stmmac_set_tx_queue_weight - Set TX queue weight
 *  @priv: driver private structure
 *  Description: It is used for setting TX queues weight
 */
static void stmmac_set_tx_queue_weight(struct stmmac_priv *priv)
{
	u32 tx_queues_count = priv->plat->tx_queues_to_use;
	u32 weight;
	u32 queue;

	for (queue = 0; queue < tx_queues_count; queue++) {
		weight = priv->plat->tx_queues_cfg[queue].weight;
		stmmac_set_mtl_tx_queue_weight(priv, priv->hw, weight, queue);
	}
}

/**
 *  stmmac_configure_cbs - Configure CBS in TX queue
 *  @priv: driver private structure
 *  Description: It is used for configuring CBS in AVB TX queues
 */
static void stmmac_configure_cbs(struct stmmac_priv *priv)
{
	u32 tx_queues_count = priv->plat->tx_queues_to_use;
	u32 mode_to_use;
	u32 queue;

	/* queue 0 is reserved for legacy traffic */
	for (queue = 1; queue < tx_queues_count; queue++) {
		mode_to_use = priv->plat->tx_queues_cfg[queue].mode_to_use;
		if (mode_to_use == MTL_QUEUE_DCB)
			continue;

		stmmac_config_cbs(priv, priv->hw,
				priv->plat->tx_queues_cfg[queue].send_slope,
				priv->plat->tx_queues_cfg[queue].idle_slope,
				priv->plat->tx_queues_cfg[queue].high_credit,
				priv->plat->tx_queues_cfg[queue].low_credit,
				queue);
	}
}

/**
 *  stmmac_rx_queue_dma_chan_map - Map RX queue to RX dma channel
 *  @priv: driver private structure
 *  Description: It is used for mapping RX queues to RX dma channels
 */
static void stmmac_rx_queue_dma_chan_map(struct stmmac_priv *priv)
{
	u32 rx_queues_count = priv->plat->rx_queues_to_use;
	u32 queue;
	u32 chan;

	for (queue = 0; queue < rx_queues_count; queue++) {
		chan = priv->plat->rx_queues_cfg[queue].chan;
		stmmac_map_mtl_to_dma(priv, priv->hw, queue, chan);
	}
}

/**
 *  stmmac_mac_config_rx_queues_prio - Configure RX Queue priority
 *  @priv: driver private structure
 *  Description: It is used for configuring the RX Queue Priority
 */
static void stmmac_mac_config_rx_queues_prio(struct stmmac_priv *priv)
{
	u32 rx_queues_count = priv->plat->rx_queues_to_use;
	u32 queue;
	u32 prio;

	for (queue = 0; queue < rx_queues_count; queue++) {
		if (!priv->plat->rx_queues_cfg[queue].use_prio)
			continue;

		prio = priv->plat->rx_queues_cfg[queue].prio;
		stmmac_rx_queue_prio(priv, priv->hw, prio, queue);
	}
}

/**
 *  stmmac_mac_config_tx_queues_prio - Configure TX Queue priority
 *  @priv: driver private structure
 *  Description: It is used for configuring the TX Queue Priority
 */
static void stmmac_mac_config_tx_queues_prio(struct stmmac_priv *priv)
{
	u32 tx_queues_count = priv->plat->tx_queues_to_use;
	u32 queue;
	u32 prio;

	for (queue = 0; queue < tx_queues_count; queue++) {
		if (!priv->plat->tx_queues_cfg[queue].use_prio)
			continue;

		prio = priv->plat->tx_queues_cfg[queue].prio;
		stmmac_tx_queue_prio(priv, priv->hw, prio, queue);
	}
}

/**
 *  stmmac_mac_config_rx_queues_routing - Configure RX Queue Routing
 *  @priv: driver private structure
 *  Description: It is used for configuring the RX queue routing
 */
static void stmmac_mac_config_rx_queues_routing(struct stmmac_priv *priv)
{
	u32 rx_queues_count = priv->plat->rx_queues_to_use;
	u32 queue;
	u8 packet;

	for (queue = 0; queue < rx_queues_count; queue++) {
		/* no specific packet type routing specified for the queue */
		if (priv->plat->rx_queues_cfg[queue].pkt_route == 0x0)
			continue;

		packet = priv->plat->rx_queues_cfg[queue].pkt_route;
		stmmac_rx_queue_routing(priv, priv->hw, packet, queue);
	}
}

static void stmmac_mac_config_rss(struct stmmac_priv *priv)
{
	if (!priv->dma_cap.rssen || !priv->plat->rss_en) {
		priv->rss.enable = false;
		return;
	}

	if (priv->dev->features & NETIF_F_RXHASH)
		priv->rss.enable = true;
	else
		priv->rss.enable = false;

	stmmac_rss_configure(priv, priv->hw, &priv->rss,
			     priv->plat->rx_queues_to_use);
}

/**
 *  stmmac_mtl_configuration - Configure MTL
 *  @priv: driver private structure
 *  Description: It is used for configurring MTL
 */
static void stmmac_mtl_configuration(struct stmmac_priv *priv)
{
	u32 rx_queues_count = priv->plat->rx_queues_to_use;
	u32 tx_queues_count = priv->plat->tx_queues_to_use;

	if (tx_queues_count > 1)
		stmmac_set_tx_queue_weight(priv);

	/* Configure MTL RX algorithms */
	if (rx_queues_count > 1)
		stmmac_prog_mtl_rx_algorithms(priv, priv->hw,
				priv->plat->rx_sched_algorithm);

	/* Configure MTL TX algorithms */
	if (tx_queues_count > 1)
		stmmac_prog_mtl_tx_algorithms(priv, priv->hw,
				priv->plat->tx_sched_algorithm);

	/* Configure CBS in AVB TX queues */
	if (tx_queues_count > 1)
		stmmac_configure_cbs(priv);

	/* Map RX MTL to DMA channels */
	stmmac_rx_queue_dma_chan_map(priv);

	/* Enable MAC RX Queues */
	stmmac_mac_enable_rx_queues(priv);

	/* Set RX priorities */
	if (rx_queues_count > 1)
		stmmac_mac_config_rx_queues_prio(priv);

	/* Set TX priorities */
	if (tx_queues_count > 1)
		stmmac_mac_config_tx_queues_prio(priv);

	/* Set RX routing */
	if (rx_queues_count > 1)
		stmmac_mac_config_rx_queues_routing(priv);

	/* Receive Side Scaling */
	if (rx_queues_count > 1)
		stmmac_mac_config_rss(priv);
}

static void stmmac_safety_feat_configuration(struct stmmac_priv *priv)
{
	if (priv->dma_cap.asp) {
		netdev_info(priv->dev, "Enabling Safety Features\n");
		stmmac_safety_feat_config(priv, priv->ioaddr, priv->dma_cap.asp,
					  priv->plat->safety_feat_cfg);
	} else {
		netdev_info(priv->dev, "No Safety Features support found\n");
	}
}

static int stmmac_fpe_start_wq(struct stmmac_priv *priv)
{
	char *name;

	clear_bit(__FPE_TASK_SCHED, &priv->fpe_task_state);
	clear_bit(__FPE_REMOVING,  &priv->fpe_task_state);

	name = priv->wq_name;
	sprintf(name, "%s-fpe", priv->dev->name);

	priv->fpe_wq = create_singlethread_workqueue(name);
	if (!priv->fpe_wq) {
		netdev_err(priv->dev, "%s: Failed to create workqueue\n", name);

		return -ENOMEM;
	}
	netdev_info(priv->dev, "FPE workqueue start");

	return 0;
}

/**
 * stmmac_hw_setup - setup mac in a usable state.
 *  @dev : pointer to the device structure.
 *  @ptp_register: register PTP if set
 *  Description:
 *  this is the main function to setup the HW in a usable state because the
 *  dma engine is reset, the core registers are configured (e.g. AXI,
 *  Checksum features, timers). The DMA is ready to start receiving and
 *  transmitting.
 *  Return value:
 *  0 on success and an appropriate (-)ve integer as defined in errno.h
 *  file on failure.
 */
static int stmmac_hw_setup(struct net_device *dev, bool ptp_register)
{
	struct stmmac_priv *priv = netdev_priv(dev);
	u32 rx_cnt = priv->plat->rx_queues_to_use;
	u32 tx_cnt = priv->plat->tx_queues_to_use;
	bool sph_en;
	u32 chan;
	int ret;

	/* DMA initialization and SW reset */
	ret = stmmac_init_dma_engine(priv);
	if (ret < 0) {
		netdev_err(priv->dev, "%s: DMA engine initialization failed\n",
			   __func__);
		return ret;
	}

	/* Copy the MAC addr into the HW  */
	stmmac_set_umac_addr(priv, priv->hw, dev->dev_addr, 0);

	/* PS and related bits will be programmed according to the speed */
	if (priv->hw->pcs) {
		int speed = priv->plat->mac_port_sel_speed;

		if ((speed == SPEED_10) || (speed == SPEED_100) ||
		    (speed == SPEED_1000)) {
			priv->hw->ps = speed;
		} else {
			dev_warn(priv->device, "invalid port speed\n");
			priv->hw->ps = 0;
		}
	}

	/* Initialize the MAC Core */
	stmmac_core_init(priv, priv->hw, dev);

	/* Initialize MTL*/
	stmmac_mtl_configuration(priv);

	/* Initialize Safety Features */
	stmmac_safety_feat_configuration(priv);

	ret = stmmac_rx_ipc(priv, priv->hw);
	if (!ret) {
		netdev_warn(priv->dev, "RX IPC Checksum Offload disabled\n");
		priv->plat->rx_coe = STMMAC_RX_COE_NONE;
		priv->hw->rx_csum = 0;
	}

	/* Enable the MAC Rx/Tx */
	stmmac_mac_set(priv, priv->ioaddr, true);

	/* Set the HW DMA mode and the COE */
	stmmac_dma_operation_mode(priv);

	stmmac_mmc_setup(priv);

	if (ptp_register) {
		ret = clk_prepare_enable(priv->plat->clk_ptp_ref);
		if (ret < 0)
			netdev_warn(priv->dev,
				    "failed to enable PTP reference clock: %pe\n",
				    ERR_PTR(ret));
	}

	ret = stmmac_init_ptp(priv);
	if (ret == -EOPNOTSUPP)
		netdev_info(priv->dev, "PTP not supported by HW\n");
	else if (ret)
		netdev_warn(priv->dev, "PTP init failed\n");
	else if (ptp_register)
		stmmac_ptp_register(priv);

	priv->eee_tw_timer = STMMAC_DEFAULT_TWT_LS;

	/* Convert the timer from msec to usec */
	if (!priv->tx_lpi_timer)
		priv->tx_lpi_timer = eee_timer * 1000;

	if (priv->use_riwt) {
		u32 queue;

		for (queue = 0; queue < rx_cnt; queue++) {
			if (!priv->rx_riwt[queue])
				priv->rx_riwt[queue] = DEF_DMA_RIWT;

			stmmac_rx_watchdog(priv, priv->ioaddr,
					   priv->rx_riwt[queue], queue);
		}
	}

	if (priv->hw->pcs)
		stmmac_pcs_ctrl_ane(priv, priv->ioaddr, 1, priv->hw->ps, 0);

	/* set TX and RX rings length */
	stmmac_set_rings_length(priv);

	/* Enable TSO */
	if (priv->tso) {
		for (chan = 0; chan < tx_cnt; chan++) {
			struct stmmac_tx_queue *tx_q = &priv->dma_conf.tx_queue[chan];

			/* TSO and TBS cannot co-exist */
			if (tx_q->tbs & STMMAC_TBS_AVAIL)
				continue;

			stmmac_enable_tso(priv, priv->ioaddr, 1, chan);
		}
	}

	/* Enable Split Header */
	sph_en = (priv->hw->rx_csum > 0) && priv->sph;
	for (chan = 0; chan < rx_cnt; chan++)
		stmmac_enable_sph(priv, priv->ioaddr, sph_en, chan);


	/* VLAN Tag Insertion */
	if (priv->dma_cap.vlins)
		stmmac_enable_vlan(priv, priv->hw, STMMAC_VLAN_INSERT);

	/* TBS */
	for (chan = 0; chan < tx_cnt; chan++) {
		struct stmmac_tx_queue *tx_q = &priv->dma_conf.tx_queue[chan];
		int enable = tx_q->tbs & STMMAC_TBS_AVAIL;

		stmmac_enable_tbs(priv, priv->ioaddr, enable, chan);
	}

	/* Configure real RX and TX queues */
	netif_set_real_num_rx_queues(dev, priv->plat->rx_queues_to_use);
	netif_set_real_num_tx_queues(dev, priv->plat->tx_queues_to_use);

	/* Start the ball rolling... */
	stmmac_start_all_dma(priv);

	if (priv->dma_cap.fpesel) {
		stmmac_fpe_start_wq(priv);

		if (priv->plat->fpe_cfg->enable)
			stmmac_fpe_handshake(priv, true);
	}

	return 0;
}

static void stmmac_hw_teardown(struct net_device *dev)
{
	struct stmmac_priv *priv = netdev_priv(dev);

	clk_disable_unprepare(priv->plat->clk_ptp_ref);
}

static void stmmac_free_irq(struct net_device *dev,
			    enum request_irq_err irq_err, int irq_idx)
{
	struct stmmac_priv *priv = netdev_priv(dev);
	int j;

	switch (irq_err) {
	case REQ_IRQ_ERR_ALL:
		irq_idx = priv->plat->tx_queues_to_use;
		fallthrough;
	case REQ_IRQ_ERR_TX:
		for (j = irq_idx - 1; j >= 0; j--) {
			if (priv->tx_irq[j] > 0) {
				irq_set_affinity_hint(priv->tx_irq[j], NULL);
				free_irq(priv->tx_irq[j], &priv->dma_conf.tx_queue[j]);
			}
		}
		irq_idx = priv->plat->rx_queues_to_use;
		fallthrough;
	case REQ_IRQ_ERR_RX:
		for (j = irq_idx - 1; j >= 0; j--) {
			if (priv->rx_irq[j] > 0) {
				irq_set_affinity_hint(priv->rx_irq[j], NULL);
				free_irq(priv->rx_irq[j], &priv->dma_conf.rx_queue[j]);
			}
		}

		if (priv->sfty_ue_irq > 0 && priv->sfty_ue_irq != dev->irq)
			free_irq(priv->sfty_ue_irq, dev);
		fallthrough;
	case REQ_IRQ_ERR_SFTY_UE:
		if (priv->sfty_ce_irq > 0 && priv->sfty_ce_irq != dev->irq)
			free_irq(priv->sfty_ce_irq, dev);
		fallthrough;
	case REQ_IRQ_ERR_SFTY_CE:
		if (priv->lpi_irq > 0 && priv->lpi_irq != dev->irq)
			free_irq(priv->lpi_irq, dev);
		fallthrough;
	case REQ_IRQ_ERR_LPI:
		if (priv->wol_irq > 0 && priv->wol_irq != dev->irq)
			free_irq(priv->wol_irq, dev);
		fallthrough;
	case REQ_IRQ_ERR_WOL:
		free_irq(dev->irq, dev);
		fallthrough;
	case REQ_IRQ_ERR_MAC:
	case REQ_IRQ_ERR_NO:
		/* If MAC IRQ request error, no more IRQ to free */
		break;
	}
}

static int stmmac_request_irq_multi_msi(struct net_device *dev)
{
	struct stmmac_priv *priv = netdev_priv(dev);
	enum request_irq_err irq_err;
	cpumask_t cpu_mask;
	int irq_idx = 0;
	char *int_name;
	int ret;
	int i;

	/* For common interrupt */
	int_name = priv->int_name_mac;
	sprintf(int_name, "%s:%s", dev->name, "mac");
	ret = request_irq(dev->irq, stmmac_mac_interrupt,
			  0, int_name, dev);
	if (unlikely(ret < 0)) {
		netdev_err(priv->dev,
			   "%s: alloc mac MSI %d (error: %d)\n",
			   __func__, dev->irq, ret);
		irq_err = REQ_IRQ_ERR_MAC;
		goto irq_error;
	}

	/* Request the Wake IRQ in case of another line
	 * is used for WoL
	 */
	if (priv->wol_irq > 0 && priv->wol_irq != dev->irq) {
		int_name = priv->int_name_wol;
		sprintf(int_name, "%s:%s", dev->name, "wol");
		ret = request_irq(priv->wol_irq,
				  stmmac_mac_interrupt,
				  0, int_name, dev);
		if (unlikely(ret < 0)) {
			netdev_err(priv->dev,
				   "%s: alloc wol MSI %d (error: %d)\n",
				   __func__, priv->wol_irq, ret);
			irq_err = REQ_IRQ_ERR_WOL;
			goto irq_error;
		}
	}

	/* Request the LPI IRQ in case of another line
	 * is used for LPI
	 */
	if (priv->lpi_irq > 0 && priv->lpi_irq != dev->irq) {
		int_name = priv->int_name_lpi;
		sprintf(int_name, "%s:%s", dev->name, "lpi");
		ret = request_irq(priv->lpi_irq,
				  stmmac_mac_interrupt,
				  0, int_name, dev);
		if (unlikely(ret < 0)) {
			netdev_err(priv->dev,
				   "%s: alloc lpi MSI %d (error: %d)\n",
				   __func__, priv->lpi_irq, ret);
			irq_err = REQ_IRQ_ERR_LPI;
			goto irq_error;
		}
	}

	/* Request the Safety Feature Correctible Error line in
	 * case of another line is used
	 */
	if (priv->sfty_ce_irq > 0 && priv->sfty_ce_irq != dev->irq) {
		int_name = priv->int_name_sfty_ce;
		sprintf(int_name, "%s:%s", dev->name, "safety-ce");
		ret = request_irq(priv->sfty_ce_irq,
				  stmmac_safety_interrupt,
				  0, int_name, dev);
		if (unlikely(ret < 0)) {
			netdev_err(priv->dev,
				   "%s: alloc sfty ce MSI %d (error: %d)\n",
				   __func__, priv->sfty_ce_irq, ret);
			irq_err = REQ_IRQ_ERR_SFTY_CE;
			goto irq_error;
		}
	}

	/* Request the Safety Feature Uncorrectible Error line in
	 * case of another line is used
	 */
	if (priv->sfty_ue_irq > 0 && priv->sfty_ue_irq != dev->irq) {
		int_name = priv->int_name_sfty_ue;
		sprintf(int_name, "%s:%s", dev->name, "safety-ue");
		ret = request_irq(priv->sfty_ue_irq,
				  stmmac_safety_interrupt,
				  0, int_name, dev);
		if (unlikely(ret < 0)) {
			netdev_err(priv->dev,
				   "%s: alloc sfty ue MSI %d (error: %d)\n",
				   __func__, priv->sfty_ue_irq, ret);
			irq_err = REQ_IRQ_ERR_SFTY_UE;
			goto irq_error;
		}
	}

	/* Request Rx MSI irq */
	for (i = 0; i < priv->plat->rx_queues_to_use; i++) {
		if (i >= MTL_MAX_RX_QUEUES)
			break;
		if (priv->rx_irq[i] == 0)
			continue;

		int_name = priv->int_name_rx_irq[i];
		sprintf(int_name, "%s:%s-%d", dev->name, "rx", i);
		ret = request_irq(priv->rx_irq[i],
				  stmmac_msi_intr_rx,
				  0, int_name, &priv->dma_conf.rx_queue[i]);
		if (unlikely(ret < 0)) {
			netdev_err(priv->dev,
				   "%s: alloc rx-%d  MSI %d (error: %d)\n",
				   __func__, i, priv->rx_irq[i], ret);
			irq_err = REQ_IRQ_ERR_RX;
			irq_idx = i;
			goto irq_error;
		}
		cpumask_clear(&cpu_mask);
		cpumask_set_cpu(i % num_online_cpus(), &cpu_mask);
		irq_set_affinity_hint(priv->rx_irq[i], &cpu_mask);
	}

	/* Request Tx MSI irq */
	for (i = 0; i < priv->plat->tx_queues_to_use; i++) {
		if (i >= MTL_MAX_TX_QUEUES)
			break;
		if (priv->tx_irq[i] == 0)
			continue;

		int_name = priv->int_name_tx_irq[i];
		sprintf(int_name, "%s:%s-%d", dev->name, "tx", i);
		ret = request_irq(priv->tx_irq[i],
				  stmmac_msi_intr_tx,
				  0, int_name, &priv->dma_conf.tx_queue[i]);
		if (unlikely(ret < 0)) {
			netdev_err(priv->dev,
				   "%s: alloc tx-%d  MSI %d (error: %d)\n",
				   __func__, i, priv->tx_irq[i], ret);
			irq_err = REQ_IRQ_ERR_TX;
			irq_idx = i;
			goto irq_error;
		}
		cpumask_clear(&cpu_mask);
		cpumask_set_cpu(i % num_online_cpus(), &cpu_mask);
		irq_set_affinity_hint(priv->tx_irq[i], &cpu_mask);
	}

	return 0;

irq_error:
	stmmac_free_irq(dev, irq_err, irq_idx);
	return ret;
}

static int stmmac_request_irq_single(struct net_device *dev)
{
	struct stmmac_priv *priv = netdev_priv(dev);
	enum request_irq_err irq_err;
	int ret;

	ret = request_irq(dev->irq, stmmac_interrupt,
			  IRQF_SHARED, dev->name, dev);
	if (unlikely(ret < 0)) {
		netdev_err(priv->dev,
			   "%s: ERROR: allocating the IRQ %d (error: %d)\n",
			   __func__, dev->irq, ret);
		irq_err = REQ_IRQ_ERR_MAC;
		goto irq_error;
	}

	/* Request the Wake IRQ in case of another line
	 * is used for WoL
	 */
	if (priv->wol_irq > 0 && priv->wol_irq != dev->irq) {
		ret = request_irq(priv->wol_irq, stmmac_interrupt,
				  IRQF_SHARED, dev->name, dev);
		if (unlikely(ret < 0)) {
			netdev_err(priv->dev,
				   "%s: ERROR: allocating the WoL IRQ %d (%d)\n",
				   __func__, priv->wol_irq, ret);
			irq_err = REQ_IRQ_ERR_WOL;
			goto irq_error;
		}
	}

	/* Request the IRQ lines */
	if (priv->lpi_irq > 0 && priv->lpi_irq != dev->irq) {
		ret = request_irq(priv->lpi_irq, stmmac_interrupt,
				  IRQF_SHARED, dev->name, dev);
		if (unlikely(ret < 0)) {
			netdev_err(priv->dev,
				   "%s: ERROR: allocating the LPI IRQ %d (%d)\n",
				   __func__, priv->lpi_irq, ret);
			irq_err = REQ_IRQ_ERR_LPI;
			goto irq_error;
		}
	}

	return 0;

irq_error:
	stmmac_free_irq(dev, irq_err, 0);
	return ret;
}

static int stmmac_request_irq(struct net_device *dev)
{
	struct stmmac_priv *priv = netdev_priv(dev);
	int ret;

	/* Request the IRQ lines */
	if (priv->plat->flags & STMMAC_FLAG_MULTI_MSI_EN)
		ret = stmmac_request_irq_multi_msi(dev);
	else
		ret = stmmac_request_irq_single(dev);

	return ret;
}

/**
 *  stmmac_setup_dma_desc - Generate a dma_conf and allocate DMA queue
 *  @priv: driver private structure
 *  @mtu: MTU to setup the dma queue and buf with
 *  Description: Allocate and generate a dma_conf based on the provided MTU.
 *  Allocate the Tx/Rx DMA queue and init them.
 *  Return value:
 *  the dma_conf allocated struct on success and an appropriate ERR_PTR on failure.
 */
static struct stmmac_dma_conf *
stmmac_setup_dma_desc(struct stmmac_priv *priv, unsigned int mtu)
{
	struct stmmac_dma_conf *dma_conf;
	int chan, bfsize, ret;

	dma_conf = kzalloc(sizeof(*dma_conf), GFP_KERNEL);
	if (!dma_conf) {
		netdev_err(priv->dev, "%s: DMA conf allocation failed\n",
			   __func__);
		return ERR_PTR(-ENOMEM);
	}

	bfsize = stmmac_set_16kib_bfsize(priv, mtu);
	if (bfsize < 0)
		bfsize = 0;

	if (bfsize < BUF_SIZE_16KiB)
		bfsize = stmmac_set_bfsize(mtu, 0);

	dma_conf->dma_buf_sz = bfsize;
	/* Chose the tx/rx size from the already defined one in the
	 * priv struct. (if defined)
	 */
	dma_conf->dma_tx_size = priv->dma_conf.dma_tx_size;
	dma_conf->dma_rx_size = priv->dma_conf.dma_rx_size;

	if (!dma_conf->dma_tx_size)
		dma_conf->dma_tx_size = DMA_DEFAULT_TX_SIZE;
	if (!dma_conf->dma_rx_size)
		dma_conf->dma_rx_size = DMA_DEFAULT_RX_SIZE;

	/* Earlier check for TBS */
	for (chan = 0; chan < priv->plat->tx_queues_to_use; chan++) {
		struct stmmac_tx_queue *tx_q = &dma_conf->tx_queue[chan];
		int tbs_en = priv->plat->tx_queues_cfg[chan].tbs_en;

		/* Setup per-TXQ tbs flag before TX descriptor alloc */
		tx_q->tbs |= tbs_en ? STMMAC_TBS_AVAIL : 0;
	}

	ret = alloc_dma_desc_resources(priv, dma_conf);
	if (ret < 0) {
		netdev_err(priv->dev, "%s: DMA descriptors allocation failed\n",
			   __func__);
		goto alloc_error;
	}

	ret = init_dma_desc_rings(priv->dev, dma_conf, GFP_KERNEL);
	if (ret < 0) {
		netdev_err(priv->dev, "%s: DMA descriptors initialization failed\n",
			   __func__);
		goto init_error;
	}

	return dma_conf;

init_error:
	free_dma_desc_resources(priv, dma_conf);
alloc_error:
	kfree(dma_conf);
	return ERR_PTR(ret);
}

/**
 *  __stmmac_open - open entry point of the driver
 *  @dev : pointer to the device structure.
 *  @dma_conf :  structure to take the dma data
 *  Description:
 *  This function is the open entry point of the driver.
 *  Return value:
 *  0 on success and an appropriate (-)ve integer as defined in errno.h
 *  file on failure.
 */
static int __stmmac_open(struct net_device *dev,
			 struct stmmac_dma_conf *dma_conf)
{
	struct stmmac_priv *priv = netdev_priv(dev);
	int mode = priv->plat->phy_interface;
	u32 chan;
	int ret;

	ret = pm_runtime_resume_and_get(priv->device);
	if (ret < 0)
		return ret;

	if (priv->hw->pcs != STMMAC_PCS_TBI &&
	    priv->hw->pcs != STMMAC_PCS_RTBI &&
	    (!priv->hw->xpcs ||
	     xpcs_get_an_mode(priv->hw->xpcs, mode) != DW_AN_C73) &&
	    !priv->hw->lynx_pcs) {
		ret = stmmac_init_phy(dev);
		if (ret) {
			netdev_err(priv->dev,
				   "%s: Cannot attach to PHY (error: %d)\n",
				   __func__, ret);
			goto init_phy_error;
		}
	}

	priv->rx_copybreak = STMMAC_RX_COPYBREAK;

	buf_sz = dma_conf->dma_buf_sz;
	memcpy(&priv->dma_conf, dma_conf, sizeof(*dma_conf));

	stmmac_reset_queues_param(priv);

	if (!(priv->plat->flags & STMMAC_FLAG_SERDES_UP_AFTER_PHY_LINKUP) &&
	    priv->plat->serdes_powerup) {
		ret = priv->plat->serdes_powerup(dev, priv->plat->bsp_priv);
		if (ret < 0) {
			netdev_err(priv->dev, "%s: Serdes powerup failed\n",
				   __func__);
			goto init_error;
		}
	}

	ret = stmmac_hw_setup(dev, true);
	if (ret < 0) {
		netdev_err(priv->dev, "%s: Hw setup failed\n", __func__);
		goto init_error;
	}

	stmmac_init_coalesce(priv);

	phylink_start(priv->phylink);
	/* We may have called phylink_speed_down before */
	phylink_speed_up(priv->phylink);

	ret = stmmac_request_irq(dev);
	if (ret)
		goto irq_error;

	stmmac_enable_all_queues(priv);
	netif_tx_start_all_queues(priv->dev);
	stmmac_enable_all_dma_irq(priv);

	return 0;

irq_error:
	phylink_stop(priv->phylink);

	for (chan = 0; chan < priv->plat->tx_queues_to_use; chan++)
		hrtimer_cancel(&priv->dma_conf.tx_queue[chan].txtimer);

	stmmac_hw_teardown(dev);
init_error:
	phylink_disconnect_phy(priv->phylink);
init_phy_error:
	pm_runtime_put(priv->device);
	return ret;
}

static int stmmac_open(struct net_device *dev)
{
	struct stmmac_priv *priv = netdev_priv(dev);
	struct stmmac_dma_conf *dma_conf;
	int ret;

	dma_conf = stmmac_setup_dma_desc(priv, dev->mtu);
	if (IS_ERR(dma_conf))
		return PTR_ERR(dma_conf);

	ret = __stmmac_open(dev, dma_conf);
	if (ret)
		free_dma_desc_resources(priv, dma_conf);

	kfree(dma_conf);
	return ret;
}

static void stmmac_fpe_stop_wq(struct stmmac_priv *priv)
{
	set_bit(__FPE_REMOVING, &priv->fpe_task_state);

	if (priv->fpe_wq)
		destroy_workqueue(priv->fpe_wq);

	netdev_info(priv->dev, "FPE workqueue stop");
}

/**
 *  stmmac_release - close entry point of the driver
 *  @dev : device pointer.
 *  Description:
 *  This is the stop entry point of the driver.
 */
static int stmmac_release(struct net_device *dev)
{
	struct stmmac_priv *priv = netdev_priv(dev);
	u32 chan;

	if (device_may_wakeup(priv->device))
		phylink_speed_down(priv->phylink, false);
	/* Stop and disconnect the PHY */
	phylink_stop(priv->phylink);
	phylink_disconnect_phy(priv->phylink);

	stmmac_disable_all_queues(priv);

	for (chan = 0; chan < priv->plat->tx_queues_to_use; chan++)
		hrtimer_cancel(&priv->dma_conf.tx_queue[chan].txtimer);

	netif_tx_disable(dev);

	/* Free the IRQ lines */
	stmmac_free_irq(dev, REQ_IRQ_ERR_ALL, 0);

	if (priv->eee_enabled) {
		priv->tx_path_in_lpi_mode = false;
		del_timer_sync(&priv->eee_ctrl_timer);
	}

	/* Stop TX/RX DMA and clear the descriptors */
	stmmac_stop_all_dma(priv);

	/* Release and free the Rx/Tx resources */
	free_dma_desc_resources(priv, &priv->dma_conf);

	/* Disable the MAC Rx/Tx */
	stmmac_mac_set(priv, priv->ioaddr, false);

	/* Powerdown Serdes if there is */
	if (priv->plat->serdes_powerdown)
		priv->plat->serdes_powerdown(dev, priv->plat->bsp_priv);

	netif_carrier_off(dev);

	stmmac_release_ptp(priv);

	pm_runtime_put(priv->device);

	if (priv->dma_cap.fpesel)
		stmmac_fpe_stop_wq(priv);

	return 0;
}

static bool stmmac_vlan_insert(struct stmmac_priv *priv, struct sk_buff *skb,
			       struct stmmac_tx_queue *tx_q)
{
	u16 tag = 0x0, inner_tag = 0x0;
	u32 inner_type = 0x0;
	struct dma_desc *p;

	if (!priv->dma_cap.vlins)
		return false;
	if (!skb_vlan_tag_present(skb))
		return false;
	if (skb->vlan_proto == htons(ETH_P_8021AD)) {
		inner_tag = skb_vlan_tag_get(skb);
		inner_type = STMMAC_VLAN_INSERT;
	}

	tag = skb_vlan_tag_get(skb);

	if (tx_q->tbs & STMMAC_TBS_AVAIL)
		p = &tx_q->dma_entx[tx_q->cur_tx].basic;
	else
		p = &tx_q->dma_tx[tx_q->cur_tx];

	if (stmmac_set_desc_vlan_tag(priv, p, tag, inner_tag, inner_type))
		return false;

	stmmac_set_tx_owner(priv, p);
	tx_q->cur_tx = STMMAC_GET_ENTRY(tx_q->cur_tx, priv->dma_conf.dma_tx_size);
	return true;
}

/**
 *  stmmac_tso_allocator - close entry point of the driver
 *  @priv: driver private structure
 *  @des: buffer start address
 *  @total_len: total length to fill in descriptors
 *  @last_segment: condition for the last descriptor
 *  @queue: TX queue index
 *  Description:
 *  This function fills descriptor and request new descriptors according to
 *  buffer length to fill
 */
static void stmmac_tso_allocator(struct stmmac_priv *priv, dma_addr_t des,
				 int total_len, bool last_segment, u32 queue)
{
	struct stmmac_tx_queue *tx_q = &priv->dma_conf.tx_queue[queue];
	struct dma_desc *desc;
	u32 buff_size;
	int tmp_len;

	tmp_len = total_len;

	while (tmp_len > 0) {
		dma_addr_t curr_addr;

		tx_q->cur_tx = STMMAC_GET_ENTRY(tx_q->cur_tx,
						priv->dma_conf.dma_tx_size);
		WARN_ON(tx_q->tx_skbuff[tx_q->cur_tx]);

		if (tx_q->tbs & STMMAC_TBS_AVAIL)
			desc = &tx_q->dma_entx[tx_q->cur_tx].basic;
		else
			desc = &tx_q->dma_tx[tx_q->cur_tx];

		curr_addr = des + (total_len - tmp_len);
		if (priv->dma_cap.addr64 <= 32)
			desc->des0 = cpu_to_le32(curr_addr);
		else
			stmmac_set_desc_addr(priv, desc, curr_addr);

		buff_size = tmp_len >= TSO_MAX_BUFF_SIZE ?
			    TSO_MAX_BUFF_SIZE : tmp_len;

		stmmac_prepare_tso_tx_desc(priv, desc, 0, buff_size,
				0, 1,
				(last_segment) && (tmp_len <= TSO_MAX_BUFF_SIZE),
				0, 0);

		tmp_len -= TSO_MAX_BUFF_SIZE;
	}
}

static void stmmac_flush_tx_descriptors(struct stmmac_priv *priv, int queue)
{
	struct stmmac_tx_queue *tx_q = &priv->dma_conf.tx_queue[queue];
	int desc_size;

	if (likely(priv->extend_desc))
		desc_size = sizeof(struct dma_extended_desc);
	else if (tx_q->tbs & STMMAC_TBS_AVAIL)
		desc_size = sizeof(struct dma_edesc);
	else
		desc_size = sizeof(struct dma_desc);

	/* The own bit must be the latest setting done when prepare the
	 * descriptor and then barrier is needed to make sure that
	 * all is coherent before granting the DMA engine.
	 */
	wmb();

	tx_q->tx_tail_addr = tx_q->dma_tx_phy + (tx_q->cur_tx * desc_size);
	stmmac_set_tx_tail_ptr(priv, priv->ioaddr, tx_q->tx_tail_addr, queue);
}

/**
 *  stmmac_tso_xmit - Tx entry point of the driver for oversized frames (TSO)
 *  @skb : the socket buffer
 *  @dev : device pointer
 *  Description: this is the transmit function that is called on TSO frames
 *  (support available on GMAC4 and newer chips).
 *  Diagram below show the ring programming in case of TSO frames:
 *
 *  First Descriptor
 *   --------
 *   | DES0 |---> buffer1 = L2/L3/L4 header
 *   | DES1 |---> TCP Payload (can continue on next descr...)
 *   | DES2 |---> buffer 1 and 2 len
 *   | DES3 |---> must set TSE, TCP hdr len-> [22:19]. TCP payload len [17:0]
 *   --------
 *	|
 *     ...
 *	|
 *   --------
 *   | DES0 | --| Split TCP Payload on Buffers 1 and 2
 *   | DES1 | --|
 *   | DES2 | --> buffer 1 and 2 len
 *   | DES3 |
 *   --------
 *
 * mss is fixed when enable tso, so w/o programming the TDES3 ctx field.
 */
static netdev_tx_t stmmac_tso_xmit(struct sk_buff *skb, struct net_device *dev)
{
	struct dma_desc *desc, *first, *mss_desc = NULL;
	struct stmmac_priv *priv = netdev_priv(dev);
	int nfrags = skb_shinfo(skb)->nr_frags;
	u32 queue = skb_get_queue_mapping(skb);
	unsigned int first_entry, tx_packets;
	struct stmmac_txq_stats *txq_stats;
	int tmp_pay_len = 0, first_tx;
	struct stmmac_tx_queue *tx_q;
	bool has_vlan, set_ic;
	u8 proto_hdr_len, hdr;
	unsigned long flags;
	u32 pay_len, mss;
	dma_addr_t des;
	int i;

	tx_q = &priv->dma_conf.tx_queue[queue];
	txq_stats = &priv->xstats.txq_stats[queue];
	first_tx = tx_q->cur_tx;

	/* Compute header lengths */
	if (skb_shinfo(skb)->gso_type & SKB_GSO_UDP_L4) {
		proto_hdr_len = skb_transport_offset(skb) + sizeof(struct udphdr);
		hdr = sizeof(struct udphdr);
	} else {
		proto_hdr_len = skb_tcp_all_headers(skb);
		hdr = tcp_hdrlen(skb);
	}

	/* Desc availability based on threshold should be enough safe */
	if (unlikely(stmmac_tx_avail(priv, queue) <
		(((skb->len - proto_hdr_len) / TSO_MAX_BUFF_SIZE + 1)))) {
		if (!netif_tx_queue_stopped(netdev_get_tx_queue(dev, queue))) {
			netif_tx_stop_queue(netdev_get_tx_queue(priv->dev,
								queue));
			/* This is a hard error, log it. */
			netdev_err(priv->dev,
				   "%s: Tx Ring full when queue awake\n",
				   __func__);
		}
		return NETDEV_TX_BUSY;
	}

	pay_len = skb_headlen(skb) - proto_hdr_len; /* no frags */

	mss = skb_shinfo(skb)->gso_size;

	/* set new MSS value if needed */
	if (mss != tx_q->mss) {
		if (tx_q->tbs & STMMAC_TBS_AVAIL)
			mss_desc = &tx_q->dma_entx[tx_q->cur_tx].basic;
		else
			mss_desc = &tx_q->dma_tx[tx_q->cur_tx];

		stmmac_set_mss(priv, mss_desc, mss);
		tx_q->mss = mss;
		tx_q->cur_tx = STMMAC_GET_ENTRY(tx_q->cur_tx,
						priv->dma_conf.dma_tx_size);
		WARN_ON(tx_q->tx_skbuff[tx_q->cur_tx]);
	}

	if (netif_msg_tx_queued(priv)) {
		pr_info("%s: hdrlen %d, hdr_len %d, pay_len %d, mss %d\n",
			__func__, hdr, proto_hdr_len, pay_len, mss);
		pr_info("\tskb->len %d, skb->data_len %d\n", skb->len,
			skb->data_len);
	}

	/* Check if VLAN can be inserted by HW */
	has_vlan = stmmac_vlan_insert(priv, skb, tx_q);

	first_entry = tx_q->cur_tx;
	WARN_ON(tx_q->tx_skbuff[first_entry]);

	if (tx_q->tbs & STMMAC_TBS_AVAIL)
		desc = &tx_q->dma_entx[first_entry].basic;
	else
		desc = &tx_q->dma_tx[first_entry];
	first = desc;

	if (has_vlan)
		stmmac_set_desc_vlan(priv, first, STMMAC_VLAN_INSERT);

	/* first descriptor: fill Headers on Buf1 */
	des = dma_map_single(priv->device, skb->data, skb_headlen(skb),
			     DMA_TO_DEVICE);
	if (dma_mapping_error(priv->device, des))
		goto dma_map_err;

	tx_q->tx_skbuff_dma[first_entry].buf = des;
	tx_q->tx_skbuff_dma[first_entry].len = skb_headlen(skb);
	tx_q->tx_skbuff_dma[first_entry].map_as_page = false;
	tx_q->tx_skbuff_dma[first_entry].buf_type = STMMAC_TXBUF_T_SKB;

	if (priv->dma_cap.addr64 <= 32) {
		first->des0 = cpu_to_le32(des);

		/* Fill start of payload in buff2 of first descriptor */
		if (pay_len)
			first->des1 = cpu_to_le32(des + proto_hdr_len);

		/* If needed take extra descriptors to fill the remaining payload */
		tmp_pay_len = pay_len - TSO_MAX_BUFF_SIZE;
	} else {
		stmmac_set_desc_addr(priv, first, des);
		tmp_pay_len = pay_len;
		des += proto_hdr_len;
		pay_len = 0;
	}

	stmmac_tso_allocator(priv, des, tmp_pay_len, (nfrags == 0), queue);

	/* Prepare fragments */
	for (i = 0; i < nfrags; i++) {
		const skb_frag_t *frag = &skb_shinfo(skb)->frags[i];

		des = skb_frag_dma_map(priv->device, frag, 0,
				       skb_frag_size(frag),
				       DMA_TO_DEVICE);
		if (dma_mapping_error(priv->device, des))
			goto dma_map_err;

		stmmac_tso_allocator(priv, des, skb_frag_size(frag),
				     (i == nfrags - 1), queue);

		tx_q->tx_skbuff_dma[tx_q->cur_tx].buf = des;
		tx_q->tx_skbuff_dma[tx_q->cur_tx].len = skb_frag_size(frag);
		tx_q->tx_skbuff_dma[tx_q->cur_tx].map_as_page = true;
		tx_q->tx_skbuff_dma[tx_q->cur_tx].buf_type = STMMAC_TXBUF_T_SKB;
	}

	tx_q->tx_skbuff_dma[tx_q->cur_tx].last_segment = true;

	/* Only the last descriptor gets to point to the skb. */
	tx_q->tx_skbuff[tx_q->cur_tx] = skb;
	tx_q->tx_skbuff_dma[tx_q->cur_tx].buf_type = STMMAC_TXBUF_T_SKB;

	/* Manage tx mitigation */
	tx_packets = (tx_q->cur_tx + 1) - first_tx;
	tx_q->tx_count_frames += tx_packets;

	if ((skb_shinfo(skb)->tx_flags & SKBTX_HW_TSTAMP) && priv->hwts_tx_en)
		set_ic = true;
	else if (!priv->tx_coal_frames[queue])
		set_ic = false;
	else if (tx_packets > priv->tx_coal_frames[queue])
		set_ic = true;
	else if ((tx_q->tx_count_frames %
		  priv->tx_coal_frames[queue]) < tx_packets)
		set_ic = true;
	else
		set_ic = false;

	if (set_ic) {
		if (tx_q->tbs & STMMAC_TBS_AVAIL)
			desc = &tx_q->dma_entx[tx_q->cur_tx].basic;
		else
			desc = &tx_q->dma_tx[tx_q->cur_tx];

		tx_q->tx_count_frames = 0;
		stmmac_set_tx_ic(priv, desc);
	}

	/* We've used all descriptors we need for this skb, however,
	 * advance cur_tx so that it references a fresh descriptor.
	 * ndo_start_xmit will fill this descriptor the next time it's
	 * called and stmmac_tx_clean may clean up to this descriptor.
	 */
	tx_q->cur_tx = STMMAC_GET_ENTRY(tx_q->cur_tx, priv->dma_conf.dma_tx_size);

	if (unlikely(stmmac_tx_avail(priv, queue) <= (MAX_SKB_FRAGS + 1))) {
		netif_dbg(priv, hw, priv->dev, "%s: stop transmitted packets\n",
			  __func__);
		netif_tx_stop_queue(netdev_get_tx_queue(priv->dev, queue));
	}

	flags = u64_stats_update_begin_irqsave(&txq_stats->syncp);
	txq_stats->tx_bytes += skb->len;
	txq_stats->tx_tso_frames++;
	txq_stats->tx_tso_nfrags += nfrags;
	if (set_ic)
		txq_stats->tx_set_ic_bit++;
	u64_stats_update_end_irqrestore(&txq_stats->syncp, flags);

	if (priv->sarc_type)
		stmmac_set_desc_sarc(priv, first, priv->sarc_type);

	skb_tx_timestamp(skb);

	if (unlikely((skb_shinfo(skb)->tx_flags & SKBTX_HW_TSTAMP) &&
		     priv->hwts_tx_en)) {
		/* declare that device is doing timestamping */
		skb_shinfo(skb)->tx_flags |= SKBTX_IN_PROGRESS;
		stmmac_enable_tx_timestamp(priv, first);
	}

	/* Complete the first descriptor before granting the DMA */
	stmmac_prepare_tso_tx_desc(priv, first, 1,
			proto_hdr_len,
			pay_len,
			1, tx_q->tx_skbuff_dma[first_entry].last_segment,
			hdr / 4, (skb->len - proto_hdr_len));

	/* If context desc is used to change MSS */
	if (mss_desc) {
		/* Make sure that first descriptor has been completely
		 * written, including its own bit. This is because MSS is
		 * actually before first descriptor, so we need to make
		 * sure that MSS's own bit is the last thing written.
		 */
		dma_wmb();
		stmmac_set_tx_owner(priv, mss_desc);
	}

	if (netif_msg_pktdata(priv)) {
		pr_info("%s: curr=%d dirty=%d f=%d, e=%d, f_p=%p, nfrags %d\n",
			__func__, tx_q->cur_tx, tx_q->dirty_tx, first_entry,
			tx_q->cur_tx, first, nfrags);
		pr_info(">>> frame to be transmitted: ");
		print_pkt(skb->data, skb_headlen(skb));
	}

	netdev_tx_sent_queue(netdev_get_tx_queue(dev, queue), skb->len);

	stmmac_flush_tx_descriptors(priv, queue);
	stmmac_tx_timer_arm(priv, queue);

	return NETDEV_TX_OK;

dma_map_err:
	dev_err(priv->device, "Tx dma map failed\n");
	dev_kfree_skb(skb);
	priv->xstats.tx_dropped++;
	return NETDEV_TX_OK;
}

/**
 *  stmmac_xmit - Tx entry point of the driver
 *  @skb : the socket buffer
 *  @dev : device pointer
 *  Description : this is the tx entry point of the driver.
 *  It programs the chain or the ring and supports oversized frames
 *  and SG feature.
 */
static netdev_tx_t stmmac_xmit(struct sk_buff *skb, struct net_device *dev)
{
	unsigned int first_entry, tx_packets, enh_desc;
	struct stmmac_priv *priv = netdev_priv(dev);
	unsigned int nopaged_len = skb_headlen(skb);
	int i, csum_insertion = 0, is_jumbo = 0;
	u32 queue = skb_get_queue_mapping(skb);
	int nfrags = skb_shinfo(skb)->nr_frags;
	int gso = skb_shinfo(skb)->gso_type;
	struct stmmac_txq_stats *txq_stats;
	struct dma_edesc *tbs_desc = NULL;
	struct dma_desc *desc, *first;
	struct stmmac_tx_queue *tx_q;
	bool has_vlan, set_ic;
	int entry, first_tx;
	unsigned long flags;
	dma_addr_t des;

	tx_q = &priv->dma_conf.tx_queue[queue];
	txq_stats = &priv->xstats.txq_stats[queue];
	first_tx = tx_q->cur_tx;

	if (priv->tx_path_in_lpi_mode && priv->eee_sw_timer_en)
		stmmac_disable_eee_mode(priv);

	/* Manage oversized TCP frames for GMAC4 device */
	if (skb_is_gso(skb) && priv->tso) {
		if (gso & (SKB_GSO_TCPV4 | SKB_GSO_TCPV6))
			return stmmac_tso_xmit(skb, dev);
		if (priv->plat->has_gmac4 && (gso & SKB_GSO_UDP_L4))
			return stmmac_tso_xmit(skb, dev);
	}

	if (unlikely(stmmac_tx_avail(priv, queue) < nfrags + 1)) {
		if (!netif_tx_queue_stopped(netdev_get_tx_queue(dev, queue))) {
			netif_tx_stop_queue(netdev_get_tx_queue(priv->dev,
								queue));
			/* This is a hard error, log it. */
			netdev_err(priv->dev,
				   "%s: Tx Ring full when queue awake\n",
				   __func__);
		}
		return NETDEV_TX_BUSY;
	}

	/* Check if VLAN can be inserted by HW */
	has_vlan = stmmac_vlan_insert(priv, skb, tx_q);

	entry = tx_q->cur_tx;
	first_entry = entry;
	WARN_ON(tx_q->tx_skbuff[first_entry]);

	csum_insertion = (skb->ip_summed == CHECKSUM_PARTIAL);
	/* DWMAC IPs can be synthesized to support tx coe only for a few tx
	 * queues. In that case, checksum offloading for those queues that don't
	 * support tx coe needs to fallback to software checksum calculation.
	 */
	if (csum_insertion &&
	    priv->plat->tx_queues_cfg[queue].coe_unsupported) {
		if (unlikely(skb_checksum_help(skb)))
			goto dma_map_err;
		csum_insertion = !csum_insertion;
	}

	if (likely(priv->extend_desc))
		desc = (struct dma_desc *)(tx_q->dma_etx + entry);
	else if (tx_q->tbs & STMMAC_TBS_AVAIL)
		desc = &tx_q->dma_entx[entry].basic;
	else
		desc = tx_q->dma_tx + entry;

	first = desc;

	if (has_vlan)
		stmmac_set_desc_vlan(priv, first, STMMAC_VLAN_INSERT);

	enh_desc = priv->plat->enh_desc;
	/* To program the descriptors according to the size of the frame */
	if (enh_desc)
		is_jumbo = stmmac_is_jumbo_frm(priv, skb->len, enh_desc);

	if (unlikely(is_jumbo)) {
		entry = stmmac_jumbo_frm(priv, tx_q, skb, csum_insertion);
		if (unlikely(entry < 0) && (entry != -EINVAL))
			goto dma_map_err;
	}

	for (i = 0; i < nfrags; i++) {
		const skb_frag_t *frag = &skb_shinfo(skb)->frags[i];
		int len = skb_frag_size(frag);
		bool last_segment = (i == (nfrags - 1));

		entry = STMMAC_GET_ENTRY(entry, priv->dma_conf.dma_tx_size);
		WARN_ON(tx_q->tx_skbuff[entry]);

		if (likely(priv->extend_desc))
			desc = (struct dma_desc *)(tx_q->dma_etx + entry);
		else if (tx_q->tbs & STMMAC_TBS_AVAIL)
			desc = &tx_q->dma_entx[entry].basic;
		else
			desc = tx_q->dma_tx + entry;

		des = skb_frag_dma_map(priv->device, frag, 0, len,
				       DMA_TO_DEVICE);
		if (dma_mapping_error(priv->device, des))
			goto dma_map_err; /* should reuse desc w/o issues */

		tx_q->tx_skbuff_dma[entry].buf = des;

		stmmac_set_desc_addr(priv, desc, des);

		tx_q->tx_skbuff_dma[entry].map_as_page = true;
		tx_q->tx_skbuff_dma[entry].len = len;
		tx_q->tx_skbuff_dma[entry].last_segment = last_segment;
		tx_q->tx_skbuff_dma[entry].buf_type = STMMAC_TXBUF_T_SKB;

		/* Prepare the descriptor and set the own bit too */
		stmmac_prepare_tx_desc(priv, desc, 0, len, csum_insertion,
				priv->mode, 1, last_segment, skb->len);
	}

	/* Only the last descriptor gets to point to the skb. */
	tx_q->tx_skbuff[entry] = skb;
	tx_q->tx_skbuff_dma[entry].buf_type = STMMAC_TXBUF_T_SKB;

	/* According to the coalesce parameter the IC bit for the latest
	 * segment is reset and the timer re-started to clean the tx status.
	 * This approach takes care about the fragments: desc is the first
	 * element in case of no SG.
	 */
	tx_packets = (entry + 1) - first_tx;
	tx_q->tx_count_frames += tx_packets;

	if ((skb_shinfo(skb)->tx_flags & SKBTX_HW_TSTAMP) && priv->hwts_tx_en)
		set_ic = true;
	else if (!priv->tx_coal_frames[queue])
		set_ic = false;
	else if (tx_packets > priv->tx_coal_frames[queue])
		set_ic = true;
	else if ((tx_q->tx_count_frames %
		  priv->tx_coal_frames[queue]) < tx_packets)
		set_ic = true;
	else
		set_ic = false;

	if (set_ic) {
		if (likely(priv->extend_desc))
			desc = &tx_q->dma_etx[entry].basic;
		else if (tx_q->tbs & STMMAC_TBS_AVAIL)
			desc = &tx_q->dma_entx[entry].basic;
		else
			desc = &tx_q->dma_tx[entry];

		tx_q->tx_count_frames = 0;
		stmmac_set_tx_ic(priv, desc);
	}

	/* We've used all descriptors we need for this skb, however,
	 * advance cur_tx so that it references a fresh descriptor.
	 * ndo_start_xmit will fill this descriptor the next time it's
	 * called and stmmac_tx_clean may clean up to this descriptor.
	 */
	entry = STMMAC_GET_ENTRY(entry, priv->dma_conf.dma_tx_size);
	tx_q->cur_tx = entry;

	if (netif_msg_pktdata(priv)) {
		netdev_dbg(priv->dev,
			   "%s: curr=%d dirty=%d f=%d, e=%d, first=%p, nfrags=%d",
			   __func__, tx_q->cur_tx, tx_q->dirty_tx, first_entry,
			   entry, first, nfrags);

		netdev_dbg(priv->dev, ">>> frame to be transmitted: ");
		print_pkt(skb->data, skb->len);
	}

	if (unlikely(stmmac_tx_avail(priv, queue) <= (MAX_SKB_FRAGS + 1))) {
		netif_dbg(priv, hw, priv->dev, "%s: stop transmitted packets\n",
			  __func__);
		netif_tx_stop_queue(netdev_get_tx_queue(priv->dev, queue));
	}

	flags = u64_stats_update_begin_irqsave(&txq_stats->syncp);
	txq_stats->tx_bytes += skb->len;
	if (set_ic)
		txq_stats->tx_set_ic_bit++;
	u64_stats_update_end_irqrestore(&txq_stats->syncp, flags);

	if (priv->sarc_type)
		stmmac_set_desc_sarc(priv, first, priv->sarc_type);

	skb_tx_timestamp(skb);

	/* Ready to fill the first descriptor and set the OWN bit w/o any
	 * problems because all the descriptors are actually ready to be
	 * passed to the DMA engine.
	 */
	if (likely(!is_jumbo)) {
		bool last_segment = (nfrags == 0);

		des = dma_map_single(priv->device, skb->data,
				     nopaged_len, DMA_TO_DEVICE);
		if (dma_mapping_error(priv->device, des))
			goto dma_map_err;

		tx_q->tx_skbuff_dma[first_entry].buf = des;
		tx_q->tx_skbuff_dma[first_entry].buf_type = STMMAC_TXBUF_T_SKB;
		tx_q->tx_skbuff_dma[first_entry].map_as_page = false;

		stmmac_set_desc_addr(priv, first, des);

		tx_q->tx_skbuff_dma[first_entry].len = nopaged_len;
		tx_q->tx_skbuff_dma[first_entry].last_segment = last_segment;

		if (unlikely((skb_shinfo(skb)->tx_flags & SKBTX_HW_TSTAMP) &&
			     priv->hwts_tx_en)) {
			/* declare that device is doing timestamping */
			skb_shinfo(skb)->tx_flags |= SKBTX_IN_PROGRESS;
			stmmac_enable_tx_timestamp(priv, first);
		}

		/* Prepare the first descriptor setting the OWN bit too */
		stmmac_prepare_tx_desc(priv, first, 1, nopaged_len,
				csum_insertion, priv->mode, 0, last_segment,
				skb->len);
	}

	if (tx_q->tbs & STMMAC_TBS_EN) {
		struct timespec64 ts = ns_to_timespec64(skb->tstamp);

		tbs_desc = &tx_q->dma_entx[first_entry];
		stmmac_set_desc_tbs(priv, tbs_desc, ts.tv_sec, ts.tv_nsec);
	}

	stmmac_set_tx_owner(priv, first);

	netdev_tx_sent_queue(netdev_get_tx_queue(dev, queue), skb->len);

	stmmac_enable_dma_transmission(priv, priv->ioaddr);

	stmmac_flush_tx_descriptors(priv, queue);
	stmmac_tx_timer_arm(priv, queue);

	return NETDEV_TX_OK;

dma_map_err:
	netdev_err(priv->dev, "Tx DMA map failed\n");
	dev_kfree_skb(skb);
	priv->xstats.tx_dropped++;
	return NETDEV_TX_OK;
}

static void stmmac_rx_vlan(struct net_device *dev, struct sk_buff *skb)
{
	struct vlan_ethhdr *veth = skb_vlan_eth_hdr(skb);
	__be16 vlan_proto = veth->h_vlan_proto;
	u16 vlanid;

	if ((vlan_proto == htons(ETH_P_8021Q) &&
	     dev->features & NETIF_F_HW_VLAN_CTAG_RX) ||
	    (vlan_proto == htons(ETH_P_8021AD) &&
	     dev->features & NETIF_F_HW_VLAN_STAG_RX)) {
		/* pop the vlan tag */
		vlanid = ntohs(veth->h_vlan_TCI);
		memmove(skb->data + VLAN_HLEN, veth, ETH_ALEN * 2);
		skb_pull(skb, VLAN_HLEN);
		__vlan_hwaccel_put_tag(skb, vlan_proto, vlanid);
	}
}

/**
 * stmmac_rx_refill - refill used skb preallocated buffers
 * @priv: driver private structure
 * @queue: RX queue index
 * Description : this is to reallocate the skb for the reception process
 * that is based on zero-copy.
 */
static inline void stmmac_rx_refill(struct stmmac_priv *priv, u32 queue)
{
	struct stmmac_rx_queue *rx_q = &priv->dma_conf.rx_queue[queue];
	int dirty = stmmac_rx_dirty(priv, queue);
	unsigned int entry = rx_q->dirty_rx;
	gfp_t gfp = (GFP_ATOMIC | __GFP_NOWARN);

	if (priv->dma_cap.host_dma_width <= 32)
		gfp |= GFP_DMA32;

	while (dirty-- > 0) {
		struct stmmac_rx_buffer *buf = &rx_q->buf_pool[entry];
		struct dma_desc *p;
		bool use_rx_wd;

		if (priv->extend_desc)
			p = (struct dma_desc *)(rx_q->dma_erx + entry);
		else
			p = rx_q->dma_rx + entry;

		if (!buf->page) {
			buf->page = page_pool_alloc_pages(rx_q->page_pool, gfp);
			if (!buf->page)
				break;
		}

		if (priv->sph && !buf->sec_page) {
			buf->sec_page = page_pool_alloc_pages(rx_q->page_pool, gfp);
			if (!buf->sec_page)
				break;

			buf->sec_addr = page_pool_get_dma_addr(buf->sec_page);
		}

		buf->addr = page_pool_get_dma_addr(buf->page) + buf->page_offset;

		stmmac_set_desc_addr(priv, p, buf->addr);
		if (priv->sph)
			stmmac_set_desc_sec_addr(priv, p, buf->sec_addr, true);
		else
			stmmac_set_desc_sec_addr(priv, p, buf->sec_addr, false);
		stmmac_refill_desc3(priv, rx_q, p);

		rx_q->rx_count_frames++;
		rx_q->rx_count_frames += priv->rx_coal_frames[queue];
		if (rx_q->rx_count_frames > priv->rx_coal_frames[queue])
			rx_q->rx_count_frames = 0;

		use_rx_wd = !priv->rx_coal_frames[queue];
		use_rx_wd |= rx_q->rx_count_frames > 0;
		if (!priv->use_riwt)
			use_rx_wd = false;

		dma_wmb();
		stmmac_set_rx_owner(priv, p, use_rx_wd);

		entry = STMMAC_GET_ENTRY(entry, priv->dma_conf.dma_rx_size);
	}
	rx_q->dirty_rx = entry;
	rx_q->rx_tail_addr = rx_q->dma_rx_phy +
			    (rx_q->dirty_rx * sizeof(struct dma_desc));
	stmmac_set_rx_tail_ptr(priv, priv->ioaddr, rx_q->rx_tail_addr, queue);
}

static unsigned int stmmac_rx_buf1_len(struct stmmac_priv *priv,
				       struct dma_desc *p,
				       int status, unsigned int len)
{
	unsigned int plen = 0, hlen = 0;
	int coe = priv->hw->rx_csum;

	/* Not first descriptor, buffer is always zero */
	if (priv->sph && len)
		return 0;

	/* First descriptor, get split header length */
	stmmac_get_rx_header_len(priv, p, &hlen);
	if (priv->sph && hlen) {
		priv->xstats.rx_split_hdr_pkt_n++;
		return hlen;
	}

	/* First descriptor, not last descriptor and not split header */
	if (status & rx_not_ls)
		return priv->dma_conf.dma_buf_sz;

	plen = stmmac_get_rx_frame_len(priv, p, coe);

	/* First descriptor and last descriptor and not split header */
	return min_t(unsigned int, priv->dma_conf.dma_buf_sz, plen);
}

static unsigned int stmmac_rx_buf2_len(struct stmmac_priv *priv,
				       struct dma_desc *p,
				       int status, unsigned int len)
{
	int coe = priv->hw->rx_csum;
	unsigned int plen = 0;

	/* Not split header, buffer is not available */
	if (!priv->sph)
		return 0;

	/* Not last descriptor */
	if (status & rx_not_ls)
		return priv->dma_conf.dma_buf_sz;

	plen = stmmac_get_rx_frame_len(priv, p, coe);

	/* Last descriptor */
	return plen - len;
}

static int stmmac_xdp_xmit_xdpf(struct stmmac_priv *priv, int queue,
				struct xdp_frame *xdpf, bool dma_map)
{
	struct stmmac_txq_stats *txq_stats = &priv->xstats.txq_stats[queue];
	struct stmmac_tx_queue *tx_q = &priv->dma_conf.tx_queue[queue];
	unsigned int entry = tx_q->cur_tx;
	struct dma_desc *tx_desc;
	dma_addr_t dma_addr;
	bool set_ic;

	if (stmmac_tx_avail(priv, queue) < STMMAC_TX_THRESH(priv))
		return STMMAC_XDP_CONSUMED;

	if (likely(priv->extend_desc))
		tx_desc = (struct dma_desc *)(tx_q->dma_etx + entry);
	else if (tx_q->tbs & STMMAC_TBS_AVAIL)
		tx_desc = &tx_q->dma_entx[entry].basic;
	else
		tx_desc = tx_q->dma_tx + entry;

	if (dma_map) {
		dma_addr = dma_map_single(priv->device, xdpf->data,
					  xdpf->len, DMA_TO_DEVICE);
		if (dma_mapping_error(priv->device, dma_addr))
			return STMMAC_XDP_CONSUMED;

		tx_q->tx_skbuff_dma[entry].buf_type = STMMAC_TXBUF_T_XDP_NDO;
	} else {
		struct page *page = virt_to_page(xdpf->data);

		dma_addr = page_pool_get_dma_addr(page) + sizeof(*xdpf) +
			   xdpf->headroom;
		dma_sync_single_for_device(priv->device, dma_addr,
					   xdpf->len, DMA_BIDIRECTIONAL);

		tx_q->tx_skbuff_dma[entry].buf_type = STMMAC_TXBUF_T_XDP_TX;
	}

	tx_q->tx_skbuff_dma[entry].buf = dma_addr;
	tx_q->tx_skbuff_dma[entry].map_as_page = false;
	tx_q->tx_skbuff_dma[entry].len = xdpf->len;
	tx_q->tx_skbuff_dma[entry].last_segment = true;
	tx_q->tx_skbuff_dma[entry].is_jumbo = false;

	tx_q->xdpf[entry] = xdpf;

	stmmac_set_desc_addr(priv, tx_desc, dma_addr);

	stmmac_prepare_tx_desc(priv, tx_desc, 1, xdpf->len,
			       true, priv->mode, true, true,
			       xdpf->len);

	tx_q->tx_count_frames++;

	if (tx_q->tx_count_frames % priv->tx_coal_frames[queue] == 0)
		set_ic = true;
	else
		set_ic = false;

	if (set_ic) {
		unsigned long flags;
		tx_q->tx_count_frames = 0;
		stmmac_set_tx_ic(priv, tx_desc);
		flags = u64_stats_update_begin_irqsave(&txq_stats->syncp);
		txq_stats->tx_set_ic_bit++;
		u64_stats_update_end_irqrestore(&txq_stats->syncp, flags);
	}

	stmmac_enable_dma_transmission(priv, priv->ioaddr);

	entry = STMMAC_GET_ENTRY(entry, priv->dma_conf.dma_tx_size);
	tx_q->cur_tx = entry;

	return STMMAC_XDP_TX;
}

static int stmmac_xdp_get_tx_queue(struct stmmac_priv *priv,
				   int cpu)
{
	int index = cpu;

	if (unlikely(index < 0))
		index = 0;

	while (index >= priv->plat->tx_queues_to_use)
		index -= priv->plat->tx_queues_to_use;

	return index;
}

static int stmmac_xdp_xmit_back(struct stmmac_priv *priv,
				struct xdp_buff *xdp)
{
	struct xdp_frame *xdpf = xdp_convert_buff_to_frame(xdp);
	int cpu = smp_processor_id();
	struct netdev_queue *nq;
	int queue;
	int res;

	if (unlikely(!xdpf))
		return STMMAC_XDP_CONSUMED;

	queue = stmmac_xdp_get_tx_queue(priv, cpu);
	nq = netdev_get_tx_queue(priv->dev, queue);

	__netif_tx_lock(nq, cpu);
	/* Avoids TX time-out as we are sharing with slow path */
	txq_trans_cond_update(nq);

	res = stmmac_xdp_xmit_xdpf(priv, queue, xdpf, false);
	if (res == STMMAC_XDP_TX)
		stmmac_flush_tx_descriptors(priv, queue);

	__netif_tx_unlock(nq);

	return res;
}

static int __stmmac_xdp_run_prog(struct stmmac_priv *priv,
				 struct bpf_prog *prog,
				 struct xdp_buff *xdp)
{
	u32 act;
	int res;

	act = bpf_prog_run_xdp(prog, xdp);
	switch (act) {
	case XDP_PASS:
		res = STMMAC_XDP_PASS;
		break;
	case XDP_TX:
		res = stmmac_xdp_xmit_back(priv, xdp);
		break;
	case XDP_REDIRECT:
		if (xdp_do_redirect(priv->dev, xdp, prog) < 0)
			res = STMMAC_XDP_CONSUMED;
		else
			res = STMMAC_XDP_REDIRECT;
		break;
	default:
		bpf_warn_invalid_xdp_action(priv->dev, prog, act);
		fallthrough;
	case XDP_ABORTED:
		trace_xdp_exception(priv->dev, prog, act);
		fallthrough;
	case XDP_DROP:
		res = STMMAC_XDP_CONSUMED;
		break;
	}

	return res;
}

static struct sk_buff *stmmac_xdp_run_prog(struct stmmac_priv *priv,
					   struct xdp_buff *xdp)
{
	struct bpf_prog *prog;
	int res;

	prog = READ_ONCE(priv->xdp_prog);
	if (!prog) {
		res = STMMAC_XDP_PASS;
		goto out;
	}

	res = __stmmac_xdp_run_prog(priv, prog, xdp);
out:
	return ERR_PTR(-res);
}

static void stmmac_finalize_xdp_rx(struct stmmac_priv *priv,
				   int xdp_status)
{
	int cpu = smp_processor_id();
	int queue;

	queue = stmmac_xdp_get_tx_queue(priv, cpu);

	if (xdp_status & STMMAC_XDP_TX)
		stmmac_tx_timer_arm(priv, queue);

	if (xdp_status & STMMAC_XDP_REDIRECT)
		xdp_do_flush();
}

static struct sk_buff *stmmac_construct_skb_zc(struct stmmac_channel *ch,
					       struct xdp_buff *xdp)
{
	unsigned int metasize = xdp->data - xdp->data_meta;
	unsigned int datasize = xdp->data_end - xdp->data;
	struct sk_buff *skb;

	skb = __napi_alloc_skb(&ch->rxtx_napi,
			       xdp->data_end - xdp->data_hard_start,
			       GFP_ATOMIC | __GFP_NOWARN);
	if (unlikely(!skb))
		return NULL;

	skb_reserve(skb, xdp->data - xdp->data_hard_start);
	memcpy(__skb_put(skb, datasize), xdp->data, datasize);
	if (metasize)
		skb_metadata_set(skb, metasize);

	return skb;
}

static void stmmac_dispatch_skb_zc(struct stmmac_priv *priv, u32 queue,
				   struct dma_desc *p, struct dma_desc *np,
				   struct xdp_buff *xdp)
{
	struct stmmac_rxq_stats *rxq_stats = &priv->xstats.rxq_stats[queue];
	struct stmmac_channel *ch = &priv->channel[queue];
	unsigned int len = xdp->data_end - xdp->data;
	enum pkt_hash_types hash_type;
	int coe = priv->hw->rx_csum;
	unsigned long flags;
	struct sk_buff *skb;
	u32 hash;

	skb = stmmac_construct_skb_zc(ch, xdp);
	if (!skb) {
		priv->xstats.rx_dropped++;
		return;
	}

	stmmac_get_rx_hwtstamp(priv, p, np, skb);
	stmmac_rx_vlan(priv->dev, skb);
	skb->protocol = eth_type_trans(skb, priv->dev);

	if (unlikely(!coe))
		skb_checksum_none_assert(skb);
	else
		skb->ip_summed = CHECKSUM_UNNECESSARY;

	if (!stmmac_get_rx_hash(priv, p, &hash, &hash_type))
		skb_set_hash(skb, hash, hash_type);

	skb_record_rx_queue(skb, queue);
	napi_gro_receive(&ch->rxtx_napi, skb);

	flags = u64_stats_update_begin_irqsave(&rxq_stats->syncp);
	rxq_stats->rx_pkt_n++;
	rxq_stats->rx_bytes += len;
	u64_stats_update_end_irqrestore(&rxq_stats->syncp, flags);
}

static bool stmmac_rx_refill_zc(struct stmmac_priv *priv, u32 queue, u32 budget)
{
	struct stmmac_rx_queue *rx_q = &priv->dma_conf.rx_queue[queue];
	unsigned int entry = rx_q->dirty_rx;
	struct dma_desc *rx_desc = NULL;
	bool ret = true;

	budget = min(budget, stmmac_rx_dirty(priv, queue));

	while (budget-- > 0 && entry != rx_q->cur_rx) {
		struct stmmac_rx_buffer *buf = &rx_q->buf_pool[entry];
		dma_addr_t dma_addr;
		bool use_rx_wd;

		if (!buf->xdp) {
			buf->xdp = xsk_buff_alloc(rx_q->xsk_pool);
			if (!buf->xdp) {
				ret = false;
				break;
			}
		}

		if (priv->extend_desc)
			rx_desc = (struct dma_desc *)(rx_q->dma_erx + entry);
		else
			rx_desc = rx_q->dma_rx + entry;

		dma_addr = xsk_buff_xdp_get_dma(buf->xdp);
		stmmac_set_desc_addr(priv, rx_desc, dma_addr);
		stmmac_set_desc_sec_addr(priv, rx_desc, 0, false);
		stmmac_refill_desc3(priv, rx_q, rx_desc);

		rx_q->rx_count_frames++;
		rx_q->rx_count_frames += priv->rx_coal_frames[queue];
		if (rx_q->rx_count_frames > priv->rx_coal_frames[queue])
			rx_q->rx_count_frames = 0;

		use_rx_wd = !priv->rx_coal_frames[queue];
		use_rx_wd |= rx_q->rx_count_frames > 0;
		if (!priv->use_riwt)
			use_rx_wd = false;

		dma_wmb();
		stmmac_set_rx_owner(priv, rx_desc, use_rx_wd);

		entry = STMMAC_GET_ENTRY(entry, priv->dma_conf.dma_rx_size);
	}

	if (rx_desc) {
		rx_q->dirty_rx = entry;
		rx_q->rx_tail_addr = rx_q->dma_rx_phy +
				     (rx_q->dirty_rx * sizeof(struct dma_desc));
		stmmac_set_rx_tail_ptr(priv, priv->ioaddr, rx_q->rx_tail_addr, queue);
	}

	return ret;
}

static struct stmmac_xdp_buff *xsk_buff_to_stmmac_ctx(struct xdp_buff *xdp)
{
	/* In XDP zero copy data path, xdp field in struct xdp_buff_xsk is used
	 * to represent incoming packet, whereas cb field in the same structure
	 * is used to store driver specific info. Thus, struct stmmac_xdp_buff
	 * is laid on top of xdp and cb fields of struct xdp_buff_xsk.
	 */
	return (struct stmmac_xdp_buff *)xdp;
}

static int stmmac_rx_zc(struct stmmac_priv *priv, int limit, u32 queue)
{
	struct stmmac_rxq_stats *rxq_stats = &priv->xstats.rxq_stats[queue];
	struct stmmac_rx_queue *rx_q = &priv->dma_conf.rx_queue[queue];
	unsigned int count = 0, error = 0, len = 0;
	int dirty = stmmac_rx_dirty(priv, queue);
	unsigned int next_entry = rx_q->cur_rx;
	u32 rx_errors = 0, rx_dropped = 0;
	unsigned int desc_size;
	struct bpf_prog *prog;
	bool failure = false;
	unsigned long flags;
	int xdp_status = 0;
	int status = 0;

	if (netif_msg_rx_status(priv)) {
		void *rx_head;

		netdev_dbg(priv->dev, "%s: descriptor ring:\n", __func__);
		if (priv->extend_desc) {
			rx_head = (void *)rx_q->dma_erx;
			desc_size = sizeof(struct dma_extended_desc);
		} else {
			rx_head = (void *)rx_q->dma_rx;
			desc_size = sizeof(struct dma_desc);
		}

		stmmac_display_ring(priv, rx_head, priv->dma_conf.dma_rx_size, true,
				    rx_q->dma_rx_phy, desc_size);
	}
	while (count < limit) {
		struct stmmac_rx_buffer *buf;
		struct stmmac_xdp_buff *ctx;
		unsigned int buf1_len = 0;
		struct dma_desc *np, *p;
		int entry;
		int res;

		if (!count && rx_q->state_saved) {
			error = rx_q->state.error;
			len = rx_q->state.len;
		} else {
			rx_q->state_saved = false;
			error = 0;
			len = 0;
		}

		if (count >= limit)
			break;

read_again:
		buf1_len = 0;
		entry = next_entry;
		buf = &rx_q->buf_pool[entry];

		if (dirty >= STMMAC_RX_FILL_BATCH) {
			failure = failure ||
				  !stmmac_rx_refill_zc(priv, queue, dirty);
			dirty = 0;
		}

		if (priv->extend_desc)
			p = (struct dma_desc *)(rx_q->dma_erx + entry);
		else
			p = rx_q->dma_rx + entry;

		/* read the status of the incoming frame */
		status = stmmac_rx_status(priv, &priv->xstats, p);
		/* check if managed by the DMA otherwise go ahead */
		if (unlikely(status & dma_own))
			break;

		/* Prefetch the next RX descriptor */
		rx_q->cur_rx = STMMAC_GET_ENTRY(rx_q->cur_rx,
						priv->dma_conf.dma_rx_size);
		next_entry = rx_q->cur_rx;

		if (priv->extend_desc)
			np = (struct dma_desc *)(rx_q->dma_erx + next_entry);
		else
			np = rx_q->dma_rx + next_entry;

		prefetch(np);

		/* Ensure a valid XSK buffer before proceed */
		if (!buf->xdp)
			break;

		if (priv->extend_desc)
			stmmac_rx_extended_status(priv, &priv->xstats,
						  rx_q->dma_erx + entry);
		if (unlikely(status == discard_frame)) {
			xsk_buff_free(buf->xdp);
			buf->xdp = NULL;
			dirty++;
			error = 1;
			if (!priv->hwts_rx_en)
				rx_errors++;
		}

		if (unlikely(error && (status & rx_not_ls)))
			goto read_again;
		if (unlikely(error)) {
			count++;
			continue;
		}

		/* XSK pool expects RX frame 1:1 mapped to XSK buffer */
		if (likely(status & rx_not_ls)) {
			xsk_buff_free(buf->xdp);
			buf->xdp = NULL;
			dirty++;
			count++;
			goto read_again;
		}

		ctx = xsk_buff_to_stmmac_ctx(buf->xdp);
		ctx->priv = priv;
		ctx->desc = p;
		ctx->ndesc = np;

		/* XDP ZC Frame only support primary buffers for now */
		buf1_len = stmmac_rx_buf1_len(priv, p, status, len);
		len += buf1_len;

		/* ACS is disabled; strip manually. */
		if (likely(!(status & rx_not_ls))) {
			buf1_len -= ETH_FCS_LEN;
			len -= ETH_FCS_LEN;
		}

		/* RX buffer is good and fit into a XSK pool buffer */
		buf->xdp->data_end = buf->xdp->data + buf1_len;
		xsk_buff_dma_sync_for_cpu(buf->xdp, rx_q->xsk_pool);

		prog = READ_ONCE(priv->xdp_prog);
		res = __stmmac_xdp_run_prog(priv, prog, buf->xdp);

		switch (res) {
		case STMMAC_XDP_PASS:
			stmmac_dispatch_skb_zc(priv, queue, p, np, buf->xdp);
			xsk_buff_free(buf->xdp);
			break;
		case STMMAC_XDP_CONSUMED:
			xsk_buff_free(buf->xdp);
			rx_dropped++;
			break;
		case STMMAC_XDP_TX:
		case STMMAC_XDP_REDIRECT:
			xdp_status |= res;
			break;
		}

		buf->xdp = NULL;
		dirty++;
		count++;
	}

	if (status & rx_not_ls) {
		rx_q->state_saved = true;
		rx_q->state.error = error;
		rx_q->state.len = len;
	}

	stmmac_finalize_xdp_rx(priv, xdp_status);

	flags = u64_stats_update_begin_irqsave(&rxq_stats->syncp);
	rxq_stats->rx_pkt_n += count;
	u64_stats_update_end_irqrestore(&rxq_stats->syncp, flags);

	priv->xstats.rx_dropped += rx_dropped;
	priv->xstats.rx_errors += rx_errors;

	if (xsk_uses_need_wakeup(rx_q->xsk_pool)) {
		if (failure || stmmac_rx_dirty(priv, queue) > 0)
			xsk_set_rx_need_wakeup(rx_q->xsk_pool);
		else
			xsk_clear_rx_need_wakeup(rx_q->xsk_pool);

		return (int)count;
	}

	return failure ? limit : (int)count;
}

/**
 * stmmac_rx - manage the receive process
 * @priv: driver private structure
 * @limit: napi bugget
 * @queue: RX queue index.
 * Description :  this the function called by the napi poll method.
 * It gets all the frames inside the ring.
 */
static int stmmac_rx(struct stmmac_priv *priv, int limit, u32 queue)
{
	u32 rx_errors = 0, rx_dropped = 0, rx_bytes = 0, rx_packets = 0;
	struct stmmac_rxq_stats *rxq_stats = &priv->xstats.rxq_stats[queue];
	struct stmmac_rx_queue *rx_q = &priv->dma_conf.rx_queue[queue];
	struct stmmac_channel *ch = &priv->channel[queue];
	unsigned int count = 0, error = 0, len = 0;
	int status = 0, coe = priv->hw->rx_csum;
	unsigned int next_entry = rx_q->cur_rx;
	enum dma_data_direction dma_dir;
	unsigned int desc_size;
	struct sk_buff *skb = NULL;
	struct stmmac_xdp_buff ctx;
	unsigned long flags;
	int xdp_status = 0;
	int buf_sz;

	dma_dir = page_pool_get_dma_dir(rx_q->page_pool);
	buf_sz = DIV_ROUND_UP(priv->dma_conf.dma_buf_sz, PAGE_SIZE) * PAGE_SIZE;

	if (netif_msg_rx_status(priv)) {
		void *rx_head;

		netdev_dbg(priv->dev, "%s: descriptor ring:\n", __func__);
		if (priv->extend_desc) {
			rx_head = (void *)rx_q->dma_erx;
			desc_size = sizeof(struct dma_extended_desc);
		} else {
			rx_head = (void *)rx_q->dma_rx;
			desc_size = sizeof(struct dma_desc);
		}

		stmmac_display_ring(priv, rx_head, priv->dma_conf.dma_rx_size, true,
				    rx_q->dma_rx_phy, desc_size);
	}
	while (count < limit) {
		unsigned int buf1_len = 0, buf2_len = 0;
		enum pkt_hash_types hash_type;
		struct stmmac_rx_buffer *buf;
		struct dma_desc *np, *p;
		int entry;
		u32 hash;

		if (!count && rx_q->state_saved) {
			skb = rx_q->state.skb;
			error = rx_q->state.error;
			len = rx_q->state.len;
		} else {
			rx_q->state_saved = false;
			skb = NULL;
			error = 0;
			len = 0;
		}

		if (count >= limit)
			break;

read_again:
		buf1_len = 0;
		buf2_len = 0;
		entry = next_entry;
		buf = &rx_q->buf_pool[entry];

		if (priv->extend_desc)
			p = (struct dma_desc *)(rx_q->dma_erx + entry);
		else
			p = rx_q->dma_rx + entry;

		/* read the status of the incoming frame */
		status = stmmac_rx_status(priv, &priv->xstats, p);
		/* check if managed by the DMA otherwise go ahead */
		if (unlikely(status & dma_own))
			break;

		rx_q->cur_rx = STMMAC_GET_ENTRY(rx_q->cur_rx,
						priv->dma_conf.dma_rx_size);
		next_entry = rx_q->cur_rx;

		if (priv->extend_desc)
			np = (struct dma_desc *)(rx_q->dma_erx + next_entry);
		else
			np = rx_q->dma_rx + next_entry;

		prefetch(np);

		if (priv->extend_desc)
			stmmac_rx_extended_status(priv, &priv->xstats, rx_q->dma_erx + entry);
		if (unlikely(status == discard_frame)) {
			page_pool_recycle_direct(rx_q->page_pool, buf->page);
			buf->page = NULL;
			error = 1;
			if (!priv->hwts_rx_en)
				rx_errors++;
		}

		if (unlikely(error && (status & rx_not_ls)))
			goto read_again;
		if (unlikely(error)) {
			dev_kfree_skb(skb);
			skb = NULL;
			count++;
			continue;
		}

		/* Buffer is good. Go on. */

		prefetch(page_address(buf->page) + buf->page_offset);
		if (buf->sec_page)
			prefetch(page_address(buf->sec_page));

		buf1_len = stmmac_rx_buf1_len(priv, p, status, len);
		len += buf1_len;
		buf2_len = stmmac_rx_buf2_len(priv, p, status, len);
		len += buf2_len;

		/* ACS is disabled; strip manually. */
		if (likely(!(status & rx_not_ls))) {
			if (buf2_len) {
				buf2_len -= ETH_FCS_LEN;
				len -= ETH_FCS_LEN;
			} else if (buf1_len) {
				buf1_len -= ETH_FCS_LEN;
				len -= ETH_FCS_LEN;
			}
		}

		if (!skb) {
			unsigned int pre_len, sync_len;

			dma_sync_single_for_cpu(priv->device, buf->addr,
						buf1_len, dma_dir);

			xdp_init_buff(&ctx.xdp, buf_sz, &rx_q->xdp_rxq);
			xdp_prepare_buff(&ctx.xdp, page_address(buf->page),
					 buf->page_offset, buf1_len, true);

			pre_len = ctx.xdp.data_end - ctx.xdp.data_hard_start -
				  buf->page_offset;

			ctx.priv = priv;
			ctx.desc = p;
			ctx.ndesc = np;

			skb = stmmac_xdp_run_prog(priv, &ctx.xdp);
			/* Due xdp_adjust_tail: DMA sync for_device
			 * cover max len CPU touch
			 */
			sync_len = ctx.xdp.data_end - ctx.xdp.data_hard_start -
				   buf->page_offset;
			sync_len = max(sync_len, pre_len);

			/* For Not XDP_PASS verdict */
			if (IS_ERR(skb)) {
				unsigned int xdp_res = -PTR_ERR(skb);

				if (xdp_res & STMMAC_XDP_CONSUMED) {
					page_pool_put_page(rx_q->page_pool,
							   virt_to_head_page(ctx.xdp.data),
							   sync_len, true);
					buf->page = NULL;
					rx_dropped++;

					/* Clear skb as it was set as
					 * status by XDP program.
					 */
					skb = NULL;

					if (unlikely((status & rx_not_ls)))
						goto read_again;

					count++;
					continue;
				} else if (xdp_res & (STMMAC_XDP_TX |
						      STMMAC_XDP_REDIRECT)) {
					xdp_status |= xdp_res;
					buf->page = NULL;
					skb = NULL;
					count++;
					continue;
				}
			}
		}

		if (!skb) {
			/* XDP program may expand or reduce tail */
			buf1_len = ctx.xdp.data_end - ctx.xdp.data;

			skb = napi_alloc_skb(&ch->rx_napi, buf1_len);
			if (!skb) {
				rx_dropped++;
				count++;
				goto drain_data;
			}

			/* XDP program may adjust header */
			skb_copy_to_linear_data(skb, ctx.xdp.data, buf1_len);
			skb_put(skb, buf1_len);

			/* Data payload copied into SKB, page ready for recycle */
			page_pool_recycle_direct(rx_q->page_pool, buf->page);
			buf->page = NULL;
		} else if (buf1_len) {
			dma_sync_single_for_cpu(priv->device, buf->addr,
						buf1_len, dma_dir);
			skb_add_rx_frag(skb, skb_shinfo(skb)->nr_frags,
					buf->page, buf->page_offset, buf1_len,
					priv->dma_conf.dma_buf_sz);

			/* Data payload appended into SKB */
			skb_mark_for_recycle(skb);
			buf->page = NULL;
		}

		if (buf2_len) {
			dma_sync_single_for_cpu(priv->device, buf->sec_addr,
						buf2_len, dma_dir);
			skb_add_rx_frag(skb, skb_shinfo(skb)->nr_frags,
					buf->sec_page, 0, buf2_len,
					priv->dma_conf.dma_buf_sz);

			/* Data payload appended into SKB */
			skb_mark_for_recycle(skb);
			buf->sec_page = NULL;
		}

drain_data:
		if (likely(status & rx_not_ls))
			goto read_again;
		if (!skb)
			continue;

		/* Got entire packet into SKB. Finish it. */

		stmmac_get_rx_hwtstamp(priv, p, np, skb);
		stmmac_rx_vlan(priv->dev, skb);
		skb->protocol = eth_type_trans(skb, priv->dev);

		if (unlikely(!coe))
			skb_checksum_none_assert(skb);
		else
			skb->ip_summed = CHECKSUM_UNNECESSARY;

		if (!stmmac_get_rx_hash(priv, p, &hash, &hash_type))
			skb_set_hash(skb, hash, hash_type);

		skb_record_rx_queue(skb, queue);
		napi_gro_receive(&ch->rx_napi, skb);
		skb = NULL;

		rx_packets++;
		rx_bytes += len;
		count++;
	}

	if (status & rx_not_ls || skb) {
		rx_q->state_saved = true;
		rx_q->state.skb = skb;
		rx_q->state.error = error;
		rx_q->state.len = len;
	}

	stmmac_finalize_xdp_rx(priv, xdp_status);

	stmmac_rx_refill(priv, queue);

	flags = u64_stats_update_begin_irqsave(&rxq_stats->syncp);
	rxq_stats->rx_packets += rx_packets;
	rxq_stats->rx_bytes += rx_bytes;
	rxq_stats->rx_pkt_n += count;
	u64_stats_update_end_irqrestore(&rxq_stats->syncp, flags);

	priv->xstats.rx_dropped += rx_dropped;
	priv->xstats.rx_errors += rx_errors;

	return count;
}

static int stmmac_napi_poll_rx(struct napi_struct *napi, int budget)
{
	struct stmmac_channel *ch =
		container_of(napi, struct stmmac_channel, rx_napi);
	struct stmmac_priv *priv = ch->priv_data;
	struct stmmac_rxq_stats *rxq_stats;
	u32 chan = ch->index;
	unsigned long flags;
	int work_done;

	rxq_stats = &priv->xstats.rxq_stats[chan];
	flags = u64_stats_update_begin_irqsave(&rxq_stats->syncp);
	rxq_stats->napi_poll++;
	u64_stats_update_end_irqrestore(&rxq_stats->syncp, flags);

	work_done = stmmac_rx(priv, budget, chan);
	if (work_done < budget && napi_complete_done(napi, work_done)) {
		unsigned long flags;

		spin_lock_irqsave(&ch->lock, flags);
		stmmac_enable_dma_irq(priv, priv->ioaddr, chan, 1, 0);
		spin_unlock_irqrestore(&ch->lock, flags);
	}

	return work_done;
}

static int stmmac_napi_poll_tx(struct napi_struct *napi, int budget)
{
	struct stmmac_channel *ch =
		container_of(napi, struct stmmac_channel, tx_napi);
	struct stmmac_priv *priv = ch->priv_data;
	struct stmmac_txq_stats *txq_stats;
<<<<<<< HEAD
=======
	bool pending_packets = false;
>>>>>>> 740329d7
	u32 chan = ch->index;
	unsigned long flags;
	int work_done;

	txq_stats = &priv->xstats.txq_stats[chan];
	flags = u64_stats_update_begin_irqsave(&txq_stats->syncp);
	txq_stats->napi_poll++;
	u64_stats_update_end_irqrestore(&txq_stats->syncp, flags);

	work_done = stmmac_tx_clean(priv, budget, chan, &pending_packets);
	work_done = min(work_done, budget);

	if (work_done < budget && napi_complete_done(napi, work_done)) {
		unsigned long flags;

		spin_lock_irqsave(&ch->lock, flags);
		stmmac_enable_dma_irq(priv, priv->ioaddr, chan, 0, 1);
		spin_unlock_irqrestore(&ch->lock, flags);
	}

	/* TX still have packet to handle, check if we need to arm tx timer */
	if (pending_packets)
		stmmac_tx_timer_arm(priv, chan);

	return work_done;
}

static int stmmac_napi_poll_rxtx(struct napi_struct *napi, int budget)
{
	struct stmmac_channel *ch =
		container_of(napi, struct stmmac_channel, rxtx_napi);
	struct stmmac_priv *priv = ch->priv_data;
	bool tx_pending_packets = false;
	int rx_done, tx_done, rxtx_done;
	struct stmmac_rxq_stats *rxq_stats;
	struct stmmac_txq_stats *txq_stats;
	u32 chan = ch->index;
	unsigned long flags;

	rxq_stats = &priv->xstats.rxq_stats[chan];
	flags = u64_stats_update_begin_irqsave(&rxq_stats->syncp);
	rxq_stats->napi_poll++;
	u64_stats_update_end_irqrestore(&rxq_stats->syncp, flags);

	txq_stats = &priv->xstats.txq_stats[chan];
	flags = u64_stats_update_begin_irqsave(&txq_stats->syncp);
	txq_stats->napi_poll++;
	u64_stats_update_end_irqrestore(&txq_stats->syncp, flags);

	tx_done = stmmac_tx_clean(priv, budget, chan, &tx_pending_packets);
	tx_done = min(tx_done, budget);

	rx_done = stmmac_rx_zc(priv, budget, chan);

	rxtx_done = max(tx_done, rx_done);

	/* If either TX or RX work is not complete, return budget
	 * and keep pooling
	 */
	if (rxtx_done >= budget)
		return budget;

	/* all work done, exit the polling mode */
	if (napi_complete_done(napi, rxtx_done)) {
		unsigned long flags;

		spin_lock_irqsave(&ch->lock, flags);
		/* Both RX and TX work done are compelte,
		 * so enable both RX & TX IRQs.
		 */
		stmmac_enable_dma_irq(priv, priv->ioaddr, chan, 1, 1);
		spin_unlock_irqrestore(&ch->lock, flags);
	}

	/* TX still have packet to handle, check if we need to arm tx timer */
	if (tx_pending_packets)
		stmmac_tx_timer_arm(priv, chan);

	return min(rxtx_done, budget - 1);
}

/**
 *  stmmac_tx_timeout
 *  @dev : Pointer to net device structure
 *  @txqueue: the index of the hanging transmit queue
 *  Description: this function is called when a packet transmission fails to
 *   complete within a reasonable time. The driver will mark the error in the
 *   netdev structure and arrange for the device to be reset to a sane state
 *   in order to transmit a new packet.
 */
static void stmmac_tx_timeout(struct net_device *dev, unsigned int txqueue)
{
	struct stmmac_priv *priv = netdev_priv(dev);

	stmmac_global_err(priv);
}

/**
 *  stmmac_set_rx_mode - entry point for multicast addressing
 *  @dev : pointer to the device structure
 *  Description:
 *  This function is a driver entry point which gets called by the kernel
 *  whenever multicast addresses must be enabled/disabled.
 *  Return value:
 *  void.
 */
static void stmmac_set_rx_mode(struct net_device *dev)
{
	struct stmmac_priv *priv = netdev_priv(dev);

	stmmac_set_filter(priv, priv->hw, dev);
}

/**
 *  stmmac_change_mtu - entry point to change MTU size for the device.
 *  @dev : device pointer.
 *  @new_mtu : the new MTU size for the device.
 *  Description: the Maximum Transfer Unit (MTU) is used by the network layer
 *  to drive packet transmission. Ethernet has an MTU of 1500 octets
 *  (ETH_DATA_LEN). This value can be changed with ifconfig.
 *  Return value:
 *  0 on success and an appropriate (-)ve integer as defined in errno.h
 *  file on failure.
 */
static int stmmac_change_mtu(struct net_device *dev, int new_mtu)
{
	struct stmmac_priv *priv = netdev_priv(dev);
	int txfifosz = priv->plat->tx_fifo_size;
	struct stmmac_dma_conf *dma_conf;
	const int mtu = new_mtu;
	int ret;

	if (txfifosz == 0)
		txfifosz = priv->dma_cap.tx_fifo_size;

	txfifosz /= priv->plat->tx_queues_to_use;

	if (stmmac_xdp_is_enabled(priv) && new_mtu > ETH_DATA_LEN) {
		netdev_dbg(priv->dev, "Jumbo frames not supported for XDP\n");
		return -EINVAL;
	}

	new_mtu = STMMAC_ALIGN(new_mtu);

	/* If condition true, FIFO is too small or MTU too large */
	if ((txfifosz < new_mtu) || (new_mtu > BUF_SIZE_16KiB))
		return -EINVAL;

	if (netif_running(dev)) {
		netdev_dbg(priv->dev, "restarting interface to change its MTU\n");
		/* Try to allocate the new DMA conf with the new mtu */
		dma_conf = stmmac_setup_dma_desc(priv, mtu);
		if (IS_ERR(dma_conf)) {
			netdev_err(priv->dev, "failed allocating new dma conf for new MTU %d\n",
				   mtu);
			return PTR_ERR(dma_conf);
		}

		stmmac_release(dev);

		ret = __stmmac_open(dev, dma_conf);
		if (ret) {
			free_dma_desc_resources(priv, dma_conf);
			kfree(dma_conf);
			netdev_err(priv->dev, "failed reopening the interface after MTU change\n");
			return ret;
		}

		kfree(dma_conf);

		stmmac_set_rx_mode(dev);
	}

	dev->mtu = mtu;
	netdev_update_features(dev);

	return 0;
}

static netdev_features_t stmmac_fix_features(struct net_device *dev,
					     netdev_features_t features)
{
	struct stmmac_priv *priv = netdev_priv(dev);

	if (priv->plat->rx_coe == STMMAC_RX_COE_NONE)
		features &= ~NETIF_F_RXCSUM;

	if (!priv->plat->tx_coe)
		features &= ~NETIF_F_CSUM_MASK;

	/* Some GMAC devices have a bugged Jumbo frame support that
	 * needs to have the Tx COE disabled for oversized frames
	 * (due to limited buffer sizes). In this case we disable
	 * the TX csum insertion in the TDES and not use SF.
	 */
	if (priv->plat->bugged_jumbo && (dev->mtu > ETH_DATA_LEN))
		features &= ~NETIF_F_CSUM_MASK;

	/* Disable tso if asked by ethtool */
	if ((priv->plat->flags & STMMAC_FLAG_TSO_EN) && (priv->dma_cap.tsoen)) {
		if (features & NETIF_F_TSO)
			priv->tso = true;
		else
			priv->tso = false;
	}

	return features;
}

static int stmmac_set_features(struct net_device *netdev,
			       netdev_features_t features)
{
	struct stmmac_priv *priv = netdev_priv(netdev);

	/* Keep the COE Type in case of csum is supporting */
	if (features & NETIF_F_RXCSUM)
		priv->hw->rx_csum = priv->plat->rx_coe;
	else
		priv->hw->rx_csum = 0;
	/* No check needed because rx_coe has been set before and it will be
	 * fixed in case of issue.
	 */
	stmmac_rx_ipc(priv, priv->hw);

	if (priv->sph_cap) {
		bool sph_en = (priv->hw->rx_csum > 0) && priv->sph;
		u32 chan;

		for (chan = 0; chan < priv->plat->rx_queues_to_use; chan++)
			stmmac_enable_sph(priv, priv->ioaddr, sph_en, chan);
	}

	return 0;
}

static void stmmac_fpe_event_status(struct stmmac_priv *priv, int status)
{
	struct stmmac_fpe_cfg *fpe_cfg = priv->plat->fpe_cfg;
	enum stmmac_fpe_state *lo_state = &fpe_cfg->lo_fpe_state;
	enum stmmac_fpe_state *lp_state = &fpe_cfg->lp_fpe_state;
	bool *hs_enable = &fpe_cfg->hs_enable;

	if (status == FPE_EVENT_UNKNOWN || !*hs_enable)
		return;

	/* If LP has sent verify mPacket, LP is FPE capable */
	if ((status & FPE_EVENT_RVER) == FPE_EVENT_RVER) {
		if (*lp_state < FPE_STATE_CAPABLE)
			*lp_state = FPE_STATE_CAPABLE;

		/* If user has requested FPE enable, quickly response */
		if (*hs_enable)
			stmmac_fpe_send_mpacket(priv, priv->ioaddr,
						MPACKET_RESPONSE);
	}

	/* If Local has sent verify mPacket, Local is FPE capable */
	if ((status & FPE_EVENT_TVER) == FPE_EVENT_TVER) {
		if (*lo_state < FPE_STATE_CAPABLE)
			*lo_state = FPE_STATE_CAPABLE;
	}

	/* If LP has sent response mPacket, LP is entering FPE ON */
	if ((status & FPE_EVENT_RRSP) == FPE_EVENT_RRSP)
		*lp_state = FPE_STATE_ENTERING_ON;

	/* If Local has sent response mPacket, Local is entering FPE ON */
	if ((status & FPE_EVENT_TRSP) == FPE_EVENT_TRSP)
		*lo_state = FPE_STATE_ENTERING_ON;

	if (!test_bit(__FPE_REMOVING, &priv->fpe_task_state) &&
	    !test_and_set_bit(__FPE_TASK_SCHED, &priv->fpe_task_state) &&
	    priv->fpe_wq) {
		queue_work(priv->fpe_wq, &priv->fpe_task);
	}
}

static void stmmac_common_interrupt(struct stmmac_priv *priv)
{
	u32 rx_cnt = priv->plat->rx_queues_to_use;
	u32 tx_cnt = priv->plat->tx_queues_to_use;
	u32 queues_count;
	u32 queue;
	bool xmac;

	xmac = priv->plat->has_gmac4 || priv->plat->has_xgmac;
	queues_count = (rx_cnt > tx_cnt) ? rx_cnt : tx_cnt;

	if (priv->irq_wake)
		pm_wakeup_event(priv->device, 0);

	if (priv->dma_cap.estsel)
		stmmac_est_irq_status(priv, priv->ioaddr, priv->dev,
				      &priv->xstats, tx_cnt);

	if (priv->dma_cap.fpesel) {
		int status = stmmac_fpe_irq_status(priv, priv->ioaddr,
						   priv->dev);

		stmmac_fpe_event_status(priv, status);
	}

	/* To handle GMAC own interrupts */
	if ((priv->plat->has_gmac) || xmac) {
		int status = stmmac_host_irq_status(priv, priv->hw, &priv->xstats);

		if (unlikely(status)) {
			/* For LPI we need to save the tx status */
			if (status & CORE_IRQ_TX_PATH_IN_LPI_MODE)
				priv->tx_path_in_lpi_mode = true;
			if (status & CORE_IRQ_TX_PATH_EXIT_LPI_MODE)
				priv->tx_path_in_lpi_mode = false;
		}

		for (queue = 0; queue < queues_count; queue++) {
			status = stmmac_host_mtl_irq_status(priv, priv->hw,
							    queue);
		}

		/* PCS link status */
		if (priv->hw->pcs &&
		    !(priv->plat->flags & STMMAC_FLAG_HAS_INTEGRATED_PCS)) {
			if (priv->xstats.pcs_link)
				netif_carrier_on(priv->dev);
			else
				netif_carrier_off(priv->dev);
		}

		stmmac_timestamp_interrupt(priv, priv);
	}
}

/**
 *  stmmac_interrupt - main ISR
 *  @irq: interrupt number.
 *  @dev_id: to pass the net device pointer.
 *  Description: this is the main driver interrupt service routine.
 *  It can call:
 *  o DMA service routine (to manage incoming frame reception and transmission
 *    status)
 *  o Core interrupts to manage: remote wake-up, management counter, LPI
 *    interrupts.
 */
static irqreturn_t stmmac_interrupt(int irq, void *dev_id)
{
	struct net_device *dev = (struct net_device *)dev_id;
	struct stmmac_priv *priv = netdev_priv(dev);

	/* Check if adapter is up */
	if (test_bit(STMMAC_DOWN, &priv->state))
		return IRQ_HANDLED;

	/* Check if a fatal error happened */
	if (stmmac_safety_feat_interrupt(priv))
		return IRQ_HANDLED;

	/* To handle Common interrupts */
	stmmac_common_interrupt(priv);

	/* To handle DMA interrupts */
	stmmac_dma_interrupt(priv);

	return IRQ_HANDLED;
}

static irqreturn_t stmmac_mac_interrupt(int irq, void *dev_id)
{
	struct net_device *dev = (struct net_device *)dev_id;
	struct stmmac_priv *priv = netdev_priv(dev);

	if (unlikely(!dev)) {
		netdev_err(priv->dev, "%s: invalid dev pointer\n", __func__);
		return IRQ_NONE;
	}

	/* Check if adapter is up */
	if (test_bit(STMMAC_DOWN, &priv->state))
		return IRQ_HANDLED;

	/* To handle Common interrupts */
	stmmac_common_interrupt(priv);

	return IRQ_HANDLED;
}

static irqreturn_t stmmac_safety_interrupt(int irq, void *dev_id)
{
	struct net_device *dev = (struct net_device *)dev_id;
	struct stmmac_priv *priv = netdev_priv(dev);

	if (unlikely(!dev)) {
		netdev_err(priv->dev, "%s: invalid dev pointer\n", __func__);
		return IRQ_NONE;
	}

	/* Check if adapter is up */
	if (test_bit(STMMAC_DOWN, &priv->state))
		return IRQ_HANDLED;

	/* Check if a fatal error happened */
	stmmac_safety_feat_interrupt(priv);

	return IRQ_HANDLED;
}

static irqreturn_t stmmac_msi_intr_tx(int irq, void *data)
{
	struct stmmac_tx_queue *tx_q = (struct stmmac_tx_queue *)data;
	struct stmmac_dma_conf *dma_conf;
	int chan = tx_q->queue_index;
	struct stmmac_priv *priv;
	int status;

	dma_conf = container_of(tx_q, struct stmmac_dma_conf, tx_queue[chan]);
	priv = container_of(dma_conf, struct stmmac_priv, dma_conf);

	if (unlikely(!data)) {
		netdev_err(priv->dev, "%s: invalid dev pointer\n", __func__);
		return IRQ_NONE;
	}

	/* Check if adapter is up */
	if (test_bit(STMMAC_DOWN, &priv->state))
		return IRQ_HANDLED;

	status = stmmac_napi_check(priv, chan, DMA_DIR_TX);

	if (unlikely(status & tx_hard_error_bump_tc)) {
		/* Try to bump up the dma threshold on this failure */
		stmmac_bump_dma_threshold(priv, chan);
	} else if (unlikely(status == tx_hard_error)) {
		stmmac_tx_err(priv, chan);
	}

	return IRQ_HANDLED;
}

static irqreturn_t stmmac_msi_intr_rx(int irq, void *data)
{
	struct stmmac_rx_queue *rx_q = (struct stmmac_rx_queue *)data;
	struct stmmac_dma_conf *dma_conf;
	int chan = rx_q->queue_index;
	struct stmmac_priv *priv;

	dma_conf = container_of(rx_q, struct stmmac_dma_conf, rx_queue[chan]);
	priv = container_of(dma_conf, struct stmmac_priv, dma_conf);

	if (unlikely(!data)) {
		netdev_err(priv->dev, "%s: invalid dev pointer\n", __func__);
		return IRQ_NONE;
	}

	/* Check if adapter is up */
	if (test_bit(STMMAC_DOWN, &priv->state))
		return IRQ_HANDLED;

	stmmac_napi_check(priv, chan, DMA_DIR_RX);

	return IRQ_HANDLED;
}

/**
 *  stmmac_ioctl - Entry point for the Ioctl
 *  @dev: Device pointer.
 *  @rq: An IOCTL specefic structure, that can contain a pointer to
 *  a proprietary structure used to pass information to the driver.
 *  @cmd: IOCTL command
 *  Description:
 *  Currently it supports the phy_mii_ioctl(...) and HW time stamping.
 */
static int stmmac_ioctl(struct net_device *dev, struct ifreq *rq, int cmd)
{
	struct stmmac_priv *priv = netdev_priv (dev);
	int ret = -EOPNOTSUPP;

	if (!netif_running(dev))
		return -EINVAL;

	switch (cmd) {
	case SIOCGMIIPHY:
	case SIOCGMIIREG:
	case SIOCSMIIREG:
		ret = phylink_mii_ioctl(priv->phylink, rq, cmd);
		break;
	case SIOCSHWTSTAMP:
		ret = stmmac_hwtstamp_set(dev, rq);
		break;
	case SIOCGHWTSTAMP:
		ret = stmmac_hwtstamp_get(dev, rq);
		break;
	default:
		break;
	}

	return ret;
}

static int stmmac_setup_tc_block_cb(enum tc_setup_type type, void *type_data,
				    void *cb_priv)
{
	struct stmmac_priv *priv = cb_priv;
	int ret = -EOPNOTSUPP;

	if (!tc_cls_can_offload_and_chain0(priv->dev, type_data))
		return ret;

	__stmmac_disable_all_queues(priv);

	switch (type) {
	case TC_SETUP_CLSU32:
		ret = stmmac_tc_setup_cls_u32(priv, priv, type_data);
		break;
	case TC_SETUP_CLSFLOWER:
		ret = stmmac_tc_setup_cls(priv, priv, type_data);
		break;
	default:
		break;
	}

	stmmac_enable_all_queues(priv);
	return ret;
}

static LIST_HEAD(stmmac_block_cb_list);

static int stmmac_setup_tc(struct net_device *ndev, enum tc_setup_type type,
			   void *type_data)
{
	struct stmmac_priv *priv = netdev_priv(ndev);

	switch (type) {
	case TC_QUERY_CAPS:
		return stmmac_tc_query_caps(priv, priv, type_data);
	case TC_SETUP_BLOCK:
		return flow_block_cb_setup_simple(type_data,
						  &stmmac_block_cb_list,
						  stmmac_setup_tc_block_cb,
						  priv, priv, true);
	case TC_SETUP_QDISC_CBS:
		return stmmac_tc_setup_cbs(priv, priv, type_data);
	case TC_SETUP_QDISC_TAPRIO:
		return stmmac_tc_setup_taprio(priv, priv, type_data);
	case TC_SETUP_QDISC_ETF:
		return stmmac_tc_setup_etf(priv, priv, type_data);
	default:
		return -EOPNOTSUPP;
	}
}

static u16 stmmac_select_queue(struct net_device *dev, struct sk_buff *skb,
			       struct net_device *sb_dev)
{
	int gso = skb_shinfo(skb)->gso_type;

	if (gso & (SKB_GSO_TCPV4 | SKB_GSO_TCPV6 | SKB_GSO_UDP_L4)) {
		/*
		 * There is no way to determine the number of TSO/USO
		 * capable Queues. Let's use always the Queue 0
		 * because if TSO/USO is supported then at least this
		 * one will be capable.
		 */
		return 0;
	}

	return netdev_pick_tx(dev, skb, NULL) % dev->real_num_tx_queues;
}

static int stmmac_set_mac_address(struct net_device *ndev, void *addr)
{
	struct stmmac_priv *priv = netdev_priv(ndev);
	int ret = 0;

	ret = pm_runtime_resume_and_get(priv->device);
	if (ret < 0)
		return ret;

	ret = eth_mac_addr(ndev, addr);
	if (ret)
		goto set_mac_error;

	stmmac_set_umac_addr(priv, priv->hw, ndev->dev_addr, 0);

set_mac_error:
	pm_runtime_put(priv->device);

	return ret;
}

#ifdef CONFIG_DEBUG_FS
static struct dentry *stmmac_fs_dir;

static void sysfs_display_ring(void *head, int size, int extend_desc,
			       struct seq_file *seq, dma_addr_t dma_phy_addr)
{
	int i;
	struct dma_extended_desc *ep = (struct dma_extended_desc *)head;
	struct dma_desc *p = (struct dma_desc *)head;
	dma_addr_t dma_addr;

	for (i = 0; i < size; i++) {
		if (extend_desc) {
			dma_addr = dma_phy_addr + i * sizeof(*ep);
			seq_printf(seq, "%d [%pad]: 0x%x 0x%x 0x%x 0x%x\n",
				   i, &dma_addr,
				   le32_to_cpu(ep->basic.des0),
				   le32_to_cpu(ep->basic.des1),
				   le32_to_cpu(ep->basic.des2),
				   le32_to_cpu(ep->basic.des3));
			ep++;
		} else {
			dma_addr = dma_phy_addr + i * sizeof(*p);
			seq_printf(seq, "%d [%pad]: 0x%x 0x%x 0x%x 0x%x\n",
				   i, &dma_addr,
				   le32_to_cpu(p->des0), le32_to_cpu(p->des1),
				   le32_to_cpu(p->des2), le32_to_cpu(p->des3));
			p++;
		}
		seq_printf(seq, "\n");
	}
}

static int stmmac_rings_status_show(struct seq_file *seq, void *v)
{
	struct net_device *dev = seq->private;
	struct stmmac_priv *priv = netdev_priv(dev);
	u32 rx_count = priv->plat->rx_queues_to_use;
	u32 tx_count = priv->plat->tx_queues_to_use;
	u32 queue;

	if ((dev->flags & IFF_UP) == 0)
		return 0;

	for (queue = 0; queue < rx_count; queue++) {
		struct stmmac_rx_queue *rx_q = &priv->dma_conf.rx_queue[queue];

		seq_printf(seq, "RX Queue %d:\n", queue);

		if (priv->extend_desc) {
			seq_printf(seq, "Extended descriptor ring:\n");
			sysfs_display_ring((void *)rx_q->dma_erx,
					   priv->dma_conf.dma_rx_size, 1, seq, rx_q->dma_rx_phy);
		} else {
			seq_printf(seq, "Descriptor ring:\n");
			sysfs_display_ring((void *)rx_q->dma_rx,
					   priv->dma_conf.dma_rx_size, 0, seq, rx_q->dma_rx_phy);
		}
	}

	for (queue = 0; queue < tx_count; queue++) {
		struct stmmac_tx_queue *tx_q = &priv->dma_conf.tx_queue[queue];

		seq_printf(seq, "TX Queue %d:\n", queue);

		if (priv->extend_desc) {
			seq_printf(seq, "Extended descriptor ring:\n");
			sysfs_display_ring((void *)tx_q->dma_etx,
					   priv->dma_conf.dma_tx_size, 1, seq, tx_q->dma_tx_phy);
		} else if (!(tx_q->tbs & STMMAC_TBS_AVAIL)) {
			seq_printf(seq, "Descriptor ring:\n");
			sysfs_display_ring((void *)tx_q->dma_tx,
					   priv->dma_conf.dma_tx_size, 0, seq, tx_q->dma_tx_phy);
		}
	}

	return 0;
}
DEFINE_SHOW_ATTRIBUTE(stmmac_rings_status);

static int stmmac_dma_cap_show(struct seq_file *seq, void *v)
{
	static const char * const dwxgmac_timestamp_source[] = {
		"None",
		"Internal",
		"External",
		"Both",
	};
	static const char * const dwxgmac_safety_feature_desc[] = {
		"No",
		"All Safety Features with ECC and Parity",
		"All Safety Features without ECC or Parity",
		"All Safety Features with Parity Only",
		"ECC Only",
		"UNDEFINED",
		"UNDEFINED",
		"UNDEFINED",
	};
	struct net_device *dev = seq->private;
	struct stmmac_priv *priv = netdev_priv(dev);

	if (!priv->hw_cap_support) {
		seq_printf(seq, "DMA HW features not supported\n");
		return 0;
	}

	seq_printf(seq, "==============================\n");
	seq_printf(seq, "\tDMA HW features\n");
	seq_printf(seq, "==============================\n");

	seq_printf(seq, "\t10/100 Mbps: %s\n",
		   (priv->dma_cap.mbps_10_100) ? "Y" : "N");
	seq_printf(seq, "\t1000 Mbps: %s\n",
		   (priv->dma_cap.mbps_1000) ? "Y" : "N");
	seq_printf(seq, "\tHalf duplex: %s\n",
		   (priv->dma_cap.half_duplex) ? "Y" : "N");
	if (priv->plat->has_xgmac) {
		seq_printf(seq,
			   "\tNumber of Additional MAC address registers: %d\n",
			   priv->dma_cap.multi_addr);
	} else {
		seq_printf(seq, "\tHash Filter: %s\n",
			   (priv->dma_cap.hash_filter) ? "Y" : "N");
		seq_printf(seq, "\tMultiple MAC address registers: %s\n",
			   (priv->dma_cap.multi_addr) ? "Y" : "N");
	}
	seq_printf(seq, "\tPCS (TBI/SGMII/RTBI PHY interfaces): %s\n",
		   (priv->dma_cap.pcs) ? "Y" : "N");
	seq_printf(seq, "\tSMA (MDIO) Interface: %s\n",
		   (priv->dma_cap.sma_mdio) ? "Y" : "N");
	seq_printf(seq, "\tPMT Remote wake up: %s\n",
		   (priv->dma_cap.pmt_remote_wake_up) ? "Y" : "N");
	seq_printf(seq, "\tPMT Magic Frame: %s\n",
		   (priv->dma_cap.pmt_magic_frame) ? "Y" : "N");
	seq_printf(seq, "\tRMON module: %s\n",
		   (priv->dma_cap.rmon) ? "Y" : "N");
	seq_printf(seq, "\tIEEE 1588-2002 Time Stamp: %s\n",
		   (priv->dma_cap.time_stamp) ? "Y" : "N");
	seq_printf(seq, "\tIEEE 1588-2008 Advanced Time Stamp: %s\n",
		   (priv->dma_cap.atime_stamp) ? "Y" : "N");
	if (priv->plat->has_xgmac)
		seq_printf(seq, "\tTimestamp System Time Source: %s\n",
			   dwxgmac_timestamp_source[priv->dma_cap.tssrc]);
	seq_printf(seq, "\t802.3az - Energy-Efficient Ethernet (EEE): %s\n",
		   (priv->dma_cap.eee) ? "Y" : "N");
	seq_printf(seq, "\tAV features: %s\n", (priv->dma_cap.av) ? "Y" : "N");
	seq_printf(seq, "\tChecksum Offload in TX: %s\n",
		   (priv->dma_cap.tx_coe) ? "Y" : "N");
	if (priv->synopsys_id >= DWMAC_CORE_4_00 ||
	    priv->plat->has_xgmac) {
		seq_printf(seq, "\tIP Checksum Offload in RX: %s\n",
			   (priv->dma_cap.rx_coe) ? "Y" : "N");
	} else {
		seq_printf(seq, "\tIP Checksum Offload (type1) in RX: %s\n",
			   (priv->dma_cap.rx_coe_type1) ? "Y" : "N");
		seq_printf(seq, "\tIP Checksum Offload (type2) in RX: %s\n",
			   (priv->dma_cap.rx_coe_type2) ? "Y" : "N");
		seq_printf(seq, "\tRXFIFO > 2048bytes: %s\n",
			   (priv->dma_cap.rxfifo_over_2048) ? "Y" : "N");
	}
	seq_printf(seq, "\tNumber of Additional RX channel: %d\n",
		   priv->dma_cap.number_rx_channel);
	seq_printf(seq, "\tNumber of Additional TX channel: %d\n",
		   priv->dma_cap.number_tx_channel);
	seq_printf(seq, "\tNumber of Additional RX queues: %d\n",
		   priv->dma_cap.number_rx_queues);
	seq_printf(seq, "\tNumber of Additional TX queues: %d\n",
		   priv->dma_cap.number_tx_queues);
	seq_printf(seq, "\tEnhanced descriptors: %s\n",
		   (priv->dma_cap.enh_desc) ? "Y" : "N");
	seq_printf(seq, "\tTX Fifo Size: %d\n", priv->dma_cap.tx_fifo_size);
	seq_printf(seq, "\tRX Fifo Size: %d\n", priv->dma_cap.rx_fifo_size);
	seq_printf(seq, "\tHash Table Size: %lu\n", priv->dma_cap.hash_tb_sz ?
		   (BIT(priv->dma_cap.hash_tb_sz) << 5) : 0);
	seq_printf(seq, "\tTSO: %s\n", priv->dma_cap.tsoen ? "Y" : "N");
	seq_printf(seq, "\tNumber of PPS Outputs: %d\n",
		   priv->dma_cap.pps_out_num);
	seq_printf(seq, "\tSafety Features: %s\n",
		   dwxgmac_safety_feature_desc[priv->dma_cap.asp]);
	seq_printf(seq, "\tFlexible RX Parser: %s\n",
		   priv->dma_cap.frpsel ? "Y" : "N");
	seq_printf(seq, "\tEnhanced Addressing: %d\n",
		   priv->dma_cap.host_dma_width);
	seq_printf(seq, "\tReceive Side Scaling: %s\n",
		   priv->dma_cap.rssen ? "Y" : "N");
	seq_printf(seq, "\tVLAN Hash Filtering: %s\n",
		   priv->dma_cap.vlhash ? "Y" : "N");
	seq_printf(seq, "\tSplit Header: %s\n",
		   priv->dma_cap.sphen ? "Y" : "N");
	seq_printf(seq, "\tVLAN TX Insertion: %s\n",
		   priv->dma_cap.vlins ? "Y" : "N");
	seq_printf(seq, "\tDouble VLAN: %s\n",
		   priv->dma_cap.dvlan ? "Y" : "N");
	seq_printf(seq, "\tNumber of L3/L4 Filters: %d\n",
		   priv->dma_cap.l3l4fnum);
	seq_printf(seq, "\tARP Offloading: %s\n",
		   priv->dma_cap.arpoffsel ? "Y" : "N");
	seq_printf(seq, "\tEnhancements to Scheduled Traffic (EST): %s\n",
		   priv->dma_cap.estsel ? "Y" : "N");
	seq_printf(seq, "\tFrame Preemption (FPE): %s\n",
		   priv->dma_cap.fpesel ? "Y" : "N");
	seq_printf(seq, "\tTime-Based Scheduling (TBS): %s\n",
		   priv->dma_cap.tbssel ? "Y" : "N");
	seq_printf(seq, "\tNumber of DMA Channels Enabled for TBS: %d\n",
		   priv->dma_cap.tbs_ch_num);
	seq_printf(seq, "\tPer-Stream Filtering: %s\n",
		   priv->dma_cap.sgfsel ? "Y" : "N");
	seq_printf(seq, "\tTX Timestamp FIFO Depth: %lu\n",
		   BIT(priv->dma_cap.ttsfd) >> 1);
	seq_printf(seq, "\tNumber of Traffic Classes: %d\n",
		   priv->dma_cap.numtc);
	seq_printf(seq, "\tDCB Feature: %s\n",
		   priv->dma_cap.dcben ? "Y" : "N");
	seq_printf(seq, "\tIEEE 1588 High Word Register: %s\n",
		   priv->dma_cap.advthword ? "Y" : "N");
	seq_printf(seq, "\tPTP Offload: %s\n",
		   priv->dma_cap.ptoen ? "Y" : "N");
	seq_printf(seq, "\tOne-Step Timestamping: %s\n",
		   priv->dma_cap.osten ? "Y" : "N");
	seq_printf(seq, "\tPriority-Based Flow Control: %s\n",
		   priv->dma_cap.pfcen ? "Y" : "N");
	seq_printf(seq, "\tNumber of Flexible RX Parser Instructions: %lu\n",
		   BIT(priv->dma_cap.frpes) << 6);
	seq_printf(seq, "\tNumber of Flexible RX Parser Parsable Bytes: %lu\n",
		   BIT(priv->dma_cap.frpbs) << 6);
	seq_printf(seq, "\tParallel Instruction Processor Engines: %d\n",
		   priv->dma_cap.frppipe_num);
	seq_printf(seq, "\tNumber of Extended VLAN Tag Filters: %lu\n",
		   priv->dma_cap.nrvf_num ?
		   (BIT(priv->dma_cap.nrvf_num) << 1) : 0);
	seq_printf(seq, "\tWidth of the Time Interval Field in GCL: %d\n",
		   priv->dma_cap.estwid ? 4 * priv->dma_cap.estwid + 12 : 0);
	seq_printf(seq, "\tDepth of GCL: %lu\n",
		   priv->dma_cap.estdep ? (BIT(priv->dma_cap.estdep) << 5) : 0);
	seq_printf(seq, "\tQueue/Channel-Based VLAN Tag Insertion on TX: %s\n",
		   priv->dma_cap.cbtisel ? "Y" : "N");
	seq_printf(seq, "\tNumber of Auxiliary Snapshot Inputs: %d\n",
		   priv->dma_cap.aux_snapshot_n);
	seq_printf(seq, "\tOne-Step Timestamping for PTP over UDP/IP: %s\n",
		   priv->dma_cap.pou_ost_en ? "Y" : "N");
	seq_printf(seq, "\tEnhanced DMA: %s\n",
		   priv->dma_cap.edma ? "Y" : "N");
	seq_printf(seq, "\tDifferent Descriptor Cache: %s\n",
		   priv->dma_cap.ediffc ? "Y" : "N");
	seq_printf(seq, "\tVxLAN/NVGRE: %s\n",
		   priv->dma_cap.vxn ? "Y" : "N");
	seq_printf(seq, "\tDebug Memory Interface: %s\n",
		   priv->dma_cap.dbgmem ? "Y" : "N");
	seq_printf(seq, "\tNumber of Policing Counters: %lu\n",
		   priv->dma_cap.pcsel ? BIT(priv->dma_cap.pcsel + 3) : 0);
	return 0;
}
DEFINE_SHOW_ATTRIBUTE(stmmac_dma_cap);

/* Use network device events to rename debugfs file entries.
 */
static int stmmac_device_event(struct notifier_block *unused,
			       unsigned long event, void *ptr)
{
	struct net_device *dev = netdev_notifier_info_to_dev(ptr);
	struct stmmac_priv *priv = netdev_priv(dev);

	if (dev->netdev_ops != &stmmac_netdev_ops)
		goto done;

	switch (event) {
	case NETDEV_CHANGENAME:
		if (priv->dbgfs_dir)
			priv->dbgfs_dir = debugfs_rename(stmmac_fs_dir,
							 priv->dbgfs_dir,
							 stmmac_fs_dir,
							 dev->name);
		break;
	}
done:
	return NOTIFY_DONE;
}

static struct notifier_block stmmac_notifier = {
	.notifier_call = stmmac_device_event,
};

static void stmmac_init_fs(struct net_device *dev)
{
	struct stmmac_priv *priv = netdev_priv(dev);

	rtnl_lock();

	/* Create per netdev entries */
	priv->dbgfs_dir = debugfs_create_dir(dev->name, stmmac_fs_dir);

	/* Entry to report DMA RX/TX rings */
	debugfs_create_file("descriptors_status", 0444, priv->dbgfs_dir, dev,
			    &stmmac_rings_status_fops);

	/* Entry to report the DMA HW features */
	debugfs_create_file("dma_cap", 0444, priv->dbgfs_dir, dev,
			    &stmmac_dma_cap_fops);

	rtnl_unlock();
}

static void stmmac_exit_fs(struct net_device *dev)
{
	struct stmmac_priv *priv = netdev_priv(dev);

	debugfs_remove_recursive(priv->dbgfs_dir);
}
#endif /* CONFIG_DEBUG_FS */

static u32 stmmac_vid_crc32_le(__le16 vid_le)
{
	unsigned char *data = (unsigned char *)&vid_le;
	unsigned char data_byte = 0;
	u32 crc = ~0x0;
	u32 temp = 0;
	int i, bits;

	bits = get_bitmask_order(VLAN_VID_MASK);
	for (i = 0; i < bits; i++) {
		if ((i % 8) == 0)
			data_byte = data[i / 8];

		temp = ((crc & 1) ^ data_byte) & 1;
		crc >>= 1;
		data_byte >>= 1;

		if (temp)
			crc ^= 0xedb88320;
	}

	return crc;
}

static int stmmac_vlan_update(struct stmmac_priv *priv, bool is_double)
{
	u32 crc, hash = 0;
	__le16 pmatch = 0;
	int count = 0;
	u16 vid = 0;

	for_each_set_bit(vid, priv->active_vlans, VLAN_N_VID) {
		__le16 vid_le = cpu_to_le16(vid);
		crc = bitrev32(~stmmac_vid_crc32_le(vid_le)) >> 28;
		hash |= (1 << crc);
		count++;
	}

	if (!priv->dma_cap.vlhash) {
		if (count > 2) /* VID = 0 always passes filter */
			return -EOPNOTSUPP;

		pmatch = cpu_to_le16(vid);
		hash = 0;
	}

	return stmmac_update_vlan_hash(priv, priv->hw, hash, pmatch, is_double);
}

static int stmmac_vlan_rx_add_vid(struct net_device *ndev, __be16 proto, u16 vid)
{
	struct stmmac_priv *priv = netdev_priv(ndev);
	bool is_double = false;
	int ret;

	ret = pm_runtime_resume_and_get(priv->device);
	if (ret < 0)
		return ret;

	if (be16_to_cpu(proto) == ETH_P_8021AD)
		is_double = true;

	set_bit(vid, priv->active_vlans);
	ret = stmmac_vlan_update(priv, is_double);
	if (ret) {
		clear_bit(vid, priv->active_vlans);
		goto err_pm_put;
	}

	if (priv->hw->num_vlan) {
		ret = stmmac_add_hw_vlan_rx_fltr(priv, ndev, priv->hw, proto, vid);
		if (ret)
			goto err_pm_put;
	}
err_pm_put:
	pm_runtime_put(priv->device);

	return ret;
}

static int stmmac_vlan_rx_kill_vid(struct net_device *ndev, __be16 proto, u16 vid)
{
	struct stmmac_priv *priv = netdev_priv(ndev);
	bool is_double = false;
	int ret;

	ret = pm_runtime_resume_and_get(priv->device);
	if (ret < 0)
		return ret;

	if (be16_to_cpu(proto) == ETH_P_8021AD)
		is_double = true;

	clear_bit(vid, priv->active_vlans);

	if (priv->hw->num_vlan) {
		ret = stmmac_del_hw_vlan_rx_fltr(priv, ndev, priv->hw, proto, vid);
		if (ret)
			goto del_vlan_error;
	}

	ret = stmmac_vlan_update(priv, is_double);

del_vlan_error:
	pm_runtime_put(priv->device);

	return ret;
}

static int stmmac_bpf(struct net_device *dev, struct netdev_bpf *bpf)
{
	struct stmmac_priv *priv = netdev_priv(dev);

	switch (bpf->command) {
	case XDP_SETUP_PROG:
		return stmmac_xdp_set_prog(priv, bpf->prog, bpf->extack);
	case XDP_SETUP_XSK_POOL:
		return stmmac_xdp_setup_pool(priv, bpf->xsk.pool,
					     bpf->xsk.queue_id);
	default:
		return -EOPNOTSUPP;
	}
}

static int stmmac_xdp_xmit(struct net_device *dev, int num_frames,
			   struct xdp_frame **frames, u32 flags)
{
	struct stmmac_priv *priv = netdev_priv(dev);
	int cpu = smp_processor_id();
	struct netdev_queue *nq;
	int i, nxmit = 0;
	int queue;

	if (unlikely(test_bit(STMMAC_DOWN, &priv->state)))
		return -ENETDOWN;

	if (unlikely(flags & ~XDP_XMIT_FLAGS_MASK))
		return -EINVAL;

	queue = stmmac_xdp_get_tx_queue(priv, cpu);
	nq = netdev_get_tx_queue(priv->dev, queue);

	__netif_tx_lock(nq, cpu);
	/* Avoids TX time-out as we are sharing with slow path */
	txq_trans_cond_update(nq);

	for (i = 0; i < num_frames; i++) {
		int res;

		res = stmmac_xdp_xmit_xdpf(priv, queue, frames[i], true);
		if (res == STMMAC_XDP_CONSUMED)
			break;

		nxmit++;
	}

	if (flags & XDP_XMIT_FLUSH) {
		stmmac_flush_tx_descriptors(priv, queue);
		stmmac_tx_timer_arm(priv, queue);
	}

	__netif_tx_unlock(nq);

	return nxmit;
}

void stmmac_disable_rx_queue(struct stmmac_priv *priv, u32 queue)
{
	struct stmmac_channel *ch = &priv->channel[queue];
	unsigned long flags;

	spin_lock_irqsave(&ch->lock, flags);
	stmmac_disable_dma_irq(priv, priv->ioaddr, queue, 1, 0);
	spin_unlock_irqrestore(&ch->lock, flags);

	stmmac_stop_rx_dma(priv, queue);
	__free_dma_rx_desc_resources(priv, &priv->dma_conf, queue);
}

void stmmac_enable_rx_queue(struct stmmac_priv *priv, u32 queue)
{
	struct stmmac_rx_queue *rx_q = &priv->dma_conf.rx_queue[queue];
	struct stmmac_channel *ch = &priv->channel[queue];
	unsigned long flags;
	u32 buf_size;
	int ret;

	ret = __alloc_dma_rx_desc_resources(priv, &priv->dma_conf, queue);
	if (ret) {
		netdev_err(priv->dev, "Failed to alloc RX desc.\n");
		return;
	}

	ret = __init_dma_rx_desc_rings(priv, &priv->dma_conf, queue, GFP_KERNEL);
	if (ret) {
		__free_dma_rx_desc_resources(priv, &priv->dma_conf, queue);
		netdev_err(priv->dev, "Failed to init RX desc.\n");
		return;
	}

	stmmac_reset_rx_queue(priv, queue);
	stmmac_clear_rx_descriptors(priv, &priv->dma_conf, queue);

	stmmac_init_rx_chan(priv, priv->ioaddr, priv->plat->dma_cfg,
			    rx_q->dma_rx_phy, rx_q->queue_index);

	rx_q->rx_tail_addr = rx_q->dma_rx_phy + (rx_q->buf_alloc_num *
			     sizeof(struct dma_desc));
	stmmac_set_rx_tail_ptr(priv, priv->ioaddr,
			       rx_q->rx_tail_addr, rx_q->queue_index);

	if (rx_q->xsk_pool && rx_q->buf_alloc_num) {
		buf_size = xsk_pool_get_rx_frame_size(rx_q->xsk_pool);
		stmmac_set_dma_bfsize(priv, priv->ioaddr,
				      buf_size,
				      rx_q->queue_index);
	} else {
		stmmac_set_dma_bfsize(priv, priv->ioaddr,
				      priv->dma_conf.dma_buf_sz,
				      rx_q->queue_index);
	}

	stmmac_start_rx_dma(priv, queue);

	spin_lock_irqsave(&ch->lock, flags);
	stmmac_enable_dma_irq(priv, priv->ioaddr, queue, 1, 0);
	spin_unlock_irqrestore(&ch->lock, flags);
}

void stmmac_disable_tx_queue(struct stmmac_priv *priv, u32 queue)
{
	struct stmmac_channel *ch = &priv->channel[queue];
	unsigned long flags;

	spin_lock_irqsave(&ch->lock, flags);
	stmmac_disable_dma_irq(priv, priv->ioaddr, queue, 0, 1);
	spin_unlock_irqrestore(&ch->lock, flags);

	stmmac_stop_tx_dma(priv, queue);
	__free_dma_tx_desc_resources(priv, &priv->dma_conf, queue);
}

void stmmac_enable_tx_queue(struct stmmac_priv *priv, u32 queue)
{
	struct stmmac_tx_queue *tx_q = &priv->dma_conf.tx_queue[queue];
	struct stmmac_channel *ch = &priv->channel[queue];
	unsigned long flags;
	int ret;

	ret = __alloc_dma_tx_desc_resources(priv, &priv->dma_conf, queue);
	if (ret) {
		netdev_err(priv->dev, "Failed to alloc TX desc.\n");
		return;
	}

	ret = __init_dma_tx_desc_rings(priv,  &priv->dma_conf, queue);
	if (ret) {
		__free_dma_tx_desc_resources(priv, &priv->dma_conf, queue);
		netdev_err(priv->dev, "Failed to init TX desc.\n");
		return;
	}

	stmmac_reset_tx_queue(priv, queue);
	stmmac_clear_tx_descriptors(priv, &priv->dma_conf, queue);

	stmmac_init_tx_chan(priv, priv->ioaddr, priv->plat->dma_cfg,
			    tx_q->dma_tx_phy, tx_q->queue_index);

	if (tx_q->tbs & STMMAC_TBS_AVAIL)
		stmmac_enable_tbs(priv, priv->ioaddr, 1, tx_q->queue_index);

	tx_q->tx_tail_addr = tx_q->dma_tx_phy;
	stmmac_set_tx_tail_ptr(priv, priv->ioaddr,
			       tx_q->tx_tail_addr, tx_q->queue_index);

	stmmac_start_tx_dma(priv, queue);

	spin_lock_irqsave(&ch->lock, flags);
	stmmac_enable_dma_irq(priv, priv->ioaddr, queue, 0, 1);
	spin_unlock_irqrestore(&ch->lock, flags);
}

void stmmac_xdp_release(struct net_device *dev)
{
	struct stmmac_priv *priv = netdev_priv(dev);
	u32 chan;

	/* Ensure tx function is not running */
	netif_tx_disable(dev);

	/* Disable NAPI process */
	stmmac_disable_all_queues(priv);

	for (chan = 0; chan < priv->plat->tx_queues_to_use; chan++)
		hrtimer_cancel(&priv->dma_conf.tx_queue[chan].txtimer);

	/* Free the IRQ lines */
	stmmac_free_irq(dev, REQ_IRQ_ERR_ALL, 0);

	/* Stop TX/RX DMA channels */
	stmmac_stop_all_dma(priv);

	/* Release and free the Rx/Tx resources */
	free_dma_desc_resources(priv, &priv->dma_conf);

	/* Disable the MAC Rx/Tx */
	stmmac_mac_set(priv, priv->ioaddr, false);

	/* set trans_start so we don't get spurious
	 * watchdogs during reset
	 */
	netif_trans_update(dev);
	netif_carrier_off(dev);
}

int stmmac_xdp_open(struct net_device *dev)
{
	struct stmmac_priv *priv = netdev_priv(dev);
	u32 rx_cnt = priv->plat->rx_queues_to_use;
	u32 tx_cnt = priv->plat->tx_queues_to_use;
	u32 dma_csr_ch = max(rx_cnt, tx_cnt);
	struct stmmac_rx_queue *rx_q;
	struct stmmac_tx_queue *tx_q;
	u32 buf_size;
	bool sph_en;
	u32 chan;
	int ret;

	ret = alloc_dma_desc_resources(priv, &priv->dma_conf);
	if (ret < 0) {
		netdev_err(dev, "%s: DMA descriptors allocation failed\n",
			   __func__);
		goto dma_desc_error;
	}

	ret = init_dma_desc_rings(dev, &priv->dma_conf, GFP_KERNEL);
	if (ret < 0) {
		netdev_err(dev, "%s: DMA descriptors initialization failed\n",
			   __func__);
		goto init_error;
	}

	stmmac_reset_queues_param(priv);

	/* DMA CSR Channel configuration */
	for (chan = 0; chan < dma_csr_ch; chan++) {
		stmmac_init_chan(priv, priv->ioaddr, priv->plat->dma_cfg, chan);
		stmmac_disable_dma_irq(priv, priv->ioaddr, chan, 1, 1);
	}

	/* Adjust Split header */
	sph_en = (priv->hw->rx_csum > 0) && priv->sph;

	/* DMA RX Channel Configuration */
	for (chan = 0; chan < rx_cnt; chan++) {
		rx_q = &priv->dma_conf.rx_queue[chan];

		stmmac_init_rx_chan(priv, priv->ioaddr, priv->plat->dma_cfg,
				    rx_q->dma_rx_phy, chan);

		rx_q->rx_tail_addr = rx_q->dma_rx_phy +
				     (rx_q->buf_alloc_num *
				      sizeof(struct dma_desc));
		stmmac_set_rx_tail_ptr(priv, priv->ioaddr,
				       rx_q->rx_tail_addr, chan);

		if (rx_q->xsk_pool && rx_q->buf_alloc_num) {
			buf_size = xsk_pool_get_rx_frame_size(rx_q->xsk_pool);
			stmmac_set_dma_bfsize(priv, priv->ioaddr,
					      buf_size,
					      rx_q->queue_index);
		} else {
			stmmac_set_dma_bfsize(priv, priv->ioaddr,
					      priv->dma_conf.dma_buf_sz,
					      rx_q->queue_index);
		}

		stmmac_enable_sph(priv, priv->ioaddr, sph_en, chan);
	}

	/* DMA TX Channel Configuration */
	for (chan = 0; chan < tx_cnt; chan++) {
		tx_q = &priv->dma_conf.tx_queue[chan];

		stmmac_init_tx_chan(priv, priv->ioaddr, priv->plat->dma_cfg,
				    tx_q->dma_tx_phy, chan);

		tx_q->tx_tail_addr = tx_q->dma_tx_phy;
		stmmac_set_tx_tail_ptr(priv, priv->ioaddr,
				       tx_q->tx_tail_addr, chan);

		hrtimer_init(&tx_q->txtimer, CLOCK_MONOTONIC, HRTIMER_MODE_REL);
		tx_q->txtimer.function = stmmac_tx_timer;
	}

	/* Enable the MAC Rx/Tx */
	stmmac_mac_set(priv, priv->ioaddr, true);

	/* Start Rx & Tx DMA Channels */
	stmmac_start_all_dma(priv);

	ret = stmmac_request_irq(dev);
	if (ret)
		goto irq_error;

	/* Enable NAPI process*/
	stmmac_enable_all_queues(priv);
	netif_carrier_on(dev);
	netif_tx_start_all_queues(dev);
	stmmac_enable_all_dma_irq(priv);

	return 0;

irq_error:
	for (chan = 0; chan < priv->plat->tx_queues_to_use; chan++)
		hrtimer_cancel(&priv->dma_conf.tx_queue[chan].txtimer);

	stmmac_hw_teardown(dev);
init_error:
	free_dma_desc_resources(priv, &priv->dma_conf);
dma_desc_error:
	return ret;
}

int stmmac_xsk_wakeup(struct net_device *dev, u32 queue, u32 flags)
{
	struct stmmac_priv *priv = netdev_priv(dev);
	struct stmmac_rx_queue *rx_q;
	struct stmmac_tx_queue *tx_q;
	struct stmmac_channel *ch;

	if (test_bit(STMMAC_DOWN, &priv->state) ||
	    !netif_carrier_ok(priv->dev))
		return -ENETDOWN;

	if (!stmmac_xdp_is_enabled(priv))
		return -EINVAL;

	if (queue >= priv->plat->rx_queues_to_use ||
	    queue >= priv->plat->tx_queues_to_use)
		return -EINVAL;

	rx_q = &priv->dma_conf.rx_queue[queue];
	tx_q = &priv->dma_conf.tx_queue[queue];
	ch = &priv->channel[queue];

	if (!rx_q->xsk_pool && !tx_q->xsk_pool)
		return -EINVAL;

	if (!napi_if_scheduled_mark_missed(&ch->rxtx_napi)) {
		/* EQoS does not have per-DMA channel SW interrupt,
		 * so we schedule RX Napi straight-away.
		 */
		if (likely(napi_schedule_prep(&ch->rxtx_napi)))
			__napi_schedule(&ch->rxtx_napi);
	}

	return 0;
}

static void stmmac_get_stats64(struct net_device *dev, struct rtnl_link_stats64 *stats)
{
	struct stmmac_priv *priv = netdev_priv(dev);
	u32 tx_cnt = priv->plat->tx_queues_to_use;
	u32 rx_cnt = priv->plat->rx_queues_to_use;
	unsigned int start;
	int q;

	for (q = 0; q < tx_cnt; q++) {
		struct stmmac_txq_stats *txq_stats = &priv->xstats.txq_stats[q];
		u64 tx_packets;
		u64 tx_bytes;

		do {
			start = u64_stats_fetch_begin(&txq_stats->syncp);
			tx_packets = txq_stats->tx_packets;
			tx_bytes   = txq_stats->tx_bytes;
		} while (u64_stats_fetch_retry(&txq_stats->syncp, start));

		stats->tx_packets += tx_packets;
		stats->tx_bytes += tx_bytes;
	}

	for (q = 0; q < rx_cnt; q++) {
		struct stmmac_rxq_stats *rxq_stats = &priv->xstats.rxq_stats[q];
		u64 rx_packets;
		u64 rx_bytes;

		do {
			start = u64_stats_fetch_begin(&rxq_stats->syncp);
			rx_packets = rxq_stats->rx_packets;
			rx_bytes   = rxq_stats->rx_bytes;
		} while (u64_stats_fetch_retry(&rxq_stats->syncp, start));

		stats->rx_packets += rx_packets;
		stats->rx_bytes += rx_bytes;
	}

	stats->rx_dropped = priv->xstats.rx_dropped;
	stats->rx_errors = priv->xstats.rx_errors;
	stats->tx_dropped = priv->xstats.tx_dropped;
	stats->tx_errors = priv->xstats.tx_errors;
	stats->tx_carrier_errors = priv->xstats.tx_losscarrier + priv->xstats.tx_carrier;
	stats->collisions = priv->xstats.tx_collision + priv->xstats.rx_collision;
	stats->rx_length_errors = priv->xstats.rx_length;
	stats->rx_crc_errors = priv->xstats.rx_crc_errors;
	stats->rx_over_errors = priv->xstats.rx_overflow_cntr;
	stats->rx_missed_errors = priv->xstats.rx_missed_cntr;
}

static const struct net_device_ops stmmac_netdev_ops = {
	.ndo_open = stmmac_open,
	.ndo_start_xmit = stmmac_xmit,
	.ndo_stop = stmmac_release,
	.ndo_change_mtu = stmmac_change_mtu,
	.ndo_fix_features = stmmac_fix_features,
	.ndo_set_features = stmmac_set_features,
	.ndo_set_rx_mode = stmmac_set_rx_mode,
	.ndo_tx_timeout = stmmac_tx_timeout,
	.ndo_eth_ioctl = stmmac_ioctl,
	.ndo_get_stats64 = stmmac_get_stats64,
	.ndo_setup_tc = stmmac_setup_tc,
	.ndo_select_queue = stmmac_select_queue,
	.ndo_set_mac_address = stmmac_set_mac_address,
	.ndo_vlan_rx_add_vid = stmmac_vlan_rx_add_vid,
	.ndo_vlan_rx_kill_vid = stmmac_vlan_rx_kill_vid,
	.ndo_bpf = stmmac_bpf,
	.ndo_xdp_xmit = stmmac_xdp_xmit,
	.ndo_xsk_wakeup = stmmac_xsk_wakeup,
};

static void stmmac_reset_subtask(struct stmmac_priv *priv)
{
	if (!test_and_clear_bit(STMMAC_RESET_REQUESTED, &priv->state))
		return;
	if (test_bit(STMMAC_DOWN, &priv->state))
		return;

	netdev_err(priv->dev, "Reset adapter.\n");

	rtnl_lock();
	netif_trans_update(priv->dev);
	while (test_and_set_bit(STMMAC_RESETING, &priv->state))
		usleep_range(1000, 2000);

	set_bit(STMMAC_DOWN, &priv->state);
	dev_close(priv->dev);
	dev_open(priv->dev, NULL);
	clear_bit(STMMAC_DOWN, &priv->state);
	clear_bit(STMMAC_RESETING, &priv->state);
	rtnl_unlock();
}

static void stmmac_service_task(struct work_struct *work)
{
	struct stmmac_priv *priv = container_of(work, struct stmmac_priv,
			service_task);

	stmmac_reset_subtask(priv);
	clear_bit(STMMAC_SERVICE_SCHED, &priv->state);
}

/**
 *  stmmac_hw_init - Init the MAC device
 *  @priv: driver private structure
 *  Description: this function is to configure the MAC device according to
 *  some platform parameters or the HW capability register. It prepares the
 *  driver to use either ring or chain modes and to setup either enhanced or
 *  normal descriptors.
 */
static int stmmac_hw_init(struct stmmac_priv *priv)
{
	int ret;

	/* dwmac-sun8i only work in chain mode */
	if (priv->plat->flags & STMMAC_FLAG_HAS_SUN8I)
		chain_mode = 1;
	priv->chain_mode = chain_mode;

	/* Initialize HW Interface */
	ret = stmmac_hwif_init(priv);
	if (ret)
		return ret;

	/* Get the HW capability (new GMAC newer than 3.50a) */
	priv->hw_cap_support = stmmac_get_hw_features(priv);
	if (priv->hw_cap_support) {
		dev_info(priv->device, "DMA HW capability register supported\n");

		/* We can override some gmac/dma configuration fields: e.g.
		 * enh_desc, tx_coe (e.g. that are passed through the
		 * platform) with the values from the HW capability
		 * register (if supported).
		 */
		priv->plat->enh_desc = priv->dma_cap.enh_desc;
		priv->plat->pmt = priv->dma_cap.pmt_remote_wake_up &&
				!(priv->plat->flags & STMMAC_FLAG_USE_PHY_WOL);
		priv->hw->pmt = priv->plat->pmt;
		if (priv->dma_cap.hash_tb_sz) {
			priv->hw->multicast_filter_bins =
					(BIT(priv->dma_cap.hash_tb_sz) << 5);
			priv->hw->mcast_bits_log2 =
					ilog2(priv->hw->multicast_filter_bins);
		}

		/* TXCOE doesn't work in thresh DMA mode */
		if (priv->plat->force_thresh_dma_mode)
			priv->plat->tx_coe = 0;
		else
			priv->plat->tx_coe = priv->dma_cap.tx_coe;

		/* In case of GMAC4 rx_coe is from HW cap register. */
		priv->plat->rx_coe = priv->dma_cap.rx_coe;

		if (priv->dma_cap.rx_coe_type2)
			priv->plat->rx_coe = STMMAC_RX_COE_TYPE2;
		else if (priv->dma_cap.rx_coe_type1)
			priv->plat->rx_coe = STMMAC_RX_COE_TYPE1;

	} else {
		dev_info(priv->device, "No HW DMA feature register supported\n");
	}

	if (priv->plat->rx_coe) {
		priv->hw->rx_csum = priv->plat->rx_coe;
		dev_info(priv->device, "RX Checksum Offload Engine supported\n");
		if (priv->synopsys_id < DWMAC_CORE_4_00)
			dev_info(priv->device, "COE Type %d\n", priv->hw->rx_csum);
	}
	if (priv->plat->tx_coe)
		dev_info(priv->device, "TX Checksum insertion supported\n");

	if (priv->plat->pmt) {
		dev_info(priv->device, "Wake-Up On Lan supported\n");
		device_set_wakeup_capable(priv->device, 1);
	}

	if (priv->dma_cap.tsoen)
		dev_info(priv->device, "TSO supported\n");

	priv->hw->vlan_fail_q_en =
		(priv->plat->flags & STMMAC_FLAG_VLAN_FAIL_Q_EN);
	priv->hw->vlan_fail_q = priv->plat->vlan_fail_q;

	/* Run HW quirks, if any */
	if (priv->hwif_quirks) {
		ret = priv->hwif_quirks(priv);
		if (ret)
			return ret;
	}

	/* Rx Watchdog is available in the COREs newer than the 3.40.
	 * In some case, for example on bugged HW this feature
	 * has to be disable and this can be done by passing the
	 * riwt_off field from the platform.
	 */
	if (((priv->synopsys_id >= DWMAC_CORE_3_50) ||
	    (priv->plat->has_xgmac)) && (!priv->plat->riwt_off)) {
		priv->use_riwt = 1;
		dev_info(priv->device,
			 "Enable RX Mitigation via HW Watchdog Timer\n");
	}

	return 0;
}

static void stmmac_napi_add(struct net_device *dev)
{
	struct stmmac_priv *priv = netdev_priv(dev);
	u32 queue, maxq;

	maxq = max(priv->plat->rx_queues_to_use, priv->plat->tx_queues_to_use);

	for (queue = 0; queue < maxq; queue++) {
		struct stmmac_channel *ch = &priv->channel[queue];

		ch->priv_data = priv;
		ch->index = queue;
		spin_lock_init(&ch->lock);

		if (queue < priv->plat->rx_queues_to_use) {
			netif_napi_add(dev, &ch->rx_napi, stmmac_napi_poll_rx);
		}
		if (queue < priv->plat->tx_queues_to_use) {
			netif_napi_add_tx(dev, &ch->tx_napi,
					  stmmac_napi_poll_tx);
		}
		if (queue < priv->plat->rx_queues_to_use &&
		    queue < priv->plat->tx_queues_to_use) {
			netif_napi_add(dev, &ch->rxtx_napi,
				       stmmac_napi_poll_rxtx);
		}
	}
}

static void stmmac_napi_del(struct net_device *dev)
{
	struct stmmac_priv *priv = netdev_priv(dev);
	u32 queue, maxq;

	maxq = max(priv->plat->rx_queues_to_use, priv->plat->tx_queues_to_use);

	for (queue = 0; queue < maxq; queue++) {
		struct stmmac_channel *ch = &priv->channel[queue];

		if (queue < priv->plat->rx_queues_to_use)
			netif_napi_del(&ch->rx_napi);
		if (queue < priv->plat->tx_queues_to_use)
			netif_napi_del(&ch->tx_napi);
		if (queue < priv->plat->rx_queues_to_use &&
		    queue < priv->plat->tx_queues_to_use) {
			netif_napi_del(&ch->rxtx_napi);
		}
	}
}

int stmmac_reinit_queues(struct net_device *dev, u32 rx_cnt, u32 tx_cnt)
{
	struct stmmac_priv *priv = netdev_priv(dev);
	int ret = 0, i;

	if (netif_running(dev))
		stmmac_release(dev);

	stmmac_napi_del(dev);

	priv->plat->rx_queues_to_use = rx_cnt;
	priv->plat->tx_queues_to_use = tx_cnt;
	if (!netif_is_rxfh_configured(dev))
		for (i = 0; i < ARRAY_SIZE(priv->rss.table); i++)
			priv->rss.table[i] = ethtool_rxfh_indir_default(i,
									rx_cnt);

	stmmac_set_half_duplex(priv);
	stmmac_napi_add(dev);

	if (netif_running(dev))
		ret = stmmac_open(dev);

	return ret;
}

int stmmac_reinit_ringparam(struct net_device *dev, u32 rx_size, u32 tx_size)
{
	struct stmmac_priv *priv = netdev_priv(dev);
	int ret = 0;

	if (netif_running(dev))
		stmmac_release(dev);

	priv->dma_conf.dma_rx_size = rx_size;
	priv->dma_conf.dma_tx_size = tx_size;

	if (netif_running(dev))
		ret = stmmac_open(dev);

	return ret;
}

#define SEND_VERIFY_MPAKCET_FMT "Send Verify mPacket lo_state=%d lp_state=%d\n"
static void stmmac_fpe_lp_task(struct work_struct *work)
{
	struct stmmac_priv *priv = container_of(work, struct stmmac_priv,
						fpe_task);
	struct stmmac_fpe_cfg *fpe_cfg = priv->plat->fpe_cfg;
	enum stmmac_fpe_state *lo_state = &fpe_cfg->lo_fpe_state;
	enum stmmac_fpe_state *lp_state = &fpe_cfg->lp_fpe_state;
	bool *hs_enable = &fpe_cfg->hs_enable;
	bool *enable = &fpe_cfg->enable;
	int retries = 20;

	while (retries-- > 0) {
		/* Bail out immediately if FPE handshake is OFF */
		if (*lo_state == FPE_STATE_OFF || !*hs_enable)
			break;

		if (*lo_state == FPE_STATE_ENTERING_ON &&
		    *lp_state == FPE_STATE_ENTERING_ON) {
			stmmac_fpe_configure(priv, priv->ioaddr,
					     priv->plat->tx_queues_to_use,
					     priv->plat->rx_queues_to_use,
					     *enable);

			netdev_info(priv->dev, "configured FPE\n");

			*lo_state = FPE_STATE_ON;
			*lp_state = FPE_STATE_ON;
			netdev_info(priv->dev, "!!! BOTH FPE stations ON\n");
			break;
		}

		if ((*lo_state == FPE_STATE_CAPABLE ||
		     *lo_state == FPE_STATE_ENTERING_ON) &&
		     *lp_state != FPE_STATE_ON) {
			netdev_info(priv->dev, SEND_VERIFY_MPAKCET_FMT,
				    *lo_state, *lp_state);
			stmmac_fpe_send_mpacket(priv, priv->ioaddr,
						MPACKET_VERIFY);
		}
		/* Sleep then retry */
		msleep(500);
	}

	clear_bit(__FPE_TASK_SCHED, &priv->fpe_task_state);
}

void stmmac_fpe_handshake(struct stmmac_priv *priv, bool enable)
{
	if (priv->plat->fpe_cfg->hs_enable != enable) {
		if (enable) {
			stmmac_fpe_send_mpacket(priv, priv->ioaddr,
						MPACKET_VERIFY);
		} else {
			priv->plat->fpe_cfg->lo_fpe_state = FPE_STATE_OFF;
			priv->plat->fpe_cfg->lp_fpe_state = FPE_STATE_OFF;
		}

		priv->plat->fpe_cfg->hs_enable = enable;
	}
}

static int stmmac_xdp_rx_timestamp(const struct xdp_md *_ctx, u64 *timestamp)
{
	const struct stmmac_xdp_buff *ctx = (void *)_ctx;
	struct dma_desc *desc_contains_ts = ctx->desc;
	struct stmmac_priv *priv = ctx->priv;
	struct dma_desc *ndesc = ctx->ndesc;
	struct dma_desc *desc = ctx->desc;
	u64 ns = 0;

	if (!priv->hwts_rx_en)
		return -ENODATA;

	/* For GMAC4, the valid timestamp is from CTX next desc. */
	if (priv->plat->has_gmac4 || priv->plat->has_xgmac)
		desc_contains_ts = ndesc;

	/* Check if timestamp is available */
	if (stmmac_get_rx_timestamp_status(priv, desc, ndesc, priv->adv_ts)) {
		stmmac_get_timestamp(priv, desc_contains_ts, priv->adv_ts, &ns);
		ns -= priv->plat->cdc_error_adj;
		*timestamp = ns_to_ktime(ns);
		return 0;
	}

	return -ENODATA;
}

static const struct xdp_metadata_ops stmmac_xdp_metadata_ops = {
	.xmo_rx_timestamp		= stmmac_xdp_rx_timestamp,
};

/**
 * stmmac_dvr_probe
 * @device: device pointer
 * @plat_dat: platform data pointer
 * @res: stmmac resource pointer
 * Description: this is the main probe function used to
 * call the alloc_etherdev, allocate the priv structure.
 * Return:
 * returns 0 on success, otherwise errno.
 */
int stmmac_dvr_probe(struct device *device,
		     struct plat_stmmacenet_data *plat_dat,
		     struct stmmac_resources *res)
{
	struct net_device *ndev = NULL;
	struct stmmac_priv *priv;
	u32 rxq;
	int i, ret = 0;

	ndev = devm_alloc_etherdev_mqs(device, sizeof(struct stmmac_priv),
				       MTL_MAX_TX_QUEUES, MTL_MAX_RX_QUEUES);
	if (!ndev)
		return -ENOMEM;

	SET_NETDEV_DEV(ndev, device);

	priv = netdev_priv(ndev);
	priv->device = device;
	priv->dev = ndev;

	for (i = 0; i < MTL_MAX_RX_QUEUES; i++)
		u64_stats_init(&priv->xstats.rxq_stats[i].syncp);
	for (i = 0; i < MTL_MAX_TX_QUEUES; i++)
		u64_stats_init(&priv->xstats.txq_stats[i].syncp);

	stmmac_set_ethtool_ops(ndev);
	priv->pause = pause;
	priv->plat = plat_dat;
	priv->ioaddr = res->addr;
	priv->dev->base_addr = (unsigned long)res->addr;
	priv->plat->dma_cfg->multi_msi_en =
		(priv->plat->flags & STMMAC_FLAG_MULTI_MSI_EN);

	priv->dev->irq = res->irq;
	priv->wol_irq = res->wol_irq;
	priv->lpi_irq = res->lpi_irq;
	priv->sfty_ce_irq = res->sfty_ce_irq;
	priv->sfty_ue_irq = res->sfty_ue_irq;
	for (i = 0; i < MTL_MAX_RX_QUEUES; i++)
		priv->rx_irq[i] = res->rx_irq[i];
	for (i = 0; i < MTL_MAX_TX_QUEUES; i++)
		priv->tx_irq[i] = res->tx_irq[i];

	if (!is_zero_ether_addr(res->mac))
		eth_hw_addr_set(priv->dev, res->mac);

	dev_set_drvdata(device, priv->dev);

	/* Verify driver arguments */
	stmmac_verify_args();

	priv->af_xdp_zc_qps = bitmap_zalloc(MTL_MAX_TX_QUEUES, GFP_KERNEL);
	if (!priv->af_xdp_zc_qps)
		return -ENOMEM;

	/* Allocate workqueue */
	priv->wq = create_singlethread_workqueue("stmmac_wq");
	if (!priv->wq) {
		dev_err(priv->device, "failed to create workqueue\n");
		ret = -ENOMEM;
		goto error_wq_init;
	}

	INIT_WORK(&priv->service_task, stmmac_service_task);

	/* Initialize Link Partner FPE workqueue */
	INIT_WORK(&priv->fpe_task, stmmac_fpe_lp_task);

	/* Override with kernel parameters if supplied XXX CRS XXX
	 * this needs to have multiple instances
	 */
	if ((phyaddr >= 0) && (phyaddr <= 31))
		priv->plat->phy_addr = phyaddr;

	if (priv->plat->stmmac_rst) {
		ret = reset_control_assert(priv->plat->stmmac_rst);
		reset_control_deassert(priv->plat->stmmac_rst);
		/* Some reset controllers have only reset callback instead of
		 * assert + deassert callbacks pair.
		 */
		if (ret == -ENOTSUPP)
			reset_control_reset(priv->plat->stmmac_rst);
	}

	ret = reset_control_deassert(priv->plat->stmmac_ahb_rst);
	if (ret == -ENOTSUPP)
		dev_err(priv->device, "unable to bring out of ahb reset: %pe\n",
			ERR_PTR(ret));

	/* Init MAC and get the capabilities */
	ret = stmmac_hw_init(priv);
	if (ret)
		goto error_hw_init;

	/* Only DWMAC core version 5.20 onwards supports HW descriptor prefetch.
	 */
	if (priv->synopsys_id < DWMAC_CORE_5_20)
		priv->plat->dma_cfg->dche = false;

	stmmac_check_ether_addr(priv);

	ndev->netdev_ops = &stmmac_netdev_ops;

	ndev->xdp_metadata_ops = &stmmac_xdp_metadata_ops;

	ndev->hw_features = NETIF_F_SG | NETIF_F_IP_CSUM | NETIF_F_IPV6_CSUM |
			    NETIF_F_RXCSUM;
	ndev->xdp_features = NETDEV_XDP_ACT_BASIC | NETDEV_XDP_ACT_REDIRECT |
			     NETDEV_XDP_ACT_XSK_ZEROCOPY;

	ret = stmmac_tc_init(priv, priv);
	if (!ret) {
		ndev->hw_features |= NETIF_F_HW_TC;
	}

	if ((priv->plat->flags & STMMAC_FLAG_TSO_EN) && (priv->dma_cap.tsoen)) {
		ndev->hw_features |= NETIF_F_TSO | NETIF_F_TSO6;
		if (priv->plat->has_gmac4)
			ndev->hw_features |= NETIF_F_GSO_UDP_L4;
		priv->tso = true;
		dev_info(priv->device, "TSO feature enabled\n");
	}

	if (priv->dma_cap.sphen &&
	    !(priv->plat->flags & STMMAC_FLAG_SPH_DISABLE)) {
		ndev->hw_features |= NETIF_F_GRO;
		priv->sph_cap = true;
		priv->sph = priv->sph_cap;
		dev_info(priv->device, "SPH feature enabled\n");
	}

	/* Ideally our host DMA address width is the same as for the
	 * device. However, it may differ and then we have to use our
	 * host DMA width for allocation and the device DMA width for
	 * register handling.
	 */
	if (priv->plat->host_dma_width)
		priv->dma_cap.host_dma_width = priv->plat->host_dma_width;
	else
		priv->dma_cap.host_dma_width = priv->dma_cap.addr64;

	if (priv->dma_cap.host_dma_width) {
		ret = dma_set_mask_and_coherent(device,
				DMA_BIT_MASK(priv->dma_cap.host_dma_width));
		if (!ret) {
			dev_info(priv->device, "Using %d/%d bits DMA host/device width\n",
				 priv->dma_cap.host_dma_width, priv->dma_cap.addr64);

			/*
			 * If more than 32 bits can be addressed, make sure to
			 * enable enhanced addressing mode.
			 */
			if (IS_ENABLED(CONFIG_ARCH_DMA_ADDR_T_64BIT))
				priv->plat->dma_cfg->eame = true;
		} else {
			ret = dma_set_mask_and_coherent(device, DMA_BIT_MASK(32));
			if (ret) {
				dev_err(priv->device, "Failed to set DMA Mask\n");
				goto error_hw_init;
			}

			priv->dma_cap.host_dma_width = 32;
		}
	}

	ndev->features |= ndev->hw_features | NETIF_F_HIGHDMA;
	ndev->watchdog_timeo = msecs_to_jiffies(watchdog);
#ifdef STMMAC_VLAN_TAG_USED
	/* Both mac100 and gmac support receive VLAN tag detection */
	ndev->features |= NETIF_F_HW_VLAN_CTAG_RX | NETIF_F_HW_VLAN_STAG_RX;
	if (priv->dma_cap.vlhash) {
		ndev->features |= NETIF_F_HW_VLAN_CTAG_FILTER;
		ndev->features |= NETIF_F_HW_VLAN_STAG_FILTER;
	}
	if (priv->dma_cap.vlins) {
		ndev->features |= NETIF_F_HW_VLAN_CTAG_TX;
		if (priv->dma_cap.dvlan)
			ndev->features |= NETIF_F_HW_VLAN_STAG_TX;
	}
#endif
	priv->msg_enable = netif_msg_init(debug, default_msg_level);

	priv->xstats.threshold = tc;

	/* Initialize RSS */
	rxq = priv->plat->rx_queues_to_use;
	netdev_rss_key_fill(priv->rss.key, sizeof(priv->rss.key));
	for (i = 0; i < ARRAY_SIZE(priv->rss.table); i++)
		priv->rss.table[i] = ethtool_rxfh_indir_default(i, rxq);

	if (priv->dma_cap.rssen && priv->plat->rss_en)
		ndev->features |= NETIF_F_RXHASH;

	ndev->vlan_features |= ndev->features;
	/* TSO doesn't work on VLANs yet */
	ndev->vlan_features &= ~NETIF_F_TSO;

	/* MTU range: 46 - hw-specific max */
	ndev->min_mtu = ETH_ZLEN - ETH_HLEN;
	if (priv->plat->has_xgmac)
		ndev->max_mtu = XGMAC_JUMBO_LEN;
	else if ((priv->plat->enh_desc) || (priv->synopsys_id >= DWMAC_CORE_4_00))
		ndev->max_mtu = JUMBO_LEN;
	else
		ndev->max_mtu = SKB_MAX_HEAD(NET_SKB_PAD + NET_IP_ALIGN);
	/* Will not overwrite ndev->max_mtu if plat->maxmtu > ndev->max_mtu
	 * as well as plat->maxmtu < ndev->min_mtu which is a invalid range.
	 */
	if ((priv->plat->maxmtu < ndev->max_mtu) &&
	    (priv->plat->maxmtu >= ndev->min_mtu))
		ndev->max_mtu = priv->plat->maxmtu;
	else if (priv->plat->maxmtu < ndev->min_mtu)
		dev_warn(priv->device,
			 "%s: warning: maxmtu having invalid value (%d)\n",
			 __func__, priv->plat->maxmtu);

	if (flow_ctrl)
		priv->flow_ctrl = FLOW_AUTO;	/* RX/TX pause on */

	ndev->priv_flags |= IFF_LIVE_ADDR_CHANGE;

	/* Setup channels NAPI */
	stmmac_napi_add(ndev);

	mutex_init(&priv->lock);

	/* If a specific clk_csr value is passed from the platform
	 * this means that the CSR Clock Range selection cannot be
	 * changed at run-time and it is fixed. Viceversa the driver'll try to
	 * set the MDC clock dynamically according to the csr actual
	 * clock input.
	 */
	if (priv->plat->clk_csr >= 0)
		priv->clk_csr = priv->plat->clk_csr;
	else
		stmmac_clk_csr_set(priv);

	stmmac_check_pcs_mode(priv);

	pm_runtime_get_noresume(device);
	pm_runtime_set_active(device);
	if (!pm_runtime_enabled(device))
		pm_runtime_enable(device);

	if (priv->hw->pcs != STMMAC_PCS_TBI &&
	    priv->hw->pcs != STMMAC_PCS_RTBI) {
		/* MDIO bus Registration */
		ret = stmmac_mdio_register(ndev);
		if (ret < 0) {
			dev_err_probe(priv->device, ret,
				      "%s: MDIO bus (id: %d) registration failed\n",
				      __func__, priv->plat->bus_id);
			goto error_mdio_register;
		}
	}

	if (priv->plat->speed_mode_2500)
		priv->plat->speed_mode_2500(ndev, priv->plat->bsp_priv);

	if (priv->plat->mdio_bus_data && priv->plat->mdio_bus_data->has_xpcs) {
		ret = stmmac_xpcs_setup(priv->mii);
		if (ret)
			goto error_xpcs_setup;
	}

	ret = stmmac_phy_setup(priv);
	if (ret) {
		netdev_err(ndev, "failed to setup phy (%d)\n", ret);
		goto error_phy_setup;
	}

	ret = register_netdev(ndev);
	if (ret) {
		dev_err(priv->device, "%s: ERROR %i registering the device\n",
			__func__, ret);
		goto error_netdev_register;
	}

#ifdef CONFIG_DEBUG_FS
	stmmac_init_fs(ndev);
#endif

	if (priv->plat->dump_debug_regs)
		priv->plat->dump_debug_regs(priv->plat->bsp_priv);

	/* Let pm_runtime_put() disable the clocks.
	 * If CONFIG_PM is not enabled, the clocks will stay powered.
	 */
	pm_runtime_put(device);

	return ret;

error_netdev_register:
	phylink_destroy(priv->phylink);
error_xpcs_setup:
error_phy_setup:
	if (priv->hw->pcs != STMMAC_PCS_TBI &&
	    priv->hw->pcs != STMMAC_PCS_RTBI)
		stmmac_mdio_unregister(ndev);
error_mdio_register:
	stmmac_napi_del(ndev);
error_hw_init:
	destroy_workqueue(priv->wq);
error_wq_init:
	bitmap_free(priv->af_xdp_zc_qps);

	return ret;
}
EXPORT_SYMBOL_GPL(stmmac_dvr_probe);

/**
 * stmmac_dvr_remove
 * @dev: device pointer
 * Description: this function resets the TX/RX processes, disables the MAC RX/TX
 * changes the link status, releases the DMA descriptor rings.
 */
void stmmac_dvr_remove(struct device *dev)
{
	struct net_device *ndev = dev_get_drvdata(dev);
	struct stmmac_priv *priv = netdev_priv(ndev);

	netdev_info(priv->dev, "%s: removing driver", __func__);

	pm_runtime_get_sync(dev);

	stmmac_stop_all_dma(priv);
	stmmac_mac_set(priv, priv->ioaddr, false);
	netif_carrier_off(ndev);
	unregister_netdev(ndev);

#ifdef CONFIG_DEBUG_FS
	stmmac_exit_fs(ndev);
#endif
	phylink_destroy(priv->phylink);
	if (priv->plat->stmmac_rst)
		reset_control_assert(priv->plat->stmmac_rst);
	reset_control_assert(priv->plat->stmmac_ahb_rst);
	if (priv->hw->pcs != STMMAC_PCS_TBI &&
	    priv->hw->pcs != STMMAC_PCS_RTBI)
		stmmac_mdio_unregister(ndev);
	destroy_workqueue(priv->wq);
	mutex_destroy(&priv->lock);
	bitmap_free(priv->af_xdp_zc_qps);

	pm_runtime_disable(dev);
	pm_runtime_put_noidle(dev);
}
EXPORT_SYMBOL_GPL(stmmac_dvr_remove);

/**
 * stmmac_suspend - suspend callback
 * @dev: device pointer
 * Description: this is the function to suspend the device and it is called
 * by the platform driver to stop the network queue, release the resources,
 * program the PMT register (for WoL), clean and release driver resources.
 */
int stmmac_suspend(struct device *dev)
{
	struct net_device *ndev = dev_get_drvdata(dev);
	struct stmmac_priv *priv = netdev_priv(ndev);
	u32 chan;

	if (!ndev || !netif_running(ndev))
		return 0;

	mutex_lock(&priv->lock);

	netif_device_detach(ndev);

	stmmac_disable_all_queues(priv);

	for (chan = 0; chan < priv->plat->tx_queues_to_use; chan++)
		hrtimer_cancel(&priv->dma_conf.tx_queue[chan].txtimer);

	if (priv->eee_enabled) {
		priv->tx_path_in_lpi_mode = false;
		del_timer_sync(&priv->eee_ctrl_timer);
	}

	/* Stop TX/RX DMA */
	stmmac_stop_all_dma(priv);

	if (priv->plat->serdes_powerdown)
		priv->plat->serdes_powerdown(ndev, priv->plat->bsp_priv);

	/* Enable Power down mode by programming the PMT regs */
	if (device_may_wakeup(priv->device) && priv->plat->pmt) {
		stmmac_pmt(priv, priv->hw, priv->wolopts);
		priv->irq_wake = 1;
	} else {
		stmmac_mac_set(priv, priv->ioaddr, false);
		pinctrl_pm_select_sleep_state(priv->device);
	}

	mutex_unlock(&priv->lock);

	rtnl_lock();
	if (device_may_wakeup(priv->device) && priv->plat->pmt) {
		phylink_suspend(priv->phylink, true);
	} else {
		if (device_may_wakeup(priv->device))
			phylink_speed_down(priv->phylink, false);
		phylink_suspend(priv->phylink, false);
	}
	rtnl_unlock();

	if (priv->dma_cap.fpesel) {
		/* Disable FPE */
		stmmac_fpe_configure(priv, priv->ioaddr,
				     priv->plat->tx_queues_to_use,
				     priv->plat->rx_queues_to_use, false);

		stmmac_fpe_handshake(priv, false);
		stmmac_fpe_stop_wq(priv);
	}

	priv->speed = SPEED_UNKNOWN;
	return 0;
}
EXPORT_SYMBOL_GPL(stmmac_suspend);

static void stmmac_reset_rx_queue(struct stmmac_priv *priv, u32 queue)
{
	struct stmmac_rx_queue *rx_q = &priv->dma_conf.rx_queue[queue];

	rx_q->cur_rx = 0;
	rx_q->dirty_rx = 0;
}

static void stmmac_reset_tx_queue(struct stmmac_priv *priv, u32 queue)
{
	struct stmmac_tx_queue *tx_q = &priv->dma_conf.tx_queue[queue];

	tx_q->cur_tx = 0;
	tx_q->dirty_tx = 0;
	tx_q->mss = 0;

	netdev_tx_reset_queue(netdev_get_tx_queue(priv->dev, queue));
}

/**
 * stmmac_reset_queues_param - reset queue parameters
 * @priv: device pointer
 */
static void stmmac_reset_queues_param(struct stmmac_priv *priv)
{
	u32 rx_cnt = priv->plat->rx_queues_to_use;
	u32 tx_cnt = priv->plat->tx_queues_to_use;
	u32 queue;

	for (queue = 0; queue < rx_cnt; queue++)
		stmmac_reset_rx_queue(priv, queue);

	for (queue = 0; queue < tx_cnt; queue++)
		stmmac_reset_tx_queue(priv, queue);
}

/**
 * stmmac_resume - resume callback
 * @dev: device pointer
 * Description: when resume this function is invoked to setup the DMA and CORE
 * in a usable state.
 */
int stmmac_resume(struct device *dev)
{
	struct net_device *ndev = dev_get_drvdata(dev);
	struct stmmac_priv *priv = netdev_priv(ndev);
	int ret;

	if (!netif_running(ndev))
		return 0;

	/* Power Down bit, into the PM register, is cleared
	 * automatically as soon as a magic packet or a Wake-up frame
	 * is received. Anyway, it's better to manually clear
	 * this bit because it can generate problems while resuming
	 * from another devices (e.g. serial console).
	 */
	if (device_may_wakeup(priv->device) && priv->plat->pmt) {
		mutex_lock(&priv->lock);
		stmmac_pmt(priv, priv->hw, 0);
		mutex_unlock(&priv->lock);
		priv->irq_wake = 0;
	} else {
		pinctrl_pm_select_default_state(priv->device);
		/* reset the phy so that it's ready */
		if (priv->mii)
			stmmac_mdio_reset(priv->mii);
	}

	if (!(priv->plat->flags & STMMAC_FLAG_SERDES_UP_AFTER_PHY_LINKUP) &&
	    priv->plat->serdes_powerup) {
		ret = priv->plat->serdes_powerup(ndev,
						 priv->plat->bsp_priv);

		if (ret < 0)
			return ret;
	}

	rtnl_lock();
	if (device_may_wakeup(priv->device) && priv->plat->pmt) {
		phylink_resume(priv->phylink);
	} else {
		phylink_resume(priv->phylink);
		if (device_may_wakeup(priv->device))
			phylink_speed_up(priv->phylink);
	}
	rtnl_unlock();

	rtnl_lock();
	mutex_lock(&priv->lock);

	stmmac_reset_queues_param(priv);

	stmmac_free_tx_skbufs(priv);
	stmmac_clear_descriptors(priv, &priv->dma_conf);

	stmmac_hw_setup(ndev, false);
	stmmac_init_coalesce(priv);
	stmmac_set_rx_mode(ndev);

	stmmac_restore_hw_vlan_rx_fltr(priv, ndev, priv->hw);

	stmmac_enable_all_queues(priv);
	stmmac_enable_all_dma_irq(priv);

	mutex_unlock(&priv->lock);
	rtnl_unlock();

	netif_device_attach(ndev);

	return 0;
}
EXPORT_SYMBOL_GPL(stmmac_resume);

#ifndef MODULE
static int __init stmmac_cmdline_opt(char *str)
{
	char *opt;

	if (!str || !*str)
		return 1;
	while ((opt = strsep(&str, ",")) != NULL) {
		if (!strncmp(opt, "debug:", 6)) {
			if (kstrtoint(opt + 6, 0, &debug))
				goto err;
		} else if (!strncmp(opt, "phyaddr:", 8)) {
			if (kstrtoint(opt + 8, 0, &phyaddr))
				goto err;
		} else if (!strncmp(opt, "buf_sz:", 7)) {
			if (kstrtoint(opt + 7, 0, &buf_sz))
				goto err;
		} else if (!strncmp(opt, "tc:", 3)) {
			if (kstrtoint(opt + 3, 0, &tc))
				goto err;
		} else if (!strncmp(opt, "watchdog:", 9)) {
			if (kstrtoint(opt + 9, 0, &watchdog))
				goto err;
		} else if (!strncmp(opt, "flow_ctrl:", 10)) {
			if (kstrtoint(opt + 10, 0, &flow_ctrl))
				goto err;
		} else if (!strncmp(opt, "pause:", 6)) {
			if (kstrtoint(opt + 6, 0, &pause))
				goto err;
		} else if (!strncmp(opt, "eee_timer:", 10)) {
			if (kstrtoint(opt + 10, 0, &eee_timer))
				goto err;
		} else if (!strncmp(opt, "chain_mode:", 11)) {
			if (kstrtoint(opt + 11, 0, &chain_mode))
				goto err;
		}
	}
	return 1;

err:
	pr_err("%s: ERROR broken module parameter conversion", __func__);
	return 1;
}

__setup("stmmaceth=", stmmac_cmdline_opt);
#endif /* MODULE */

static int __init stmmac_init(void)
{
#ifdef CONFIG_DEBUG_FS
	/* Create debugfs main directory if it doesn't exist yet */
	if (!stmmac_fs_dir)
		stmmac_fs_dir = debugfs_create_dir(STMMAC_RESOURCE_NAME, NULL);
	register_netdevice_notifier(&stmmac_notifier);
#endif

	return 0;
}

static void __exit stmmac_exit(void)
{
#ifdef CONFIG_DEBUG_FS
	unregister_netdevice_notifier(&stmmac_notifier);
	debugfs_remove_recursive(stmmac_fs_dir);
#endif
}

module_init(stmmac_init)
module_exit(stmmac_exit)

MODULE_DESCRIPTION("STMMAC 10/100/1000 Ethernet device driver");
MODULE_AUTHOR("Giuseppe Cavallaro <peppe.cavallaro@st.com>");
MODULE_LICENSE("GPL");<|MERGE_RESOLUTION|>--- conflicted
+++ resolved
@@ -2718,11 +2718,7 @@
 
 	/* We still have pending packets, let's call for a new scheduling */
 	if (tx_q->dirty_tx != tx_q->cur_tx)
-<<<<<<< HEAD
-		stmmac_tx_timer_arm(priv, queue);
-=======
 		*pending_packets = true;
->>>>>>> 740329d7
 
 	flags = u64_stats_update_begin_irqsave(&txq_stats->syncp);
 	txq_stats->tx_packets += tx_packets;
@@ -3012,15 +3008,6 @@
 {
 	struct stmmac_tx_queue *tx_q = &priv->dma_conf.tx_queue[queue];
 	u32 tx_coal_timer = priv->tx_coal_timer[queue];
-<<<<<<< HEAD
-
-	if (!tx_coal_timer)
-		return;
-
-	hrtimer_start(&tx_q->txtimer,
-		      STMMAC_COAL_TIMER(tx_coal_timer),
-		      HRTIMER_MODE_REL);
-=======
 	struct stmmac_channel *ch;
 	struct napi_struct *napi;
 
@@ -3040,7 +3027,6 @@
 			      HRTIMER_MODE_REL);
 	else
 		hrtimer_try_to_cancel(&tx_q->txtimer);
->>>>>>> 740329d7
 }
 
 /**
@@ -5598,10 +5584,7 @@
 		container_of(napi, struct stmmac_channel, tx_napi);
 	struct stmmac_priv *priv = ch->priv_data;
 	struct stmmac_txq_stats *txq_stats;
-<<<<<<< HEAD
-=======
 	bool pending_packets = false;
->>>>>>> 740329d7
 	u32 chan = ch->index;
 	unsigned long flags;
 	int work_done;
