--- conflicted
+++ resolved
@@ -2067,11 +2067,7 @@
 		if (napi_complete_done(napi, pkts_polled))
 			nfp_net_irq_unmask(r_vec->nfp_net, r_vec->irq_entry);
 
-<<<<<<< HEAD
-	if (r_vec->nfp_net->rx_coalesce_adapt_on) {
-=======
 	if (r_vec->nfp_net->rx_coalesce_adapt_on && r_vec->rx_ring) {
->>>>>>> df0cc57e
 		struct dim_sample dim_sample = {};
 		unsigned int start;
 		u64 pkts, bytes;
@@ -2086,11 +2082,7 @@
 		net_dim(&r_vec->rx_dim, dim_sample);
 	}
 
-<<<<<<< HEAD
-	if (r_vec->nfp_net->tx_coalesce_adapt_on) {
-=======
 	if (r_vec->nfp_net->tx_coalesce_adapt_on && r_vec->tx_ring) {
->>>>>>> df0cc57e
 		struct dim_sample dim_sample = {};
 		unsigned int start;
 		u64 pkts, bytes;
@@ -3024,15 +3016,8 @@
 
 	/* copy RX interrupt coalesce parameters */
 	value = (moder.pkts << 16) | (factor * moder.usec);
-<<<<<<< HEAD
-	rtnl_lock();
 	nn_writel(nn, NFP_NET_CFG_RXR_IRQ_MOD(r_vec->rx_ring->idx), value);
 	(void)nfp_net_reconfig(nn, NFP_NET_CFG_UPDATE_IRQMOD);
-	rtnl_unlock();
-=======
-	nn_writel(nn, NFP_NET_CFG_RXR_IRQ_MOD(r_vec->rx_ring->idx), value);
-	(void)nfp_net_reconfig(nn, NFP_NET_CFG_UPDATE_IRQMOD);
->>>>>>> df0cc57e
 
 	dim->state = DIM_START_MEASURE;
 }
@@ -3060,15 +3045,8 @@
 
 	/* copy TX interrupt coalesce parameters */
 	value = (moder.pkts << 16) | (factor * moder.usec);
-<<<<<<< HEAD
-	rtnl_lock();
 	nn_writel(nn, NFP_NET_CFG_TXR_IRQ_MOD(r_vec->tx_ring->idx), value);
 	(void)nfp_net_reconfig(nn, NFP_NET_CFG_UPDATE_IRQMOD);
-	rtnl_unlock();
-=======
-	nn_writel(nn, NFP_NET_CFG_TXR_IRQ_MOD(r_vec->tx_ring->idx), value);
-	(void)nfp_net_reconfig(nn, NFP_NET_CFG_UPDATE_IRQMOD);
->>>>>>> df0cc57e
 
 	dim->state = DIM_START_MEASURE;
 }
