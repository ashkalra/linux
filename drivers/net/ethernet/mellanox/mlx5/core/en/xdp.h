/*
 * Copyright (c) 2018, Mellanox Technologies. All rights reserved.
 *
 * This software is available to you under a choice of one of two
 * licenses.  You may choose to be licensed under the terms of the GNU
 * General Public License (GPL) Version 2, available from the file
 * COPYING in the main directory of this source tree, or the
 * OpenIB.org BSD license below:
 *
 *     Redistribution and use in source and binary forms, with or
 *     without modification, are permitted provided that the following
 *     conditions are met:
 *
 *      - Redistributions of source code must retain the above
 *        copyright notice, this list of conditions and the following
 *        disclaimer.
 *
 *      - Redistributions in binary form must reproduce the above
 *        copyright notice, this list of conditions and the following
 *        disclaimer in the documentation and/or other materials
 *        provided with the distribution.
 *
 * THE SOFTWARE IS PROVIDED "AS IS", WITHOUT WARRANTY OF ANY KIND,
 * EXPRESS OR IMPLIED, INCLUDING BUT NOT LIMITED TO THE WARRANTIES OF
 * MERCHANTABILITY, FITNESS FOR A PARTICULAR PURPOSE AND
 * NONINFRINGEMENT. IN NO EVENT SHALL THE AUTHORS OR COPYRIGHT HOLDERS
 * BE LIABLE FOR ANY CLAIM, DAMAGES OR OTHER LIABILITY, WHETHER IN AN
 * ACTION OF CONTRACT, TORT OR OTHERWISE, ARISING FROM, OUT OF OR IN
 * CONNECTION WITH THE SOFTWARE OR THE USE OR OTHER DEALINGS IN THE
 * SOFTWARE.
 */
#ifndef __MLX5_EN_XDP_H__
#define __MLX5_EN_XDP_H__

#include "en.h"
#include "en/txrx.h"

#define MLX5E_XDP_MIN_INLINE (ETH_HLEN + VLAN_HLEN)
#define MLX5E_XDP_TX_EMPTY_DS_COUNT \
	(sizeof(struct mlx5e_tx_wqe) / MLX5_SEND_WQE_DS)
#define MLX5E_XDP_TX_DS_COUNT (MLX5E_XDP_TX_EMPTY_DS_COUNT + 1 /* SG DS */)

struct mlx5e_xsk_param;
int mlx5e_xdp_max_mtu(struct mlx5e_params *params, struct mlx5e_xsk_param *xsk);
bool mlx5e_xdp_handle(struct mlx5e_rq *rq, struct mlx5e_dma_info *di,
		      void *va, u16 *rx_headroom, u32 *len, bool xsk);
void mlx5e_xdp_mpwqe_complete(struct mlx5e_xdpsq *sq);
bool mlx5e_poll_xdpsq_cq(struct mlx5e_cq *cq);
void mlx5e_free_xdpsq_descs(struct mlx5e_xdpsq *sq);
void mlx5e_set_xmit_fp(struct mlx5e_xdpsq *sq, bool is_mpw);
void mlx5e_xdp_rx_poll_complete(struct mlx5e_rq *rq);
int mlx5e_xdp_xmit(struct net_device *dev, int n, struct xdp_frame **frames,
		   u32 flags);

static inline void mlx5e_xdp_tx_enable(struct mlx5e_priv *priv)
{
	set_bit(MLX5E_STATE_XDP_TX_ENABLED, &priv->state);
}

static inline void mlx5e_xdp_tx_disable(struct mlx5e_priv *priv)
{
	clear_bit(MLX5E_STATE_XDP_TX_ENABLED, &priv->state);
	/* let other device's napi(s) see our new state */
	synchronize_rcu();
}

static inline bool mlx5e_xdp_tx_is_enabled(struct mlx5e_priv *priv)
{
	return test_bit(MLX5E_STATE_XDP_TX_ENABLED, &priv->state);
}

static inline void mlx5e_xdp_set_open(struct mlx5e_priv *priv)
{
	set_bit(MLX5E_STATE_XDP_OPEN, &priv->state);
}

static inline void mlx5e_xdp_set_closed(struct mlx5e_priv *priv)
{
	clear_bit(MLX5E_STATE_XDP_OPEN, &priv->state);
}

static inline bool mlx5e_xdp_is_open(struct mlx5e_priv *priv)
{
	return test_bit(MLX5E_STATE_XDP_OPEN, &priv->state);
}

static inline void mlx5e_xmit_xdp_doorbell(struct mlx5e_xdpsq *sq)
{
	if (sq->doorbell_cseg) {
		mlx5e_notify_hw(&sq->wq, sq->pc, sq->uar_map, sq->doorbell_cseg);
		sq->doorbell_cseg = NULL;
	}
}

/* Enable inline WQEs to shift some load from a congested HCA (HW) to
 * a less congested cpu (SW).
 */
static inline void mlx5e_xdp_update_inline_state(struct mlx5e_xdpsq *sq)
{
	u16 outstanding = sq->xdpi_fifo_pc - sq->xdpi_fifo_cc;
	struct mlx5e_xdp_mpwqe *session = &sq->mpwqe;

#define MLX5E_XDP_INLINE_WATERMARK_LOW	10
#define MLX5E_XDP_INLINE_WATERMARK_HIGH 128

	if (session->inline_on) {
		if (outstanding <= MLX5E_XDP_INLINE_WATERMARK_LOW)
			session->inline_on = 0;
		return;
	}

	/* inline is false */
	if (outstanding >= MLX5E_XDP_INLINE_WATERMARK_HIGH)
		session->inline_on = 1;
}

static inline void
<<<<<<< HEAD
mlx5e_xdp_mpwqe_add_dseg(struct mlx5e_xdpsq *sq, struct mlx5e_xdp_info *xdpi,
=======
mlx5e_xdp_mpwqe_add_dseg(struct mlx5e_xdpsq *sq,
			 struct mlx5e_xdp_xmit_data *xdptxd,
>>>>>>> 4ff96fb5
			 struct mlx5e_xdpsq_stats *stats)
{
	struct mlx5e_xdp_mpwqe *session = &sq->mpwqe;
	dma_addr_t dma_addr    = xdpi->dma_addr;
	struct xdp_frame *xdpf = xdpi->xdpf;
	struct mlx5_wqe_data_seg *dseg =
		(struct mlx5_wqe_data_seg *)session->wqe + session->ds_count;
<<<<<<< HEAD
	u16 dma_len = xdpf->len;

	session->pkt_count++;

#define MLX5E_XDP_INLINE_WQE_SZ_THRSD (256 - sizeof(struct mlx5_wqe_inline_seg))

=======
	u32 dma_len = xdptxd->len;

	session->pkt_count++;

#define MLX5E_XDP_INLINE_WQE_SZ_THRSD (256 - sizeof(struct mlx5_wqe_inline_seg))

>>>>>>> 4ff96fb5
	if (session->inline_on && dma_len <= MLX5E_XDP_INLINE_WQE_SZ_THRSD) {
		struct mlx5_wqe_inline_seg *inline_dseg =
			(struct mlx5_wqe_inline_seg *)dseg;
		u16 ds_len = sizeof(*inline_dseg) + dma_len;
		u16 ds_cnt = DIV_ROUND_UP(ds_len, MLX5_SEND_WQE_DS);

		if (unlikely(session->ds_count + ds_cnt > session->max_ds_count)) {
			/* Not enough space for inline wqe, send with memory pointer */
			session->complete = true;
			goto no_inline;
		}

		inline_dseg->byte_count = cpu_to_be32(dma_len | MLX5_INLINE_SEG);
<<<<<<< HEAD
		memcpy(inline_dseg->data, xdpf->data, dma_len);
=======
		memcpy(inline_dseg->data, xdptxd->data, dma_len);
>>>>>>> 4ff96fb5

		session->ds_count += ds_cnt;
		stats->inlnw++;
		return;
	}

no_inline:
<<<<<<< HEAD
	dseg->addr       = cpu_to_be64(dma_addr);
=======
	dseg->addr       = cpu_to_be64(xdptxd->dma_addr);
>>>>>>> 4ff96fb5
	dseg->byte_count = cpu_to_be32(dma_len);
	dseg->lkey       = sq->mkey_be;
	session->ds_count++;
}

static inline void mlx5e_xdpsq_fetch_wqe(struct mlx5e_xdpsq *sq,
					 struct mlx5e_tx_wqe **wqe)
{
	struct mlx5_wq_cyc *wq = &sq->wq;
	u16 pi = mlx5_wq_cyc_ctr2ix(wq, sq->pc);

	*wqe = mlx5_wq_cyc_get_wqe(wq, pi);
	memset(*wqe, 0, sizeof(**wqe));
}

static inline void
mlx5e_xdpi_fifo_push(struct mlx5e_xdp_info_fifo *fifo,
		     struct mlx5e_xdp_info *xi)
{
	u32 i = (*fifo->pc)++ & fifo->mask;

	fifo->xi[i] = *xi;
}

static inline struct mlx5e_xdp_info
mlx5e_xdpi_fifo_pop(struct mlx5e_xdp_info_fifo *fifo)
{
	return fifo->xi[(*fifo->cc)++ & fifo->mask];
}
#endif<|MERGE_RESOLUTION|>--- conflicted
+++ resolved
@@ -115,34 +115,19 @@
 }
 
 static inline void
-<<<<<<< HEAD
-mlx5e_xdp_mpwqe_add_dseg(struct mlx5e_xdpsq *sq, struct mlx5e_xdp_info *xdpi,
-=======
 mlx5e_xdp_mpwqe_add_dseg(struct mlx5e_xdpsq *sq,
 			 struct mlx5e_xdp_xmit_data *xdptxd,
->>>>>>> 4ff96fb5
 			 struct mlx5e_xdpsq_stats *stats)
 {
 	struct mlx5e_xdp_mpwqe *session = &sq->mpwqe;
-	dma_addr_t dma_addr    = xdpi->dma_addr;
-	struct xdp_frame *xdpf = xdpi->xdpf;
 	struct mlx5_wqe_data_seg *dseg =
 		(struct mlx5_wqe_data_seg *)session->wqe + session->ds_count;
-<<<<<<< HEAD
-	u16 dma_len = xdpf->len;
-
-	session->pkt_count++;
-
-#define MLX5E_XDP_INLINE_WQE_SZ_THRSD (256 - sizeof(struct mlx5_wqe_inline_seg))
-
-=======
 	u32 dma_len = xdptxd->len;
 
 	session->pkt_count++;
 
 #define MLX5E_XDP_INLINE_WQE_SZ_THRSD (256 - sizeof(struct mlx5_wqe_inline_seg))
 
->>>>>>> 4ff96fb5
 	if (session->inline_on && dma_len <= MLX5E_XDP_INLINE_WQE_SZ_THRSD) {
 		struct mlx5_wqe_inline_seg *inline_dseg =
 			(struct mlx5_wqe_inline_seg *)dseg;
@@ -156,11 +141,7 @@
 		}
 
 		inline_dseg->byte_count = cpu_to_be32(dma_len | MLX5_INLINE_SEG);
-<<<<<<< HEAD
-		memcpy(inline_dseg->data, xdpf->data, dma_len);
-=======
 		memcpy(inline_dseg->data, xdptxd->data, dma_len);
->>>>>>> 4ff96fb5
 
 		session->ds_count += ds_cnt;
 		stats->inlnw++;
@@ -168,11 +149,7 @@
 	}
 
 no_inline:
-<<<<<<< HEAD
-	dseg->addr       = cpu_to_be64(dma_addr);
-=======
 	dseg->addr       = cpu_to_be64(xdptxd->dma_addr);
->>>>>>> 4ff96fb5
 	dseg->byte_count = cpu_to_be32(dma_len);
 	dseg->lkey       = sq->mkey_be;
 	session->ds_count++;
