--- conflicted
+++ resolved
@@ -465,14 +465,6 @@
 	mlx5_wq_ll_update_db_record(wq);
 }
 
-<<<<<<< HEAD
-static inline u16 mlx5e_icosq_wrap_cnt(struct mlx5e_icosq *sq)
-{
-	return mlx5_wq_cyc_get_ctr_wrap_cnt(&sq->wq, sq->pc);
-}
-
-=======
->>>>>>> 4ff96fb5
 static inline void mlx5e_fill_icosq_frag_edge(struct mlx5e_icosq *sq,
 					      struct mlx5_wq_cyc *wq,
 					      u16 pi, u16 nnops)
@@ -592,18 +584,10 @@
 	return !!err;
 }
 
-<<<<<<< HEAD
-static void mlx5e_poll_ico_cq(struct mlx5e_cq *cq, struct mlx5e_rq *rq)
+void mlx5e_poll_ico_cq(struct mlx5e_cq *cq)
 {
 	struct mlx5e_icosq *sq = container_of(cq, struct mlx5e_icosq, cq);
 	struct mlx5_cqe64 *cqe;
-	u8  completed_umr = 0;
-=======
-void mlx5e_poll_ico_cq(struct mlx5e_cq *cq)
-{
-	struct mlx5e_icosq *sq = container_of(cq, struct mlx5e_icosq, cq);
-	struct mlx5_cqe64 *cqe;
->>>>>>> 4ff96fb5
 	u16 sqcc;
 	int i;
 
@@ -644,11 +628,7 @@
 
 			if (likely(wi->opcode == MLX5_OPCODE_UMR)) {
 				sqcc += MLX5E_UMR_WQEBBS;
-<<<<<<< HEAD
-				completed_umr++;
-=======
 				wi->umr.rq->mpwqe.umr_completed++;
->>>>>>> 4ff96fb5
 			} else if (likely(wi->opcode == MLX5_OPCODE_NOP)) {
 				sqcc++;
 			} else {
@@ -664,37 +644,20 @@
 	sq->cc = sqcc;
 
 	mlx5_cqwq_update_db_record(&cq->wq);
-
-	if (likely(completed_umr)) {
-		mlx5e_post_rx_mpwqe(rq, completed_umr);
-		rq->mpwqe.umr_in_progress -= completed_umr;
-	}
 }
 
 bool mlx5e_post_rx_mpwqes(struct mlx5e_rq *rq)
 {
 	struct mlx5e_icosq *sq = &rq->channel->icosq;
 	struct mlx5_wq_ll *wq = &rq->mpwqe.wq;
-<<<<<<< HEAD
-=======
 	u8  umr_completed = rq->mpwqe.umr_completed;
 	int alloc_err = 0;
->>>>>>> 4ff96fb5
 	u8  missing, i;
 	u16 head;
 
 	if (unlikely(!test_bit(MLX5E_RQ_STATE_ENABLED, &rq->state)))
 		return false;
 
-<<<<<<< HEAD
-	mlx5e_poll_ico_cq(&sq->cq, rq);
-
-	missing = mlx5_wq_ll_missing(wq) - rq->mpwqe.umr_in_progress;
-
-	if (unlikely(rq->mpwqe.umr_in_progress > rq->mpwqe.umr_last_bulk))
-		rq->stats->congst_umr++;
-
-=======
 	if (umr_completed) {
 		mlx5e_post_rx_mpwqe(rq, umr_completed);
 		rq->mpwqe.umr_in_progress -= umr_completed;
@@ -706,7 +669,6 @@
 	if (unlikely(rq->mpwqe.umr_in_progress > rq->mpwqe.umr_last_bulk))
 		rq->stats->congst_umr++;
 
->>>>>>> 4ff96fb5
 #define UMR_WQE_BULK (2)
 	if (likely(missing < UMR_WQE_BULK))
 		return false;
@@ -714,13 +676,9 @@
 	head = rq->mpwqe.actual_wq_head;
 	i = missing;
 	do {
-<<<<<<< HEAD
-		if (unlikely(mlx5e_alloc_rx_mpwqe(rq, head)))
-=======
 		alloc_err = mlx5e_alloc_rx_mpwqe(rq, head);
 
 		if (unlikely(alloc_err))
->>>>>>> 4ff96fb5
 			break;
 		head = mlx5_wq_ll_get_wqe_next_ix(wq, head);
 	} while (--i);
@@ -733,15 +691,12 @@
 
 	rq->mpwqe.umr_in_progress += rq->mpwqe.umr_last_bulk;
 	rq->mpwqe.actual_wq_head   = head;
-<<<<<<< HEAD
-=======
 
 	/* If XSK Fill Ring doesn't have enough frames, busy poll by
 	 * rescheduling the NAPI poll.
 	 */
 	if (unlikely(alloc_err == -ENOMEM && rq->umem))
 		return true;
->>>>>>> 4ff96fb5
 
 	return false;
 }
