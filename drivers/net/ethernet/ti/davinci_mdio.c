// SPDX-License-Identifier: GPL-2.0+
/*
 * DaVinci MDIO Module driver
 *
 * Copyright (C) 2010 Texas Instruments.
 *
 * Shamelessly ripped out of davinci_emac.c, original copyrights follow:
 *
 * Copyright (C) 2009 Texas Instruments.
 *
 */
#include <linux/module.h>
#include <linux/kernel.h>
#include <linux/platform_device.h>
#include <linux/delay.h>
#include <linux/sched.h>
#include <linux/slab.h>
#include <linux/phy.h>
#include <linux/clk.h>
#include <linux/err.h>
#include <linux/io.h>
#include <linux/iopoll.h>
#include <linux/pm_runtime.h>
#include <linux/davinci_emac.h>
#include <linux/of.h>
#include <linux/of_device.h>
#include <linux/of_mdio.h>
#include <linux/pinctrl/consumer.h>
#include <linux/mdio-bitbang.h>
#include <linux/sys_soc.h>

/*
 * This timeout definition is a worst-case ultra defensive measure against
 * unexpected controller lock ups.  Ideally, we should never ever hit this
 * scenario in practice.
 */
#define MDIO_TIMEOUT		100 /* msecs */

#define PHY_REG_MASK		0x1f
#define PHY_ID_MASK		0x1f

#define DEF_OUT_FREQ		2200000		/* 2.2 MHz */

struct davinci_mdio_of_param {
	int autosuspend_delay_ms;
	bool manual_mode;
};

struct davinci_mdio_regs {
	u32	version;
	u32	control;
#define CONTROL_IDLE		BIT(31)
#define CONTROL_ENABLE		BIT(30)
#define CONTROL_MAX_DIV		(0xffff)
#define CONTROL_CLKDIV		GENMASK(15, 0)

#define MDIO_MAN_MDCLK_O	BIT(2)
#define MDIO_MAN_OE		BIT(1)
#define MDIO_MAN_PIN		BIT(0)
#define MDIO_MANUALMODE		BIT(31)

#define MDIO_PIN               0


	u32	alive;
	u32	link;
	u32	linkintraw;
	u32	linkintmasked;
	u32	__reserved_0[2];
	u32	userintraw;
	u32	userintmasked;
	u32	userintmaskset;
	u32	userintmaskclr;
	u32	manualif;
	u32	poll;
	u32	__reserved_1[18];

	struct {
		u32	access;
#define USERACCESS_GO		BIT(31)
#define USERACCESS_WRITE	BIT(30)
#define USERACCESS_ACK		BIT(29)
#define USERACCESS_READ		(0)
#define USERACCESS_DATA		(0xffff)

		u32	physel;
	}	user[];
};

static const struct mdio_platform_data default_pdata = {
	.bus_freq = DEF_OUT_FREQ,
};

struct davinci_mdio_data {
	struct mdio_platform_data pdata;
	struct mdiobb_ctrl bb_ctrl;
	struct davinci_mdio_regs __iomem *regs;
	struct clk	*clk;
	struct device	*dev;
	struct mii_bus	*bus;
	bool            active_in_suspend;
	unsigned long	access_time; /* jiffies */
	/* Indicates that driver shouldn't modify phy_mask in case
	 * if MDIO bus is registered from DT.
	 */
	bool		skip_scan;
	u32		clk_div;
	bool		manual_mode;
};

static void davinci_mdio_init_clk(struct davinci_mdio_data *data)
{
	u32 mdio_in, div, mdio_out_khz, access_time;

	mdio_in = clk_get_rate(data->clk);
	div = (mdio_in / data->pdata.bus_freq) - 1;
	if (div > CONTROL_MAX_DIV)
		div = CONTROL_MAX_DIV;

	data->clk_div = div;
	/*
	 * One mdio transaction consists of:
	 *	32 bits of preamble
	 *	32 bits of transferred data
	 *	24 bits of bus yield (not needed unless shared?)
	 */
	mdio_out_khz = mdio_in / (1000 * (div + 1));
	access_time  = (88 * 1000) / mdio_out_khz;

	/*
	 * In the worst case, we could be kicking off a user-access immediately
	 * after the mdio bus scan state-machine triggered its own read.  If
	 * so, our request could get deferred by one access cycle.  We
	 * defensively allow for 4 access cycles.
	 */
	data->access_time = usecs_to_jiffies(access_time * 4);
	if (!data->access_time)
		data->access_time = 1;
}

static void davinci_mdio_enable(struct davinci_mdio_data *data)
{
	/* set enable and clock divider */
	writel(data->clk_div | CONTROL_ENABLE, &data->regs->control);
}

static void davinci_mdio_disable(struct davinci_mdio_data *data)
{
	u32 reg;

	/* Disable MDIO state machine */
	reg = readl(&data->regs->control);

	reg &= ~CONTROL_CLKDIV;
	reg |= data->clk_div;

	reg &= ~CONTROL_ENABLE;
	writel(reg, &data->regs->control);
}

static void davinci_mdio_enable_manual_mode(struct davinci_mdio_data *data)
{
	u32 reg;
	/* set manual mode */
	reg = readl(&data->regs->poll);
	reg |= MDIO_MANUALMODE;
	writel(reg, &data->regs->poll);
}

static void davinci_set_mdc(struct mdiobb_ctrl *ctrl, int level)
{
	struct davinci_mdio_data *data;
	u32 reg;

	data = container_of(ctrl, struct davinci_mdio_data, bb_ctrl);
	reg = readl(&data->regs->manualif);

	if (level)
		reg |= MDIO_MAN_MDCLK_O;
	else
		reg &= ~MDIO_MAN_MDCLK_O;

	writel(reg, &data->regs->manualif);
}

static void davinci_set_mdio_dir(struct mdiobb_ctrl *ctrl, int output)
{
	struct davinci_mdio_data *data;
	u32 reg;

	data = container_of(ctrl, struct davinci_mdio_data, bb_ctrl);
	reg = readl(&data->regs->manualif);

	if (output)
		reg |= MDIO_MAN_OE;
	else
		reg &= ~MDIO_MAN_OE;

	writel(reg, &data->regs->manualif);
}

static void  davinci_set_mdio_data(struct mdiobb_ctrl *ctrl, int value)
{
	struct davinci_mdio_data *data;
	u32 reg;

	data = container_of(ctrl, struct davinci_mdio_data, bb_ctrl);
	reg = readl(&data->regs->manualif);

	if (value)
		reg |= MDIO_MAN_PIN;
	else
		reg &= ~MDIO_MAN_PIN;

	writel(reg, &data->regs->manualif);
}

static int davinci_get_mdio_data(struct mdiobb_ctrl *ctrl)
{
	struct davinci_mdio_data *data;
	unsigned long reg;

	data = container_of(ctrl, struct davinci_mdio_data, bb_ctrl);
	reg = readl(&data->regs->manualif);
	return test_bit(MDIO_PIN, &reg);
}

static int davinci_mdiobb_read(struct mii_bus *bus, int phy, int reg)
{
	int ret;

	ret = pm_runtime_resume_and_get(bus->parent);
	if (ret < 0)
		return ret;

	ret = mdiobb_read(bus, phy, reg);

	pm_runtime_mark_last_busy(bus->parent);
	pm_runtime_put_autosuspend(bus->parent);

	return ret;
}

static int davinci_mdiobb_write(struct mii_bus *bus, int phy, int reg,
				u16 val)
{
	int ret;

	ret = pm_runtime_resume_and_get(bus->parent);
	if (ret < 0)
		return ret;

	ret = mdiobb_write(bus, phy, reg, val);

	pm_runtime_mark_last_busy(bus->parent);
	pm_runtime_put_autosuspend(bus->parent);

	return ret;
}

static int davinci_mdio_common_reset(struct davinci_mdio_data *data)
{
	u32 phy_mask, ver;
	int ret;

	ret = pm_runtime_resume_and_get(data->dev);
	if (ret < 0)
		return ret;
<<<<<<< HEAD
=======

	if (data->manual_mode) {
		davinci_mdio_disable(data);
		davinci_mdio_enable_manual_mode(data);
	}
>>>>>>> 7365df19

	/* wait for scan logic to settle */
	msleep(PHY_MAX_ADDR * data->access_time);

	/* dump hardware version info */
	ver = readl(&data->regs->version);
	dev_info(data->dev,
		 "davinci mdio revision %d.%d, bus freq %ld\n",
		 (ver >> 8) & 0xff, ver & 0xff,
		 data->pdata.bus_freq);

	if (data->skip_scan)
		goto done;

	/* get phy mask from the alive register */
	phy_mask = readl(&data->regs->alive);
	if (phy_mask) {
		/* restrict mdio bus to live phys only */
		dev_info(data->dev, "detected phy mask %x\n", ~phy_mask);
		phy_mask = ~phy_mask;
	} else {
		/* desperately scan all phys */
		dev_warn(data->dev, "no live phy, scanning all\n");
		phy_mask = 0;
	}
	data->bus->phy_mask = phy_mask;

done:
	pm_runtime_mark_last_busy(data->dev);
	pm_runtime_put_autosuspend(data->dev);

	return 0;
}

static int davinci_mdio_reset(struct mii_bus *bus)
{
	struct davinci_mdio_data *data = bus->priv;

	return davinci_mdio_common_reset(data);
}

static int davinci_mdiobb_reset(struct mii_bus *bus)
{
	struct mdiobb_ctrl *ctrl = bus->priv;
	struct davinci_mdio_data *data;

	data = container_of(ctrl, struct davinci_mdio_data, bb_ctrl);

	return davinci_mdio_common_reset(data);
}

/* wait until hardware is ready for another user access */
static inline int wait_for_user_access(struct davinci_mdio_data *data)
{
	struct davinci_mdio_regs __iomem *regs = data->regs;
	unsigned long timeout = jiffies + msecs_to_jiffies(MDIO_TIMEOUT);
	u32 reg;

	while (time_after(timeout, jiffies)) {
		reg = readl(&regs->user[0].access);
		if ((reg & USERACCESS_GO) == 0)
			return 0;

		reg = readl(&regs->control);
		if ((reg & CONTROL_IDLE) == 0) {
			usleep_range(100, 200);
			continue;
		}

		/*
		 * An emac soft_reset may have clobbered the mdio controller's
		 * state machine.  We need to reset and retry the current
		 * operation
		 */
		dev_warn(data->dev, "resetting idled controller\n");
		davinci_mdio_enable(data);
		return -EAGAIN;
	}

	reg = readl(&regs->user[0].access);
	if ((reg & USERACCESS_GO) == 0)
		return 0;

	dev_err(data->dev, "timed out waiting for user access\n");
	return -ETIMEDOUT;
}

/* wait until hardware state machine is idle */
static inline int wait_for_idle(struct davinci_mdio_data *data)
{
	struct davinci_mdio_regs __iomem *regs = data->regs;
	u32 val, ret;

	ret = readl_poll_timeout(&regs->control, val, val & CONTROL_IDLE,
				 0, MDIO_TIMEOUT * 1000);
	if (ret)
		dev_err(data->dev, "timed out waiting for idle\n");

	return ret;
}

static int davinci_mdio_read(struct mii_bus *bus, int phy_id, int phy_reg)
{
	struct davinci_mdio_data *data = bus->priv;
	u32 reg;
	int ret;

	if (phy_reg & ~PHY_REG_MASK || phy_id & ~PHY_ID_MASK)
		return -EINVAL;

	ret = pm_runtime_resume_and_get(data->dev);
	if (ret < 0)
		return ret;

	reg = (USERACCESS_GO | USERACCESS_READ | (phy_reg << 21) |
	       (phy_id << 16));

	while (1) {
		ret = wait_for_user_access(data);
		if (ret == -EAGAIN)
			continue;
		if (ret < 0)
			break;

		writel(reg, &data->regs->user[0].access);

		ret = wait_for_user_access(data);
		if (ret == -EAGAIN)
			continue;
		if (ret < 0)
			break;

		reg = readl(&data->regs->user[0].access);
		ret = (reg & USERACCESS_ACK) ? (reg & USERACCESS_DATA) : -EIO;
		break;
	}

	pm_runtime_mark_last_busy(data->dev);
	pm_runtime_put_autosuspend(data->dev);
	return ret;
}

static int davinci_mdio_write(struct mii_bus *bus, int phy_id,
			      int phy_reg, u16 phy_data)
{
	struct davinci_mdio_data *data = bus->priv;
	u32 reg;
	int ret;

	if (phy_reg & ~PHY_REG_MASK || phy_id & ~PHY_ID_MASK)
		return -EINVAL;

	ret = pm_runtime_resume_and_get(data->dev);
	if (ret < 0)
		return ret;

	reg = (USERACCESS_GO | USERACCESS_WRITE | (phy_reg << 21) |
		   (phy_id << 16) | (phy_data & USERACCESS_DATA));

	while (1) {
		ret = wait_for_user_access(data);
		if (ret == -EAGAIN)
			continue;
		if (ret < 0)
			break;

		writel(reg, &data->regs->user[0].access);

		ret = wait_for_user_access(data);
		if (ret == -EAGAIN)
			continue;
		break;
	}

	pm_runtime_mark_last_busy(data->dev);
	pm_runtime_put_autosuspend(data->dev);

	return ret;
}

static int davinci_mdio_probe_dt(struct mdio_platform_data *data,
			 struct platform_device *pdev)
{
	struct device_node *node = pdev->dev.of_node;
	u32 prop;

	if (!node)
		return -EINVAL;

	if (of_property_read_u32(node, "bus_freq", &prop)) {
		dev_err(&pdev->dev, "Missing bus_freq property in the DT.\n");
		return -EINVAL;
	}
	data->bus_freq = prop;

	return 0;
}

struct k3_mdio_soc_data {
	bool manual_mode;
};

static const struct k3_mdio_soc_data am65_mdio_soc_data = {
	.manual_mode = true,
};

static const struct soc_device_attribute k3_mdio_socinfo[] = {
	{ .family = "AM62X", .revision = "SR1.0", .data = &am65_mdio_soc_data },
	{ .family = "AM64X", .revision = "SR1.0", .data = &am65_mdio_soc_data },
	{ .family = "AM64X", .revision = "SR2.0", .data = &am65_mdio_soc_data },
	{ .family = "AM65X", .revision = "SR1.0", .data = &am65_mdio_soc_data },
	{ .family = "AM65X", .revision = "SR2.0", .data = &am65_mdio_soc_data },
	{ .family = "J7200", .revision = "SR1.0", .data = &am65_mdio_soc_data },
	{ .family = "J7200", .revision = "SR2.0", .data = &am65_mdio_soc_data },
	{ .family = "J721E", .revision = "SR1.0", .data = &am65_mdio_soc_data },
	{ .family = "J721E", .revision = "SR2.0", .data = &am65_mdio_soc_data },
	{ .family = "J721S2", .revision = "SR1.0", .data = &am65_mdio_soc_data},
	{ /* sentinel */ },
};

#if IS_ENABLED(CONFIG_OF)
static const struct davinci_mdio_of_param of_cpsw_mdio_data = {
	.autosuspend_delay_ms = 100,
};

static const struct of_device_id davinci_mdio_of_mtable[] = {
	{ .compatible = "ti,davinci_mdio", },
	{ .compatible = "ti,cpsw-mdio", .data = &of_cpsw_mdio_data},
	{ /* sentinel */ },
};
MODULE_DEVICE_TABLE(of, davinci_mdio_of_mtable);
#endif

static const struct mdiobb_ops davinci_mdiobb_ops = {
	.owner = THIS_MODULE,
	.set_mdc = davinci_set_mdc,
	.set_mdio_dir = davinci_set_mdio_dir,
	.set_mdio_data = davinci_set_mdio_data,
	.get_mdio_data = davinci_get_mdio_data,
};

static int davinci_mdio_probe(struct platform_device *pdev)
{
	struct mdio_platform_data *pdata = dev_get_platdata(&pdev->dev);
	struct device *dev = &pdev->dev;
	struct davinci_mdio_data *data;
	struct resource *res;
	struct phy_device *phy;
	int ret, addr;
	int autosuspend_delay_ms = -1;

	data = devm_kzalloc(dev, sizeof(*data), GFP_KERNEL);
	if (!data)
		return -ENOMEM;

	data->manual_mode = false;
	data->bb_ctrl.ops = &davinci_mdiobb_ops;

	if (IS_ENABLED(CONFIG_OF) && dev->of_node) {
		const struct soc_device_attribute *soc_match_data;

		soc_match_data = soc_device_match(k3_mdio_socinfo);
		if (soc_match_data && soc_match_data->data) {
			const struct k3_mdio_soc_data *socdata =
						soc_match_data->data;

			data->manual_mode = socdata->manual_mode;
		}
	}

	if (data->manual_mode)
		data->bus = alloc_mdio_bitbang(&data->bb_ctrl);
	else
		data->bus = devm_mdiobus_alloc(dev);

	if (!data->bus) {
		dev_err(dev, "failed to alloc mii bus\n");
		return -ENOMEM;
	}

	if (IS_ENABLED(CONFIG_OF) && dev->of_node) {
		const struct davinci_mdio_of_param *of_mdio_data;

		ret = davinci_mdio_probe_dt(&data->pdata, pdev);
		if (ret)
			return ret;
		snprintf(data->bus->id, MII_BUS_ID_SIZE, "%s", pdev->name);

		of_mdio_data = of_device_get_match_data(&pdev->dev);
		if (of_mdio_data) {
			autosuspend_delay_ms =
					of_mdio_data->autosuspend_delay_ms;
		}
	} else {
		data->pdata = pdata ? (*pdata) : default_pdata;
		snprintf(data->bus->id, MII_BUS_ID_SIZE, "%s-%x",
			 pdev->name, pdev->id);
	}

	data->bus->name		= dev_name(dev);

	if (data->manual_mode) {
		data->bus->read		= davinci_mdiobb_read;
		data->bus->write	= davinci_mdiobb_write;
		data->bus->reset	= davinci_mdiobb_reset;

		dev_info(dev, "Configuring MDIO in manual mode\n");
	} else {
		data->bus->read		= davinci_mdio_read;
		data->bus->write	= davinci_mdio_write;
		data->bus->reset	= davinci_mdio_reset;
		data->bus->priv		= data;
	}
	data->bus->parent	= dev;

	data->clk = devm_clk_get(dev, "fck");
	if (IS_ERR(data->clk)) {
		dev_err(dev, "failed to get device clock\n");
		return PTR_ERR(data->clk);
	}

	dev_set_drvdata(dev, data);
	data->dev = dev;

	res = platform_get_resource(pdev, IORESOURCE_MEM, 0);
	if (!res)
		return -EINVAL;
	data->regs = devm_ioremap(dev, res->start, resource_size(res));
	if (!data->regs)
		return -ENOMEM;

	davinci_mdio_init_clk(data);

	pm_runtime_set_autosuspend_delay(&pdev->dev, autosuspend_delay_ms);
	pm_runtime_use_autosuspend(&pdev->dev);
	pm_runtime_enable(&pdev->dev);

	/* register the mii bus
	 * Create PHYs from DT only in case if PHY child nodes are explicitly
	 * defined to support backward compatibility with DTs which assume that
	 * Davinci MDIO will always scan the bus for PHYs detection.
	 */
	if (dev->of_node && of_get_child_count(dev->of_node))
		data->skip_scan = true;

	ret = of_mdiobus_register(data->bus, dev->of_node);
	if (ret)
		goto bail_out;

	/* scan and dump the bus */
	for (addr = 0; addr < PHY_MAX_ADDR; addr++) {
		phy = mdiobus_get_phy(data->bus, addr);
		if (phy) {
			dev_info(dev, "phy[%d]: device %s, driver %s\n",
				 phy->mdio.addr, phydev_name(phy),
				 phy->drv ? phy->drv->name : "unknown");
		}
	}

	return 0;

bail_out:
	pm_runtime_dont_use_autosuspend(&pdev->dev);
	pm_runtime_disable(&pdev->dev);
	return ret;
}

static int davinci_mdio_remove(struct platform_device *pdev)
{
	struct davinci_mdio_data *data = platform_get_drvdata(pdev);

	if (data->bus) {
		mdiobus_unregister(data->bus);

		if (data->manual_mode)
			free_mdio_bitbang(data->bus);
	}

	pm_runtime_dont_use_autosuspend(&pdev->dev);
	pm_runtime_disable(&pdev->dev);

	return 0;
}

#ifdef CONFIG_PM
static int davinci_mdio_runtime_suspend(struct device *dev)
{
	struct davinci_mdio_data *data = dev_get_drvdata(dev);
	u32 ctrl;

	/* shutdown the scan state machine */
	ctrl = readl(&data->regs->control);
	ctrl &= ~CONTROL_ENABLE;
	writel(ctrl, &data->regs->control);

	if (!data->manual_mode)
		wait_for_idle(data);

	return 0;
}

static int davinci_mdio_runtime_resume(struct device *dev)
{
	struct davinci_mdio_data *data = dev_get_drvdata(dev);

	if (data->manual_mode) {
		davinci_mdio_disable(data);
		davinci_mdio_enable_manual_mode(data);
	} else {
		davinci_mdio_enable(data);
	}
	return 0;
}
#endif

#ifdef CONFIG_PM_SLEEP
static int davinci_mdio_suspend(struct device *dev)
{
	struct davinci_mdio_data *data = dev_get_drvdata(dev);
	int ret = 0;

	data->active_in_suspend = !pm_runtime_status_suspended(dev);
	if (data->active_in_suspend)
		ret = pm_runtime_force_suspend(dev);
	if (ret < 0)
		return ret;

	/* Select sleep pin state */
	pinctrl_pm_select_sleep_state(dev);

	return 0;
}

static int davinci_mdio_resume(struct device *dev)
{
	struct davinci_mdio_data *data = dev_get_drvdata(dev);

	/* Select default pin state */
	pinctrl_pm_select_default_state(dev);

	if (data->active_in_suspend)
		pm_runtime_force_resume(dev);

	return 0;
}
#endif

static const struct dev_pm_ops davinci_mdio_pm_ops = {
	SET_RUNTIME_PM_OPS(davinci_mdio_runtime_suspend,
			   davinci_mdio_runtime_resume, NULL)
	SET_LATE_SYSTEM_SLEEP_PM_OPS(davinci_mdio_suspend, davinci_mdio_resume)
};

static struct platform_driver davinci_mdio_driver = {
	.driver = {
		.name	 = "davinci_mdio",
		.pm	 = &davinci_mdio_pm_ops,
		.of_match_table = of_match_ptr(davinci_mdio_of_mtable),
	},
	.probe = davinci_mdio_probe,
	.remove = davinci_mdio_remove,
};

static int __init davinci_mdio_init(void)
{
	return platform_driver_register(&davinci_mdio_driver);
}
device_initcall(davinci_mdio_init);

static void __exit davinci_mdio_exit(void)
{
	platform_driver_unregister(&davinci_mdio_driver);
}
module_exit(davinci_mdio_exit);

MODULE_LICENSE("GPL");
MODULE_DESCRIPTION("DaVinci MDIO driver");<|MERGE_RESOLUTION|>--- conflicted
+++ resolved
@@ -266,14 +266,11 @@
 	ret = pm_runtime_resume_and_get(data->dev);
 	if (ret < 0)
 		return ret;
-<<<<<<< HEAD
-=======
 
 	if (data->manual_mode) {
 		davinci_mdio_disable(data);
 		davinci_mdio_enable_manual_mode(data);
 	}
->>>>>>> 7365df19
 
 	/* wait for scan logic to settle */
 	msleep(PHY_MAX_ADDR * data->access_time);
