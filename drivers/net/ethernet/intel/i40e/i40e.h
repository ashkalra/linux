/* SPDX-License-Identifier: GPL-2.0 */
/* Copyright(c) 2013 - 2021 Intel Corporation. */

#ifndef _I40E_H_
#define _I40E_H_

#include <net/tcp.h>
#include <net/udp.h>
#include <linux/types.h>
#include <linux/errno.h>
#include <linux/module.h>
#include <linux/pci.h>
#include <linux/aer.h>
#include <linux/netdevice.h>
#include <linux/ioport.h>
#include <linux/iommu.h>
#include <linux/slab.h>
#include <linux/list.h>
#include <linux/hashtable.h>
#include <linux/string.h>
#include <linux/in.h>
#include <linux/ip.h>
#include <linux/sctp.h>
#include <linux/pkt_sched.h>
#include <linux/ipv6.h>
#include <net/checksum.h>
#include <net/ip6_checksum.h>
#include <linux/ethtool.h>
#include <linux/if_vlan.h>
#include <linux/if_macvlan.h>
#include <linux/if_bridge.h>
#include <linux/clocksource.h>
#include <linux/net_tstamp.h>
#include <linux/ptp_clock_kernel.h>
#include <net/pkt_cls.h>
#include <net/tc_act/tc_gact.h>
#include <net/tc_act/tc_mirred.h>
#include <net/udp_tunnel.h>
#include <net/xdp_sock.h>
#include "i40e_type.h"
#include "i40e_prototype.h"
#include <linux/net/intel/i40e_client.h>
#include <linux/avf/virtchnl.h>
#include "i40e_virtchnl_pf.h"
#include "i40e_txrx.h"
#include "i40e_dcb.h"

/* Useful i40e defaults */
#define I40E_MAX_VEB			16

#define I40E_MAX_NUM_DESCRIPTORS	4096
#define I40E_MAX_CSR_SPACE		(4 * 1024 * 1024 - 64 * 1024)
#define I40E_DEFAULT_NUM_DESCRIPTORS	512
#define I40E_REQ_DESCRIPTOR_MULTIPLE	32
#define I40E_MIN_NUM_DESCRIPTORS	64
#define I40E_MIN_MSIX			2
#define I40E_DEFAULT_NUM_VMDQ_VSI	8 /* max 256 VSIs */
#define I40E_MIN_VSI_ALLOC		83 /* LAN, ATR, FCOE, 64 VF */
/* max 16 qps */
#define i40e_default_queues_per_vmdq(pf) \
		(((pf)->hw_features & I40E_HW_RSS_AQ_CAPABLE) ? 4 : 1)
#define I40E_DEFAULT_QUEUES_PER_VF	4
#define I40E_MAX_VF_QUEUES		16
#define i40e_pf_get_max_q_per_tc(pf) \
		(((pf)->hw_features & I40E_HW_128_QP_RSS_CAPABLE) ? 128 : 64)
#define I40E_FDIR_RING_COUNT		32
#define I40E_MAX_AQ_BUF_SIZE		4096
#define I40E_AQ_LEN			256
#define I40E_MIN_ARQ_LEN		1
#define I40E_MIN_ASQ_LEN		2
#define I40E_AQ_WORK_LIMIT		66 /* max number of VFs + a little */
#define I40E_MAX_USER_PRIORITY		8
#define I40E_DEFAULT_TRAFFIC_CLASS	BIT(0)
#define I40E_QUEUE_WAIT_RETRY_LIMIT	10
#define I40E_INT_NAME_STR_LEN		(IFNAMSIZ + 16)

#define I40E_NVM_VERSION_LO_SHIFT	0
#define I40E_NVM_VERSION_LO_MASK	(0xff << I40E_NVM_VERSION_LO_SHIFT)
#define I40E_NVM_VERSION_HI_SHIFT	12
#define I40E_NVM_VERSION_HI_MASK	(0xf << I40E_NVM_VERSION_HI_SHIFT)
#define I40E_OEM_VER_BUILD_MASK		0xffff
#define I40E_OEM_VER_PATCH_MASK		0xff
#define I40E_OEM_VER_BUILD_SHIFT	8
#define I40E_OEM_VER_SHIFT		24
#define I40E_PHY_DEBUG_ALL \
	(I40E_AQ_PHY_DEBUG_DISABLE_LINK_FW | \
	I40E_AQ_PHY_DEBUG_DISABLE_ALL_LINK_FW)

#define I40E_OEM_EETRACK_ID		0xffffffff
#define I40E_OEM_GEN_SHIFT		24
#define I40E_OEM_SNAP_MASK		0x00ff0000
#define I40E_OEM_SNAP_SHIFT		16
#define I40E_OEM_RELEASE_MASK		0x0000ffff

#define I40E_RX_DESC(R, i)	\
	(&(((union i40e_rx_desc *)((R)->desc))[i]))
#define I40E_TX_DESC(R, i)	\
	(&(((struct i40e_tx_desc *)((R)->desc))[i]))
#define I40E_TX_CTXTDESC(R, i)	\
	(&(((struct i40e_tx_context_desc *)((R)->desc))[i]))
#define I40E_TX_FDIRDESC(R, i)	\
	(&(((struct i40e_filter_program_desc *)((R)->desc))[i]))

/* BW rate limiting */
#define I40E_BW_CREDIT_DIVISOR		50 /* 50Mbps per BW credit */
#define I40E_BW_MBPS_DIVISOR		125000 /* rate / (1000000 / 8) Mbps */
#define I40E_MAX_BW_INACTIVE_ACCUM	4 /* accumulate 4 credits max */

/* driver state flags */
enum i40e_state_t {
	__I40E_TESTING,
	__I40E_CONFIG_BUSY,
	__I40E_CONFIG_DONE,
	__I40E_DOWN,
	__I40E_SERVICE_SCHED,
	__I40E_ADMINQ_EVENT_PENDING,
	__I40E_MDD_EVENT_PENDING,
	__I40E_VFLR_EVENT_PENDING,
	__I40E_RESET_RECOVERY_PENDING,
	__I40E_TIMEOUT_RECOVERY_PENDING,
	__I40E_MISC_IRQ_REQUESTED,
	__I40E_RESET_INTR_RECEIVED,
	__I40E_REINIT_REQUESTED,
	__I40E_PF_RESET_REQUESTED,
	__I40E_PF_RESET_AND_REBUILD_REQUESTED,
	__I40E_CORE_RESET_REQUESTED,
	__I40E_GLOBAL_RESET_REQUESTED,
	__I40E_EMP_RESET_INTR_RECEIVED,
	__I40E_SUSPENDED,
	__I40E_PTP_TX_IN_PROGRESS,
	__I40E_BAD_EEPROM,
	__I40E_DOWN_REQUESTED,
	__I40E_FD_FLUSH_REQUESTED,
	__I40E_FD_ATR_AUTO_DISABLED,
	__I40E_FD_SB_AUTO_DISABLED,
	__I40E_RESET_FAILED,
	__I40E_PORT_SUSPENDED,
	__I40E_VF_DISABLE,
	__I40E_MACVLAN_SYNC_PENDING,
	__I40E_TEMP_LINK_POLLING,
	__I40E_CLIENT_SERVICE_REQUESTED,
	__I40E_CLIENT_L2_CHANGE,
	__I40E_CLIENT_RESET,
	__I40E_VIRTCHNL_OP_PENDING,
	__I40E_RECOVERY_MODE,
	__I40E_VF_RESETS_DISABLED,	/* disable resets during i40e_remove */
	__I40E_IN_REMOVE,
	__I40E_VFS_RELEASING,
	/* This must be last as it determines the size of the BITMAP */
	__I40E_STATE_SIZE__,
};

#define I40E_PF_RESET_FLAG	BIT_ULL(__I40E_PF_RESET_REQUESTED)
#define I40E_PF_RESET_AND_REBUILD_FLAG	\
	BIT_ULL(__I40E_PF_RESET_AND_REBUILD_REQUESTED)

/* VSI state flags */
enum i40e_vsi_state_t {
	__I40E_VSI_DOWN,
	__I40E_VSI_NEEDS_RESTART,
	__I40E_VSI_SYNCING_FILTERS,
	__I40E_VSI_OVERFLOW_PROMISC,
	__I40E_VSI_REINIT_REQUESTED,
	__I40E_VSI_DOWN_REQUESTED,
	__I40E_VSI_RELEASING,
	/* This must be last as it determines the size of the BITMAP */
	__I40E_VSI_STATE_SIZE__,
};

enum i40e_interrupt_policy {
	I40E_INTERRUPT_BEST_CASE,
	I40E_INTERRUPT_MEDIUM,
	I40E_INTERRUPT_LOWEST
};

struct i40e_lump_tracking {
	u16 num_entries;
	u16 list[0];
#define I40E_PILE_VALID_BIT  0x8000
#define I40E_IWARP_IRQ_PILE_ID  (I40E_PILE_VALID_BIT - 2)
};

#define I40E_DEFAULT_ATR_SAMPLE_RATE	20
#define I40E_FDIR_MAX_RAW_PACKET_SIZE	512
#define I40E_FDIR_BUFFER_FULL_MARGIN	10
#define I40E_FDIR_BUFFER_HEAD_ROOM	32
#define I40E_FDIR_BUFFER_HEAD_ROOM_FOR_ATR (I40E_FDIR_BUFFER_HEAD_ROOM * 4)

#define I40E_HKEY_ARRAY_SIZE	((I40E_PFQF_HKEY_MAX_INDEX + 1) * 4)
#define I40E_HLUT_ARRAY_SIZE	((I40E_PFQF_HLUT_MAX_INDEX + 1) * 4)
#define I40E_VF_HLUT_ARRAY_SIZE	((I40E_VFQF_HLUT1_MAX_INDEX + 1) * 4)

enum i40e_fd_stat_idx {
	I40E_FD_STAT_ATR,
	I40E_FD_STAT_SB,
	I40E_FD_STAT_ATR_TUNNEL,
	I40E_FD_STAT_PF_COUNT
};
#define I40E_FD_STAT_PF_IDX(pf_id) ((pf_id) * I40E_FD_STAT_PF_COUNT)
#define I40E_FD_ATR_STAT_IDX(pf_id) \
			(I40E_FD_STAT_PF_IDX(pf_id) + I40E_FD_STAT_ATR)
#define I40E_FD_SB_STAT_IDX(pf_id)  \
			(I40E_FD_STAT_PF_IDX(pf_id) + I40E_FD_STAT_SB)
#define I40E_FD_ATR_TUNNEL_STAT_IDX(pf_id) \
			(I40E_FD_STAT_PF_IDX(pf_id) + I40E_FD_STAT_ATR_TUNNEL)

/* The following structure contains the data parsed from the user-defined
 * field of the ethtool_rx_flow_spec structure.
 */
struct i40e_rx_flow_userdef {
	bool flex_filter;
	u16 flex_word;
	u16 flex_offset;
};

struct i40e_fdir_filter {
	struct hlist_node fdir_node;
	/* filter ipnut set */
	u8 flow_type;
	u8 ipl4_proto;
	/* TX packet view of src and dst */
	__be32 dst_ip;
	__be32 src_ip;
	__be32 dst_ip6[4];
	__be32 src_ip6[4];
	__be16 src_port;
	__be16 dst_port;
	__be32 sctp_v_tag;

	__be16 vlan_etype;
	__be16 vlan_tag;
	/* Flexible data to match within the packet payload */
	__be16 flex_word;
	u16 flex_offset;
	bool flex_filter;

	/* filter control */
	u16 q_index;
	u8  flex_off;
	u8  pctype;
	u16 dest_vsi;
	u8  dest_ctl;
	u8  fd_status;
	u16 cnt_index;
	u32 fd_id;
};

#define I40E_CLOUD_FIELD_OMAC		BIT(0)
#define I40E_CLOUD_FIELD_IMAC		BIT(1)
#define I40E_CLOUD_FIELD_IVLAN		BIT(2)
#define I40E_CLOUD_FIELD_TEN_ID		BIT(3)
#define I40E_CLOUD_FIELD_IIP		BIT(4)

#define I40E_CLOUD_FILTER_FLAGS_OMAC	I40E_CLOUD_FIELD_OMAC
#define I40E_CLOUD_FILTER_FLAGS_IMAC	I40E_CLOUD_FIELD_IMAC
#define I40E_CLOUD_FILTER_FLAGS_IMAC_IVLAN	(I40E_CLOUD_FIELD_IMAC | \
						 I40E_CLOUD_FIELD_IVLAN)
#define I40E_CLOUD_FILTER_FLAGS_IMAC_TEN_ID	(I40E_CLOUD_FIELD_IMAC | \
						 I40E_CLOUD_FIELD_TEN_ID)
#define I40E_CLOUD_FILTER_FLAGS_OMAC_TEN_ID_IMAC (I40E_CLOUD_FIELD_OMAC | \
						  I40E_CLOUD_FIELD_IMAC | \
						  I40E_CLOUD_FIELD_TEN_ID)
#define I40E_CLOUD_FILTER_FLAGS_IMAC_IVLAN_TEN_ID (I40E_CLOUD_FIELD_IMAC | \
						   I40E_CLOUD_FIELD_IVLAN | \
						   I40E_CLOUD_FIELD_TEN_ID)
#define I40E_CLOUD_FILTER_FLAGS_IIP	I40E_CLOUD_FIELD_IIP

struct i40e_cloud_filter {
	struct hlist_node cloud_node;
	unsigned long cookie;
	/* cloud filter input set follows */
	u8 dst_mac[ETH_ALEN];
	u8 src_mac[ETH_ALEN];
	__be16 vlan_id;
	u16 seid;       /* filter control */
	__be16 dst_port;
	__be16 src_port;
	u32 tenant_id;
	union {
		struct {
			struct in_addr dst_ip;
			struct in_addr src_ip;
		} v4;
		struct {
			struct in6_addr dst_ip6;
			struct in6_addr src_ip6;
		} v6;
	} ip;
#define dst_ipv6	ip.v6.dst_ip6.s6_addr32
#define src_ipv6	ip.v6.src_ip6.s6_addr32
#define dst_ipv4	ip.v4.dst_ip.s_addr
#define src_ipv4	ip.v4.src_ip.s_addr
	u16 n_proto;    /* Ethernet Protocol */
	u8 ip_proto;    /* IPPROTO value */
	u8 flags;
#define I40E_CLOUD_TNL_TYPE_NONE        0xff
	u8 tunnel_type;
};

#define I40E_DCB_PRIO_TYPE_STRICT	0
#define I40E_DCB_PRIO_TYPE_ETS		1
#define I40E_DCB_STRICT_PRIO_CREDITS	127
/* DCB per TC information data structure */
struct i40e_tc_info {
	u16	qoffset;	/* Queue offset from base queue */
	u16	qcount;		/* Total Queues */
	u8	netdev_tc;	/* Netdev TC index if netdev associated */
};

/* TC configuration data structure */
struct i40e_tc_configuration {
	u8	numtc;		/* Total number of enabled TCs */
	u8	enabled_tc;	/* TC map */
	struct i40e_tc_info tc_info[I40E_MAX_TRAFFIC_CLASS];
};

#define I40E_UDP_PORT_INDEX_UNUSED	255
struct i40e_udp_port_config {
	/* AdminQ command interface expects port number in Host byte order */
	u16 port;
	u8 type;
	u8 filter_index;
};

#define I40_DDP_FLASH_REGION 100
#define I40E_PROFILE_INFO_SIZE 48
#define I40E_MAX_PROFILE_NUM 16
#define I40E_PROFILE_LIST_SIZE \
	(I40E_PROFILE_INFO_SIZE * I40E_MAX_PROFILE_NUM + 4)
#define I40E_DDP_PROFILE_PATH "intel/i40e/ddp/"
#define I40E_DDP_PROFILE_NAME_MAX 64

int i40e_ddp_load(struct net_device *netdev, const u8 *data, size_t size,
		  bool is_add);
int i40e_ddp_flash(struct net_device *netdev, struct ethtool_flash *flash);

struct i40e_ddp_profile_list {
	u32 p_count;
	struct i40e_profile_info p_info[];
};

struct i40e_ddp_old_profile_list {
	struct list_head list;
	size_t old_ddp_size;
	u8 old_ddp_buf[];
};

/* macros related to FLX_PIT */
#define I40E_FLEX_SET_FSIZE(fsize) (((fsize) << \
				    I40E_PRTQF_FLX_PIT_FSIZE_SHIFT) & \
				    I40E_PRTQF_FLX_PIT_FSIZE_MASK)
#define I40E_FLEX_SET_DST_WORD(dst) (((dst) << \
				     I40E_PRTQF_FLX_PIT_DEST_OFF_SHIFT) & \
				     I40E_PRTQF_FLX_PIT_DEST_OFF_MASK)
#define I40E_FLEX_SET_SRC_WORD(src) (((src) << \
				     I40E_PRTQF_FLX_PIT_SOURCE_OFF_SHIFT) & \
				     I40E_PRTQF_FLX_PIT_SOURCE_OFF_MASK)
#define I40E_FLEX_PREP_VAL(dst, fsize, src) (I40E_FLEX_SET_DST_WORD(dst) | \
					     I40E_FLEX_SET_FSIZE(fsize) | \
					     I40E_FLEX_SET_SRC_WORD(src))


#define I40E_MAX_FLEX_SRC_OFFSET 0x1F

/* macros related to GLQF_ORT */
#define I40E_ORT_SET_IDX(idx)		(((idx) << \
					  I40E_GLQF_ORT_PIT_INDX_SHIFT) & \
					 I40E_GLQF_ORT_PIT_INDX_MASK)

#define I40E_ORT_SET_COUNT(count)	(((count) << \
					  I40E_GLQF_ORT_FIELD_CNT_SHIFT) & \
					 I40E_GLQF_ORT_FIELD_CNT_MASK)

#define I40E_ORT_SET_PAYLOAD(payload)	(((payload) << \
					  I40E_GLQF_ORT_FLX_PAYLOAD_SHIFT) & \
					 I40E_GLQF_ORT_FLX_PAYLOAD_MASK)

#define I40E_ORT_PREP_VAL(idx, count, payload) (I40E_ORT_SET_IDX(idx) | \
						I40E_ORT_SET_COUNT(count) | \
						I40E_ORT_SET_PAYLOAD(payload))

#define I40E_L3_GLQF_ORT_IDX		34
#define I40E_L4_GLQF_ORT_IDX		35

/* Flex PIT register index */
#define I40E_FLEX_PIT_IDX_START_L3	3
#define I40E_FLEX_PIT_IDX_START_L4	6

#define I40E_FLEX_PIT_TABLE_SIZE	3

#define I40E_FLEX_DEST_UNUSED		63

#define I40E_FLEX_INDEX_ENTRIES		8

/* Flex MASK to disable all flexible entries */
#define I40E_FLEX_INPUT_MASK	(I40E_FLEX_50_MASK | I40E_FLEX_51_MASK | \
				 I40E_FLEX_52_MASK | I40E_FLEX_53_MASK | \
				 I40E_FLEX_54_MASK | I40E_FLEX_55_MASK | \
				 I40E_FLEX_56_MASK | I40E_FLEX_57_MASK)

struct i40e_flex_pit {
	struct list_head list;
	u16 src_offset;
	u8 pit_index;
};

struct i40e_fwd_adapter {
	struct net_device *netdev;
	int bit_no;
};

struct i40e_channel {
	struct list_head list;
	bool initialized;
	u8 type;
	u16 vsi_number; /* Assigned VSI number from AQ 'Add VSI' response */
	u16 stat_counter_idx;
	u16 base_queue;
	u16 num_queue_pairs; /* Requested by user */
	u16 seid;

	u8 enabled_tc;
	struct i40e_aqc_vsi_properties_data info;

	u64 max_tx_rate;
	struct i40e_fwd_adapter *fwd;

	/* track this channel belongs to which VSI */
	struct i40e_vsi *parent_vsi;
};

struct i40e_ptp_pins_settings;

static inline bool i40e_is_channel_macvlan(struct i40e_channel *ch)
{
	return !!ch->fwd;
}

static inline const u8 *i40e_channel_mac(struct i40e_channel *ch)
{
	if (i40e_is_channel_macvlan(ch))
		return ch->fwd->netdev->dev_addr;
	else
		return NULL;
}

/* struct that defines the Ethernet device */
struct i40e_pf {
	struct pci_dev *pdev;
	struct i40e_hw hw;
	DECLARE_BITMAP(state, __I40E_STATE_SIZE__);
	struct msix_entry *msix_entries;
	bool fc_autoneg_status;

	u16 eeprom_version;
	u16 num_vmdq_vsis;         /* num vmdq vsis this PF has set up */
	u16 num_vmdq_qps;          /* num queue pairs per vmdq pool */
	u16 num_vmdq_msix;         /* num queue vectors per vmdq pool */
	u16 num_req_vfs;           /* num VFs requested for this PF */
	u16 num_vf_qps;            /* num queue pairs per VF */
	u16 num_lan_qps;           /* num lan queues this PF has set up */
	u16 num_lan_msix;          /* num queue vectors for the base PF vsi */
	u16 num_fdsb_msix;         /* num queue vectors for sideband Fdir */
	u16 num_iwarp_msix;        /* num of iwarp vectors for this PF */
	int iwarp_base_vector;
	int queues_left;           /* queues left unclaimed */
	u16 alloc_rss_size;        /* allocated RSS queues */
	u16 rss_size_max;          /* HW defined max RSS queues */
	u16 fdir_pf_filter_count;  /* num of guaranteed filters for this PF */
	u16 num_alloc_vsi;         /* num VSIs this driver supports */
	u8 atr_sample_rate;
	bool wol_en;

	struct hlist_head fdir_filter_list;
	u16 fdir_pf_active_filters;
	unsigned long fd_flush_timestamp;
	u32 fd_flush_cnt;
	u32 fd_add_err;
	u32 fd_atr_cnt;

	/* Book-keeping of side-band filter count per flow-type.
	 * This is used to detect and handle input set changes for
	 * respective flow-type.
	 */
	u16 fd_tcp4_filter_cnt;
	u16 fd_udp4_filter_cnt;
	u16 fd_sctp4_filter_cnt;
	u16 fd_ip4_filter_cnt;

	u16 fd_tcp6_filter_cnt;
	u16 fd_udp6_filter_cnt;
	u16 fd_sctp6_filter_cnt;
	u16 fd_ip6_filter_cnt;

	/* Flexible filter table values that need to be programmed into
	 * hardware, which expects L3 and L4 to be programmed separately. We
	 * need to ensure that the values are in ascended order and don't have
	 * duplicates, so we track each L3 and L4 values in separate lists.
	 */
	struct list_head l3_flex_pit_list;
	struct list_head l4_flex_pit_list;

	struct udp_tunnel_nic_shared udp_tunnel_shared;
	struct udp_tunnel_nic_info udp_tunnel_nic;

	struct hlist_head cloud_filter_list;
	u16 num_cloud_filters;

	enum i40e_interrupt_policy int_policy;
	u16 rx_itr_default;
	u16 tx_itr_default;
	u32 msg_enable;
	char int_name[I40E_INT_NAME_STR_LEN];
	u16 adminq_work_limit; /* num of admin receive queue desc to process */
	unsigned long service_timer_period;
	unsigned long service_timer_previous;
	struct timer_list service_timer;
	struct work_struct service_task;

	u32 hw_features;
#define I40E_HW_RSS_AQ_CAPABLE			BIT(0)
#define I40E_HW_128_QP_RSS_CAPABLE		BIT(1)
#define I40E_HW_ATR_EVICT_CAPABLE		BIT(2)
#define I40E_HW_WB_ON_ITR_CAPABLE		BIT(3)
#define I40E_HW_MULTIPLE_TCP_UDP_RSS_PCTYPE	BIT(4)
#define I40E_HW_NO_PCI_LINK_CHECK		BIT(5)
#define I40E_HW_100M_SGMII_CAPABLE		BIT(6)
#define I40E_HW_NO_DCB_SUPPORT			BIT(7)
#define I40E_HW_USE_SET_LLDP_MIB		BIT(8)
#define I40E_HW_GENEVE_OFFLOAD_CAPABLE		BIT(9)
#define I40E_HW_PTP_L4_CAPABLE			BIT(10)
#define I40E_HW_WOL_MC_MAGIC_PKT_WAKE		BIT(11)
#define I40E_HW_HAVE_CRT_RETIMER		BIT(13)
#define I40E_HW_OUTER_UDP_CSUM_CAPABLE		BIT(14)
#define I40E_HW_PHY_CONTROLS_LEDS		BIT(15)
#define I40E_HW_STOP_FW_LLDP			BIT(16)
#define I40E_HW_PORT_ID_VALID			BIT(17)
#define I40E_HW_RESTART_AUTONEG			BIT(18)

	u32 flags;
#define I40E_FLAG_RX_CSUM_ENABLED		BIT(0)
#define I40E_FLAG_MSI_ENABLED			BIT(1)
#define I40E_FLAG_MSIX_ENABLED			BIT(2)
#define I40E_FLAG_RSS_ENABLED			BIT(3)
#define I40E_FLAG_VMDQ_ENABLED			BIT(4)
#define I40E_FLAG_SRIOV_ENABLED			BIT(5)
#define I40E_FLAG_DCB_CAPABLE			BIT(6)
#define I40E_FLAG_DCB_ENABLED			BIT(7)
#define I40E_FLAG_FD_SB_ENABLED			BIT(8)
#define I40E_FLAG_FD_ATR_ENABLED		BIT(9)
#define I40E_FLAG_MFP_ENABLED			BIT(10)
#define I40E_FLAG_HW_ATR_EVICT_ENABLED		BIT(11)
#define I40E_FLAG_VEB_MODE_ENABLED		BIT(12)
#define I40E_FLAG_VEB_STATS_ENABLED		BIT(13)
#define I40E_FLAG_LINK_POLLING_ENABLED		BIT(14)
#define I40E_FLAG_TRUE_PROMISC_SUPPORT		BIT(15)
#define I40E_FLAG_LEGACY_RX			BIT(16)
#define I40E_FLAG_PTP				BIT(17)
#define I40E_FLAG_IWARP_ENABLED			BIT(18)
#define I40E_FLAG_LINK_DOWN_ON_CLOSE_ENABLED	BIT(19)
#define I40E_FLAG_SOURCE_PRUNING_DISABLED       BIT(20)
#define I40E_FLAG_TC_MQPRIO			BIT(21)
#define I40E_FLAG_FD_SB_INACTIVE		BIT(22)
#define I40E_FLAG_FD_SB_TO_CLOUD_FILTER		BIT(23)
#define I40E_FLAG_DISABLE_FW_LLDP		BIT(24)
#define I40E_FLAG_RS_FEC			BIT(25)
#define I40E_FLAG_BASE_R_FEC			BIT(26)
/* TOTAL_PORT_SHUTDOWN
 * Allows to physically disable the link on the NIC's port.
 * If enabled, (after link down request from the OS)
 * no link, traffic or led activity is possible on that port.
 *
 * If I40E_FLAG_TOTAL_PORT_SHUTDOWN_ENABLED is set, the
 * I40E_FLAG_LINK_DOWN_ON_CLOSE_ENABLED must be explicitly forced to true
 * and cannot be disabled by system admin at that time.
 * The functionalities are exclusive in terms of configuration, but they also
 * have similar behavior (allowing to disable physical link of the port),
 * with following differences:
 * - LINK_DOWN_ON_CLOSE_ENABLED is configurable at host OS run-time and is
 *   supported by whole family of 7xx Intel Ethernet Controllers
 * - TOTAL_PORT_SHUTDOWN may be enabled only before OS loads (in BIOS)
 *   only if motherboard's BIOS and NIC's FW has support of it
 * - when LINK_DOWN_ON_CLOSE_ENABLED is used, the link is being brought down
 *   by sending phy_type=0 to NIC's FW
 * - when TOTAL_PORT_SHUTDOWN is used, phy_type is not altered, instead
 *   the link is being brought down by clearing bit (I40E_AQ_PHY_ENABLE_LINK)
 *   in abilities field of i40e_aq_set_phy_config structure
 */
#define I40E_FLAG_TOTAL_PORT_SHUTDOWN_ENABLED	BIT(27)

	struct i40e_client_instance *cinst;
	bool stat_offsets_loaded;
	struct i40e_hw_port_stats stats;
	struct i40e_hw_port_stats stats_offsets;
	u32 tx_timeout_count;
	u32 tx_timeout_recovery_level;
	unsigned long tx_timeout_last_recovery;
	u32 tx_sluggish_count;
	u32 hw_csum_rx_error;
	u32 led_status;
	u16 corer_count; /* Core reset count */
	u16 globr_count; /* Global reset count */
	u16 empr_count; /* EMP reset count */
	u16 pfr_count; /* PF reset count */
	u16 sw_int_count; /* SW interrupt count */

	struct mutex switch_mutex;
	u16 lan_vsi;       /* our default LAN VSI */
	u16 lan_veb;       /* initial relay, if exists */
#define I40E_NO_VEB	0xffff
#define I40E_NO_VSI	0xffff
	u16 next_vsi;      /* Next unallocated VSI - 0-based! */
	struct i40e_vsi **vsi;
	struct i40e_veb *veb[I40E_MAX_VEB];

	struct i40e_lump_tracking *qp_pile;
	struct i40e_lump_tracking *irq_pile;

	/* switch config info */
	u16 pf_seid;
	u16 main_vsi_seid;
	u16 mac_seid;
	struct kobject *switch_kobj;
#ifdef CONFIG_DEBUG_FS
	struct dentry *i40e_dbg_pf;
#endif /* CONFIG_DEBUG_FS */
	bool cur_promisc;

	u16 instance; /* A unique number per i40e_pf instance in the system */

	/* sr-iov config info */
	struct i40e_vf *vf;
	int num_alloc_vfs;	/* actual number of VFs allocated */
	u32 vf_aq_requests;
	u32 arq_overflows;	/* Not fatal, possibly indicative of problems */

	/* DCBx/DCBNL capability for PF that indicates
	 * whether DCBx is managed by firmware or host
	 * based agent (LLDPAD). Also, indicates what
	 * flavor of DCBx protocol (IEEE/CEE) is supported
	 * by the device. For now we're supporting IEEE
	 * mode only.
	 */
	u16 dcbx_cap;

	struct i40e_filter_control_settings filter_settings;
	struct i40e_rx_pb_config pb_cfg; /* Current Rx packet buffer config */
	struct i40e_dcbx_config tmp_cfg;

/* GPIO defines used by PTP */
#define I40E_SDP3_2			18
#define I40E_SDP3_3			19
#define I40E_GPIO_4			20
#define I40E_LED2_0			26
#define I40E_LED2_1			27
#define I40E_LED3_0			28
#define I40E_LED3_1			29
#define I40E_GLGEN_GPIO_SET_SDP_DATA_HI \
	(1 << I40E_GLGEN_GPIO_SET_SDP_DATA_SHIFT)
#define I40E_GLGEN_GPIO_SET_DRV_SDP_DATA \
	(1 << I40E_GLGEN_GPIO_SET_DRIVE_SDP_SHIFT)
#define I40E_GLGEN_GPIO_CTL_PRT_NUM_0 \
	(0 << I40E_GLGEN_GPIO_CTL_PRT_NUM_SHIFT)
#define I40E_GLGEN_GPIO_CTL_PRT_NUM_1 \
	(1 << I40E_GLGEN_GPIO_CTL_PRT_NUM_SHIFT)
#define I40E_GLGEN_GPIO_CTL_RESERVED	BIT(2)
#define I40E_GLGEN_GPIO_CTL_PRT_NUM_NA_Z \
	(1 << I40E_GLGEN_GPIO_CTL_PRT_NUM_NA_SHIFT)
#define I40E_GLGEN_GPIO_CTL_DIR_OUT \
	(1 << I40E_GLGEN_GPIO_CTL_PIN_DIR_SHIFT)
#define I40E_GLGEN_GPIO_CTL_TRI_DRV_HI \
	(1 << I40E_GLGEN_GPIO_CTL_TRI_CTL_SHIFT)
#define I40E_GLGEN_GPIO_CTL_OUT_HI_RST \
	(1 << I40E_GLGEN_GPIO_CTL_OUT_CTL_SHIFT)
#define I40E_GLGEN_GPIO_CTL_TIMESYNC_0 \
	(3 << I40E_GLGEN_GPIO_CTL_PIN_FUNC_SHIFT)
#define I40E_GLGEN_GPIO_CTL_TIMESYNC_1 \
	(4 << I40E_GLGEN_GPIO_CTL_PIN_FUNC_SHIFT)
#define I40E_GLGEN_GPIO_CTL_NOT_FOR_PHY_CONN \
	(0x3F << I40E_GLGEN_GPIO_CTL_PHY_PIN_NAME_SHIFT)
#define I40E_GLGEN_GPIO_CTL_OUT_DEFAULT \
	(1 << I40E_GLGEN_GPIO_CTL_OUT_DEFAULT_SHIFT)
#define I40E_GLGEN_GPIO_CTL_PORT_0_IN_TIMESYNC_0 \
	(I40E_GLGEN_GPIO_CTL_NOT_FOR_PHY_CONN | \
	 I40E_GLGEN_GPIO_CTL_TIMESYNC_0 | \
	 I40E_GLGEN_GPIO_CTL_RESERVED | I40E_GLGEN_GPIO_CTL_PRT_NUM_0)
#define I40E_GLGEN_GPIO_CTL_PORT_1_IN_TIMESYNC_0 \
	(I40E_GLGEN_GPIO_CTL_NOT_FOR_PHY_CONN | \
	 I40E_GLGEN_GPIO_CTL_TIMESYNC_0 | \
	 I40E_GLGEN_GPIO_CTL_RESERVED | I40E_GLGEN_GPIO_CTL_PRT_NUM_1)
#define I40E_GLGEN_GPIO_CTL_PORT_0_OUT_TIMESYNC_1 \
	(I40E_GLGEN_GPIO_CTL_NOT_FOR_PHY_CONN | \
	 I40E_GLGEN_GPIO_CTL_TIMESYNC_1 | I40E_GLGEN_GPIO_CTL_OUT_HI_RST | \
	 I40E_GLGEN_GPIO_CTL_TRI_DRV_HI | I40E_GLGEN_GPIO_CTL_DIR_OUT | \
	 I40E_GLGEN_GPIO_CTL_RESERVED | I40E_GLGEN_GPIO_CTL_PRT_NUM_0)
#define I40E_GLGEN_GPIO_CTL_PORT_1_OUT_TIMESYNC_1 \
	(I40E_GLGEN_GPIO_CTL_NOT_FOR_PHY_CONN | \
	 I40E_GLGEN_GPIO_CTL_TIMESYNC_1 | I40E_GLGEN_GPIO_CTL_OUT_HI_RST | \
	 I40E_GLGEN_GPIO_CTL_TRI_DRV_HI | I40E_GLGEN_GPIO_CTL_DIR_OUT | \
	 I40E_GLGEN_GPIO_CTL_RESERVED | I40E_GLGEN_GPIO_CTL_PRT_NUM_1)
#define I40E_GLGEN_GPIO_CTL_LED_INIT \
	(I40E_GLGEN_GPIO_CTL_PRT_NUM_NA_Z | \
	 I40E_GLGEN_GPIO_CTL_DIR_OUT | \
	 I40E_GLGEN_GPIO_CTL_TRI_DRV_HI | \
	 I40E_GLGEN_GPIO_CTL_OUT_HI_RST | \
	 I40E_GLGEN_GPIO_CTL_OUT_DEFAULT | \
	 I40E_GLGEN_GPIO_CTL_NOT_FOR_PHY_CONN)
#define I40E_PRTTSYN_AUX_1_INSTNT \
	(1 << I40E_PRTTSYN_AUX_1_INSTNT_SHIFT)
#define I40E_PRTTSYN_AUX_0_OUT_ENABLE \
	(1 << I40E_PRTTSYN_AUX_0_OUT_ENA_SHIFT)
#define I40E_PRTTSYN_AUX_0_OUT_CLK_MOD	(3 << I40E_PRTTSYN_AUX_0_OUTMOD_SHIFT)
#define I40E_PRTTSYN_AUX_0_OUT_ENABLE_CLK_MOD \
	(I40E_PRTTSYN_AUX_0_OUT_ENABLE | I40E_PRTTSYN_AUX_0_OUT_CLK_MOD)
#define I40E_PTP_HALF_SECOND		500000000LL /* nano seconds */
#define I40E_PTP_2_SEC_DELAY		2

	struct ptp_clock *ptp_clock;
	struct ptp_clock_info ptp_caps;
	struct sk_buff *ptp_tx_skb;
	unsigned long ptp_tx_start;
	struct hwtstamp_config tstamp_config;
	struct timespec64 ptp_prev_hw_time;
	struct work_struct ptp_pps_work;
	struct work_struct ptp_extts0_work;
	struct work_struct ptp_extts1_work;
	ktime_t ptp_reset_start;
	struct mutex tmreg_lock; /* Used to protect the SYSTIME registers. */
	u32 ptp_adj_mult;
	u32 tx_hwtstamp_timeouts;
	u32 tx_hwtstamp_skipped;
	u32 rx_hwtstamp_cleared;
	u32 latch_event_flags;
	u64 ptp_pps_start;
	u32 pps_delay;
	spinlock_t ptp_rx_lock; /* Used to protect Rx timestamp registers. */
	struct ptp_pin_desc ptp_pin[3];
	unsigned long latch_events[4];
	bool ptp_tx;
	bool ptp_rx;
	struct i40e_ptp_pins_settings *ptp_pins;
	u16 rss_table_size; /* HW RSS table size */
	u32 max_bw;
	u32 min_bw;

	u32 ioremap_len;
	u32 fd_inv;
	u16 phy_led_val;

	u16 override_q_count;
	u16 last_sw_conf_flags;
	u16 last_sw_conf_valid_flags;
	/* List to keep previous DDP profiles to be rolled back in the future */
	struct list_head ddp_old_prof;
};

/**
 * i40e_mac_to_hkey - Convert a 6-byte MAC Address to a u64 hash key
 * @macaddr: the MAC Address as the base key
 *
 * Simply copies the address and returns it as a u64 for hashing
 **/
static inline u64 i40e_addr_to_hkey(const u8 *macaddr)
{
	u64 key = 0;

	ether_addr_copy((u8 *)&key, macaddr);
	return key;
}

enum i40e_filter_state {
	I40E_FILTER_INVALID = 0,	/* Invalid state */
	I40E_FILTER_NEW,		/* New, not sent to FW yet */
	I40E_FILTER_ACTIVE,		/* Added to switch by FW */
	I40E_FILTER_FAILED,		/* Rejected by FW */
	I40E_FILTER_REMOVE,		/* To be removed */
/* There is no 'removed' state; the filter struct is freed */
};
struct i40e_mac_filter {
	struct hlist_node hlist;
	u8 macaddr[ETH_ALEN];
#define I40E_VLAN_ANY -1
	s16 vlan;
	enum i40e_filter_state state;
};

/* Wrapper structure to keep track of filters while we are preparing to send
 * firmware commands. We cannot send firmware commands while holding a
 * spinlock, since it might sleep. To avoid this, we wrap the added filters in
 * a separate structure, which will track the state change and update the real
 * filter while under lock. We can't simply hold the filters in a separate
 * list, as this opens a window for a race condition when adding new MAC
 * addresses to all VLANs, or when adding new VLANs to all MAC addresses.
 */
struct i40e_new_mac_filter {
	struct hlist_node hlist;
	struct i40e_mac_filter *f;

	/* Track future changes to state separately */
	enum i40e_filter_state state;
};

struct i40e_veb {
	struct i40e_pf *pf;
	u16 idx;
	u16 veb_idx;		/* index of VEB parent */
	u16 seid;
	u16 uplink_seid;
	u16 stats_idx;		/* index of VEB parent */
	u8  enabled_tc;
	u16 bridge_mode;	/* Bridge Mode (VEB/VEPA) */
	u16 flags;
	u16 bw_limit;
	u8  bw_max_quanta;
	bool is_abs_credits;
	u8  bw_tc_share_credits[I40E_MAX_TRAFFIC_CLASS];
	u16 bw_tc_limit_credits[I40E_MAX_TRAFFIC_CLASS];
	u8  bw_tc_max_quanta[I40E_MAX_TRAFFIC_CLASS];
	struct kobject *kobj;
	bool stat_offsets_loaded;
	struct i40e_eth_stats stats;
	struct i40e_eth_stats stats_offsets;
	struct i40e_veb_tc_stats tc_stats;
	struct i40e_veb_tc_stats tc_stats_offsets;
};

/* struct that defines a VSI, associated with a dev */
struct i40e_vsi {
	struct net_device *netdev;
	unsigned long active_vlans[BITS_TO_LONGS(VLAN_N_VID)];
	bool netdev_registered;
	bool stat_offsets_loaded;

	u32 current_netdev_flags;
	DECLARE_BITMAP(state, __I40E_VSI_STATE_SIZE__);
#define I40E_VSI_FLAG_FILTER_CHANGED	BIT(0)
#define I40E_VSI_FLAG_VEB_OWNER		BIT(1)
	unsigned long flags;

	/* Per VSI lock to protect elements/hash (MAC filter) */
	spinlock_t mac_filter_hash_lock;
	/* Fixed size hash table with 2^8 buckets for MAC filters */
	DECLARE_HASHTABLE(mac_filter_hash, 8);
	bool has_vlan_filter;

	/* VSI stats */
	struct rtnl_link_stats64 net_stats;
	struct rtnl_link_stats64 net_stats_offsets;
	struct i40e_eth_stats eth_stats;
	struct i40e_eth_stats eth_stats_offsets;
	u64 tx_restart;
	u64 tx_busy;
	u64 tx_linearize;
	u64 tx_force_wb;
	u64 rx_buf_failed;
	u64 rx_page_failed;
<<<<<<< HEAD
=======
	u64 rx_page_reuse;
	u64 rx_page_alloc;
	u64 rx_page_waive;
	u64 rx_page_busy;
>>>>>>> 95cd2cdc

	/* These are containers of ring pointers, allocated at run-time */
	struct i40e_ring **rx_rings;
	struct i40e_ring **tx_rings;
	struct i40e_ring **xdp_rings; /* XDP Tx rings */

	u32  active_filters;
	u32  promisc_threshold;

	u16 work_limit;
	u16 int_rate_limit;	/* value in usecs */

	u16 rss_table_size;	/* HW RSS table size */
	u16 rss_size;		/* Allocated RSS queues */
	u8  *rss_hkey_user;	/* User configured hash keys */
	u8  *rss_lut_user;	/* User configured lookup table entries */


	u16 max_frame;
	u16 rx_buf_len;

	struct bpf_prog *xdp_prog;

	/* List of q_vectors allocated to this VSI */
	struct i40e_q_vector **q_vectors;
	int num_q_vectors;
	int base_vector;
	bool irqs_ready;

	u16 seid;		/* HW index of this VSI (absolute index) */
	u16 id;			/* VSI number */
	u16 uplink_seid;

	u16 base_queue;		/* vsi's first queue in hw array */
	u16 alloc_queue_pairs;	/* Allocated Tx/Rx queues */
	u16 req_queue_pairs;	/* User requested queue pairs */
	u16 num_queue_pairs;	/* Used tx and rx pairs */
	u16 num_tx_desc;
	u16 num_rx_desc;
	enum i40e_vsi_type type;  /* VSI type, e.g., LAN, FCoE, etc */
	s16 vf_id;		/* Virtual function ID for SRIOV VSIs */

	struct tc_mqprio_qopt_offload mqprio_qopt; /* queue parameters */
	struct i40e_tc_configuration tc_config;
	struct i40e_aqc_vsi_properties_data info;

	/* VSI BW limit (absolute across all TCs) */
	u16 bw_limit;		/* VSI BW Limit (0 = disabled) */
	u8  bw_max_quanta;	/* Max Quanta when BW limit is enabled */

	/* Relative TC credits across VSIs */
	u8  bw_ets_share_credits[I40E_MAX_TRAFFIC_CLASS];
	/* TC BW limit credits within VSI */
	u16  bw_ets_limit_credits[I40E_MAX_TRAFFIC_CLASS];
	/* TC BW limit max quanta within VSI */
	u8  bw_ets_max_quanta[I40E_MAX_TRAFFIC_CLASS];

	struct i40e_pf *back;	/* Backreference to associated PF */
	u16 idx;		/* index in pf->vsi[] */
	u16 veb_idx;		/* index of VEB parent */
	struct kobject *kobj;	/* sysfs object */
	bool current_isup;	/* Sync 'link up' logging */
	enum i40e_aq_link_speed current_speed;	/* Sync link speed logging */

	/* channel specific fields */
	u16 cnt_q_avail;	/* num of queues available for channel usage */
	u16 orig_rss_size;
	u16 current_rss_size;
	bool reconfig_rss;

	u16 next_base_queue;	/* next queue to be used for channel setup */

	struct list_head ch_list;
	u16 tc_seid_map[I40E_MAX_TRAFFIC_CLASS];

	/* macvlan fields */
#define I40E_MAX_MACVLANS		128 /* Max HW vectors - 1 on FVL */
#define I40E_MIN_MACVLAN_VECTORS	2   /* Min vectors to enable macvlans */
	DECLARE_BITMAP(fwd_bitmask, I40E_MAX_MACVLANS);
	struct list_head macvlan_list;
	int macvlan_cnt;

	void *priv;	/* client driver data reference. */

	/* VSI specific handlers */
	irqreturn_t (*irq_handler)(int irq, void *data);

	unsigned long *af_xdp_zc_qps; /* tracks AF_XDP ZC enabled qps */
} ____cacheline_internodealigned_in_smp;

struct i40e_netdev_priv {
	struct i40e_vsi *vsi;
};

extern struct ida i40e_client_ida;

/* struct that defines an interrupt vector */
struct i40e_q_vector {
	struct i40e_vsi *vsi;

	u16 v_idx;		/* index in the vsi->q_vector array. */
	u16 reg_idx;		/* register index of the interrupt */

	struct napi_struct napi;

	struct i40e_ring_container rx;
	struct i40e_ring_container tx;

	u8 itr_countdown;	/* when 0 should adjust adaptive ITR */
	u8 num_ringpairs;	/* total number of ring pairs in vector */

	cpumask_t affinity_mask;
	struct irq_affinity_notify affinity_notify;

	struct rcu_head rcu;	/* to avoid race with update stats on free */
	char name[I40E_INT_NAME_STR_LEN];
	bool arm_wb_state;
} ____cacheline_internodealigned_in_smp;

/* lan device */
struct i40e_device {
	struct list_head list;
	struct i40e_pf *pf;
};

/**
 * i40e_nvm_version_str - format the NVM version strings
 * @hw: ptr to the hardware info
 **/
static inline char *i40e_nvm_version_str(struct i40e_hw *hw)
{
	static char buf[32];
	u32 full_ver;

	full_ver = hw->nvm.oem_ver;

	if (hw->nvm.eetrack == I40E_OEM_EETRACK_ID) {
		u8 gen, snap;
		u16 release;

		gen = (u8)(full_ver >> I40E_OEM_GEN_SHIFT);
		snap = (u8)((full_ver & I40E_OEM_SNAP_MASK) >>
			I40E_OEM_SNAP_SHIFT);
		release = (u16)(full_ver & I40E_OEM_RELEASE_MASK);

		snprintf(buf, sizeof(buf), "%x.%x.%x", gen, snap, release);
	} else {
		u8 ver, patch;
		u16 build;

		ver = (u8)(full_ver >> I40E_OEM_VER_SHIFT);
		build = (u16)((full_ver >> I40E_OEM_VER_BUILD_SHIFT) &
			 I40E_OEM_VER_BUILD_MASK);
		patch = (u8)(full_ver & I40E_OEM_VER_PATCH_MASK);

		snprintf(buf, sizeof(buf),
			 "%x.%02x 0x%x %d.%d.%d",
			 (hw->nvm.version & I40E_NVM_VERSION_HI_MASK) >>
				I40E_NVM_VERSION_HI_SHIFT,
			 (hw->nvm.version & I40E_NVM_VERSION_LO_MASK) >>
				I40E_NVM_VERSION_LO_SHIFT,
			 hw->nvm.eetrack, ver, build, patch);
	}

	return buf;
}

/**
 * i40e_netdev_to_pf: Retrieve the PF struct for given netdev
 * @netdev: the corresponding netdev
 *
 * Return the PF struct for the given netdev
 **/
static inline struct i40e_pf *i40e_netdev_to_pf(struct net_device *netdev)
{
	struct i40e_netdev_priv *np = netdev_priv(netdev);
	struct i40e_vsi *vsi = np->vsi;

	return vsi->back;
}

static inline void i40e_vsi_setup_irqhandler(struct i40e_vsi *vsi,
				irqreturn_t (*irq_handler)(int, void *))
{
	vsi->irq_handler = irq_handler;
}

/**
 * i40e_get_fd_cnt_all - get the total FD filter space available
 * @pf: pointer to the PF struct
 **/
static inline int i40e_get_fd_cnt_all(struct i40e_pf *pf)
{
	return pf->hw.fdir_shared_filter_count + pf->fdir_pf_filter_count;
}

/**
 * i40e_read_fd_input_set - reads value of flow director input set register
 * @pf: pointer to the PF struct
 * @addr: register addr
 *
 * This function reads value of flow director input set register
 * specified by 'addr' (which is specific to flow-type)
 **/
static inline u64 i40e_read_fd_input_set(struct i40e_pf *pf, u16 addr)
{
	u64 val;

	val = i40e_read_rx_ctl(&pf->hw, I40E_PRTQF_FD_INSET(addr, 1));
	val <<= 32;
	val += i40e_read_rx_ctl(&pf->hw, I40E_PRTQF_FD_INSET(addr, 0));

	return val;
}

/**
 * i40e_write_fd_input_set - writes value into flow director input set register
 * @pf: pointer to the PF struct
 * @addr: register addr
 * @val: value to be written
 *
 * This function writes specified value to the register specified by 'addr'.
 * This register is input set register based on flow-type.
 **/
static inline void i40e_write_fd_input_set(struct i40e_pf *pf,
					   u16 addr, u64 val)
{
	i40e_write_rx_ctl(&pf->hw, I40E_PRTQF_FD_INSET(addr, 1),
			  (u32)(val >> 32));
	i40e_write_rx_ctl(&pf->hw, I40E_PRTQF_FD_INSET(addr, 0),
			  (u32)(val & 0xFFFFFFFFULL));
}

/* needed by i40e_ethtool.c */
int i40e_up(struct i40e_vsi *vsi);
void i40e_down(struct i40e_vsi *vsi);
extern const char i40e_driver_name[];
void i40e_do_reset_safe(struct i40e_pf *pf, u32 reset_flags);
void i40e_do_reset(struct i40e_pf *pf, u32 reset_flags, bool lock_acquired);
int i40e_config_rss(struct i40e_vsi *vsi, u8 *seed, u8 *lut, u16 lut_size);
int i40e_get_rss(struct i40e_vsi *vsi, u8 *seed, u8 *lut, u16 lut_size);
void i40e_fill_rss_lut(struct i40e_pf *pf, u8 *lut,
		       u16 rss_table_size, u16 rss_size);
struct i40e_vsi *i40e_find_vsi_from_id(struct i40e_pf *pf, u16 id);
/**
 * i40e_find_vsi_by_type - Find and return Flow Director VSI
 * @pf: PF to search for VSI
 * @type: Value indicating type of VSI we are looking for
 **/
static inline struct i40e_vsi *
i40e_find_vsi_by_type(struct i40e_pf *pf, u16 type)
{
	int i;

	for (i = 0; i < pf->num_alloc_vsi; i++) {
		struct i40e_vsi *vsi = pf->vsi[i];

		if (vsi && vsi->type == type)
			return vsi;
	}

	return NULL;
}
void i40e_update_stats(struct i40e_vsi *vsi);
void i40e_update_veb_stats(struct i40e_veb *veb);
void i40e_update_eth_stats(struct i40e_vsi *vsi);
struct rtnl_link_stats64 *i40e_get_vsi_stats_struct(struct i40e_vsi *vsi);
int i40e_fetch_switch_configuration(struct i40e_pf *pf,
				    bool printconfig);

int i40e_add_del_fdir(struct i40e_vsi *vsi,
		      struct i40e_fdir_filter *input, bool add);
void i40e_fdir_check_and_reenable(struct i40e_pf *pf);
u32 i40e_get_current_fd_count(struct i40e_pf *pf);
u32 i40e_get_cur_guaranteed_fd_count(struct i40e_pf *pf);
u32 i40e_get_current_atr_cnt(struct i40e_pf *pf);
u32 i40e_get_global_fd_count(struct i40e_pf *pf);
bool i40e_set_ntuple(struct i40e_pf *pf, netdev_features_t features);
void i40e_set_ethtool_ops(struct net_device *netdev);
struct i40e_mac_filter *i40e_add_filter(struct i40e_vsi *vsi,
					const u8 *macaddr, s16 vlan);
void __i40e_del_filter(struct i40e_vsi *vsi, struct i40e_mac_filter *f);
void i40e_del_filter(struct i40e_vsi *vsi, const u8 *macaddr, s16 vlan);
int i40e_sync_vsi_filters(struct i40e_vsi *vsi);
struct i40e_vsi *i40e_vsi_setup(struct i40e_pf *pf, u8 type,
				u16 uplink, u32 param1);
int i40e_vsi_release(struct i40e_vsi *vsi);
void i40e_service_event_schedule(struct i40e_pf *pf);
void i40e_notify_client_of_vf_msg(struct i40e_vsi *vsi, u32 vf_id,
				  u8 *msg, u16 len);

int i40e_control_wait_tx_q(int seid, struct i40e_pf *pf, int pf_q, bool is_xdp,
			   bool enable);
int i40e_control_wait_rx_q(struct i40e_pf *pf, int pf_q, bool enable);
int i40e_vsi_start_rings(struct i40e_vsi *vsi);
void i40e_vsi_stop_rings(struct i40e_vsi *vsi);
void i40e_vsi_stop_rings_no_wait(struct  i40e_vsi *vsi);
int i40e_vsi_wait_queues_disabled(struct i40e_vsi *vsi);
int i40e_reconfig_rss_queues(struct i40e_pf *pf, int queue_count);
struct i40e_veb *i40e_veb_setup(struct i40e_pf *pf, u16 flags, u16 uplink_seid,
				u16 downlink_seid, u8 enabled_tc);
void i40e_veb_release(struct i40e_veb *veb);

int i40e_veb_config_tc(struct i40e_veb *veb, u8 enabled_tc);
int i40e_vsi_add_pvid(struct i40e_vsi *vsi, u16 vid);
void i40e_vsi_remove_pvid(struct i40e_vsi *vsi);
void i40e_vsi_reset_stats(struct i40e_vsi *vsi);
void i40e_pf_reset_stats(struct i40e_pf *pf);
#ifdef CONFIG_DEBUG_FS
void i40e_dbg_pf_init(struct i40e_pf *pf);
void i40e_dbg_pf_exit(struct i40e_pf *pf);
void i40e_dbg_init(void);
void i40e_dbg_exit(void);
#else
static inline void i40e_dbg_pf_init(struct i40e_pf *pf) {}
static inline void i40e_dbg_pf_exit(struct i40e_pf *pf) {}
static inline void i40e_dbg_init(void) {}
static inline void i40e_dbg_exit(void) {}
#endif /* CONFIG_DEBUG_FS*/
/* needed by client drivers */
int i40e_lan_add_device(struct i40e_pf *pf);
int i40e_lan_del_device(struct i40e_pf *pf);
void i40e_client_subtask(struct i40e_pf *pf);
void i40e_notify_client_of_l2_param_changes(struct i40e_vsi *vsi);
void i40e_notify_client_of_netdev_close(struct i40e_vsi *vsi, bool reset);
void i40e_notify_client_of_vf_enable(struct i40e_pf *pf, u32 num_vfs);
void i40e_notify_client_of_vf_reset(struct i40e_pf *pf, u32 vf_id);
void i40e_client_update_msix_info(struct i40e_pf *pf);
int i40e_vf_client_capable(struct i40e_pf *pf, u32 vf_id);
/**
 * i40e_irq_dynamic_enable - Enable default interrupt generation settings
 * @vsi: pointer to a vsi
 * @vector: enable a particular Hw Interrupt vector, without base_vector
 **/
static inline void i40e_irq_dynamic_enable(struct i40e_vsi *vsi, int vector)
{
	struct i40e_pf *pf = vsi->back;
	struct i40e_hw *hw = &pf->hw;
	u32 val;

	val = I40E_PFINT_DYN_CTLN_INTENA_MASK |
	      I40E_PFINT_DYN_CTLN_CLEARPBA_MASK |
	      (I40E_ITR_NONE << I40E_PFINT_DYN_CTLN_ITR_INDX_SHIFT);
	wr32(hw, I40E_PFINT_DYN_CTLN(vector + vsi->base_vector - 1), val);
	/* skip the flush */
}

void i40e_irq_dynamic_disable_icr0(struct i40e_pf *pf);
void i40e_irq_dynamic_enable_icr0(struct i40e_pf *pf);
int i40e_ioctl(struct net_device *netdev, struct ifreq *ifr, int cmd);
int i40e_open(struct net_device *netdev);
int i40e_close(struct net_device *netdev);
int i40e_vsi_open(struct i40e_vsi *vsi);
void i40e_vlan_stripping_disable(struct i40e_vsi *vsi);
int i40e_add_vlan_all_mac(struct i40e_vsi *vsi, s16 vid);
int i40e_vsi_add_vlan(struct i40e_vsi *vsi, u16 vid);
void i40e_rm_vlan_all_mac(struct i40e_vsi *vsi, s16 vid);
void i40e_vsi_kill_vlan(struct i40e_vsi *vsi, u16 vid);
struct i40e_mac_filter *i40e_add_mac_filter(struct i40e_vsi *vsi,
					    const u8 *macaddr);
int i40e_del_mac_filter(struct i40e_vsi *vsi, const u8 *macaddr);
bool i40e_is_vsi_in_vlan(struct i40e_vsi *vsi);
int i40e_count_filters(struct i40e_vsi *vsi);
struct i40e_mac_filter *i40e_find_mac(struct i40e_vsi *vsi, const u8 *macaddr);
void i40e_vlan_stripping_enable(struct i40e_vsi *vsi);
static inline bool i40e_is_sw_dcb(struct i40e_pf *pf)
{
	return !!(pf->flags & I40E_FLAG_DISABLE_FW_LLDP);
}

#ifdef CONFIG_I40E_DCB
void i40e_dcbnl_flush_apps(struct i40e_pf *pf,
			   struct i40e_dcbx_config *old_cfg,
			   struct i40e_dcbx_config *new_cfg);
void i40e_dcbnl_set_all(struct i40e_vsi *vsi);
void i40e_dcbnl_setup(struct i40e_vsi *vsi);
bool i40e_dcb_need_reconfig(struct i40e_pf *pf,
			    struct i40e_dcbx_config *old_cfg,
			    struct i40e_dcbx_config *new_cfg);
int i40e_hw_dcb_config(struct i40e_pf *pf, struct i40e_dcbx_config *new_cfg);
int i40e_dcb_sw_default_config(struct i40e_pf *pf);
#endif /* CONFIG_I40E_DCB */
void i40e_ptp_rx_hang(struct i40e_pf *pf);
void i40e_ptp_tx_hang(struct i40e_pf *pf);
void i40e_ptp_tx_hwtstamp(struct i40e_pf *pf);
void i40e_ptp_rx_hwtstamp(struct i40e_pf *pf, struct sk_buff *skb, u8 index);
void i40e_ptp_set_increment(struct i40e_pf *pf);
int i40e_ptp_set_ts_config(struct i40e_pf *pf, struct ifreq *ifr);
int i40e_ptp_get_ts_config(struct i40e_pf *pf, struct ifreq *ifr);
void i40e_ptp_save_hw_time(struct i40e_pf *pf);
void i40e_ptp_restore_hw_time(struct i40e_pf *pf);
void i40e_ptp_init(struct i40e_pf *pf);
void i40e_ptp_stop(struct i40e_pf *pf);
int i40e_ptp_alloc_pins(struct i40e_pf *pf);
int i40e_update_adq_vsi_queues(struct i40e_vsi *vsi, int vsi_offset);
int i40e_is_vsi_uplink_mode_veb(struct i40e_vsi *vsi);
i40e_status i40e_get_partition_bw_setting(struct i40e_pf *pf);
i40e_status i40e_set_partition_bw_setting(struct i40e_pf *pf);
i40e_status i40e_commit_partition_bw_setting(struct i40e_pf *pf);
void i40e_print_link_message(struct i40e_vsi *vsi, bool isup);

void i40e_set_fec_in_flags(u8 fec_cfg, u32 *flags);

static inline bool i40e_enabled_xdp_vsi(struct i40e_vsi *vsi)
{
	return !!READ_ONCE(vsi->xdp_prog);
}

int i40e_create_queue_channel(struct i40e_vsi *vsi, struct i40e_channel *ch);
int i40e_set_bw_limit(struct i40e_vsi *vsi, u16 seid, u64 max_tx_rate);
int i40e_add_del_cloud_filter(struct i40e_vsi *vsi,
			      struct i40e_cloud_filter *filter,
			      bool add);
int i40e_add_del_cloud_filter_big_buf(struct i40e_vsi *vsi,
				      struct i40e_cloud_filter *filter,
				      bool add);
#endif /* _I40E_H_ */<|MERGE_RESOLUTION|>--- conflicted
+++ resolved
@@ -854,13 +854,10 @@
 	u64 tx_force_wb;
 	u64 rx_buf_failed;
 	u64 rx_page_failed;
-<<<<<<< HEAD
-=======
 	u64 rx_page_reuse;
 	u64 rx_page_alloc;
 	u64 rx_page_waive;
 	u64 rx_page_busy;
->>>>>>> 95cd2cdc
 
 	/* These are containers of ring pointers, allocated at run-time */
 	struct i40e_ring **rx_rings;
