--- conflicted
+++ resolved
@@ -5120,11 +5120,7 @@
 	if (xmit_suc)
 		return NETDEV_TX_OK;
 
-<<<<<<< HEAD
-	atomic_long_inc(&bond_dev->tx_dropped);
-=======
 	dev_core_stats_tx_dropped_inc(bond_dev);
->>>>>>> 95cd2cdc
 	return NET_XMIT_DROP;
 }
 
