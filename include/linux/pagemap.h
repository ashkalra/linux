--- conflicted
+++ resolved
@@ -17,8 +17,6 @@
 #include <linux/hugetlb_inline.h>
 
 struct folio_batch;
-<<<<<<< HEAD
-=======
 
 unsigned long invalidate_mapping_pages(struct address_space *mapping,
 					pgoff_t start, pgoff_t end);
@@ -133,7 +131,6 @@
 	inode_dio_wait(inode);
 	return filemap_write_and_wait(inode->i_mapping);
 }
->>>>>>> 95cd2cdc
 
 static inline bool mapping_empty(struct address_space *mapping)
 {
@@ -770,12 +767,6 @@
 	return read_cache_folio(mapping, index, NULL, file);
 }
 
-static inline struct folio *read_mapping_folio(struct address_space *mapping,
-				pgoff_t index, void *data)
-{
-	return read_cache_folio(mapping, index, NULL, data);
-}
-
 /*
  * Get index of the page within radix-tree (but not for hugetlb pages).
  * (TODO: remove once hugetlb pages will have ->index in PAGE_SIZE)
@@ -1018,12 +1009,7 @@
 {
 	__folio_mark_dirty(page_folio(page), mapping, warn);
 }
-<<<<<<< HEAD
-void folio_account_cleaned(struct folio *folio, struct address_space *mapping,
-			  struct bdi_writeback *wb);
-=======
 void folio_account_cleaned(struct folio *folio, struct bdi_writeback *wb);
->>>>>>> 95cd2cdc
 void __folio_cancel_dirty(struct folio *folio);
 static inline void folio_cancel_dirty(struct folio *folio)
 {
