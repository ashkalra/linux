--- conflicted
+++ resolved
@@ -1,19 +1,10 @@
-<<<<<<< HEAD
 /* SPDX-License-Identifier: GPL-2.0-or-later */
-=======
-/* SPDX-License-Identifier: GPL-2.0+ */
->>>>>>> baf23edd
 /*
  * RFC 3720 (iSCSI) protocol data types
  *
  * Copyright (C) 2005 Dmitry Yusupov
  * Copyright (C) 2005 Alex Aizman
  * maintained by open-iscsi@googlegroups.com
-<<<<<<< HEAD
- *
- * See the file COPYING included with this distribution for more details.
-=======
->>>>>>> baf23edd
  */
 
 #ifndef ISCSI_PROTO_H
