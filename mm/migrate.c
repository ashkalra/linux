// SPDX-License-Identifier: GPL-2.0
/*
 * Memory Migration functionality - linux/mm/migrate.c
 *
 * Copyright (C) 2006 Silicon Graphics, Inc., Christoph Lameter
 *
 * Page migration was first developed in the context of the memory hotplug
 * project. The main authors of the migration code are:
 *
 * IWAMOTO Toshihiro <iwamoto@valinux.co.jp>
 * Hirokazu Takahashi <taka@valinux.co.jp>
 * Dave Hansen <haveblue@us.ibm.com>
 * Christoph Lameter
 */

#include <linux/migrate.h>
#include <linux/export.h>
#include <linux/swap.h>
#include <linux/swapops.h>
#include <linux/pagemap.h>
#include <linux/buffer_head.h>
#include <linux/mm_inline.h>
#include <linux/nsproxy.h>
#include <linux/pagevec.h>
#include <linux/ksm.h>
#include <linux/rmap.h>
#include <linux/topology.h>
#include <linux/cpu.h>
#include <linux/cpuset.h>
#include <linux/writeback.h>
#include <linux/mempolicy.h>
#include <linux/vmalloc.h>
#include <linux/security.h>
#include <linux/backing-dev.h>
#include <linux/compaction.h>
#include <linux/syscalls.h>
#include <linux/compat.h>
#include <linux/hugetlb.h>
#include <linux/hugetlb_cgroup.h>
#include <linux/gfp.h>
#include <linux/pfn_t.h>
#include <linux/memremap.h>
#include <linux/userfaultfd_k.h>
#include <linux/balloon_compaction.h>
#include <linux/page_idle.h>
#include <linux/page_owner.h>
#include <linux/sched/mm.h>
#include <linux/ptrace.h>
#include <linux/oom.h>
#include <linux/memory.h>
#include <linux/random.h>
<<<<<<< HEAD
=======
#include <linux/sched/sysctl.h>
>>>>>>> 95cd2cdc

#include <asm/tlbflush.h>

#include <trace/events/migrate.h>

#include "internal.h"

int isolate_movable_page(struct page *page, isolate_mode_t mode)
{
	struct address_space *mapping;

	/*
	 * Avoid burning cycles with pages that are yet under __free_pages(),
	 * or just got freed under us.
	 *
	 * In case we 'win' a race for a movable page being freed under us and
	 * raise its refcount preventing __free_pages() from doing its job
	 * the put_page() at the end of this block will take care of
	 * release this page, thus avoiding a nasty leakage.
	 */
	if (unlikely(!get_page_unless_zero(page)))
		goto out;

	/*
	 * Check PageMovable before holding a PG_lock because page's owner
	 * assumes anybody doesn't touch PG_lock of newly allocated page
	 * so unconditionally grabbing the lock ruins page's owner side.
	 */
	if (unlikely(!__PageMovable(page)))
		goto out_putpage;
	/*
	 * As movable pages are not isolated from LRU lists, concurrent
	 * compaction threads can race against page migration functions
	 * as well as race against the releasing a page.
	 *
	 * In order to avoid having an already isolated movable page
	 * being (wrongly) re-isolated while it is under migration,
	 * or to avoid attempting to isolate pages being released,
	 * lets be sure we have the page lock
	 * before proceeding with the movable page isolation steps.
	 */
	if (unlikely(!trylock_page(page)))
		goto out_putpage;

	if (!PageMovable(page) || PageIsolated(page))
		goto out_no_isolated;

	mapping = page_mapping(page);
	VM_BUG_ON_PAGE(!mapping, page);

	if (!mapping->a_ops->isolate_page(page, mode))
		goto out_no_isolated;

	/* Driver shouldn't use PG_isolated bit of page->flags */
	WARN_ON_ONCE(PageIsolated(page));
	SetPageIsolated(page);
	unlock_page(page);

	return 0;

out_no_isolated:
	unlock_page(page);
out_putpage:
	put_page(page);
out:
	return -EBUSY;
}

static void putback_movable_page(struct page *page)
{
	struct address_space *mapping;

	mapping = page_mapping(page);
	mapping->a_ops->putback_page(page);
	ClearPageIsolated(page);
}

/*
 * Put previously isolated pages back onto the appropriate lists
 * from where they were once taken off for compaction/migration.
 *
 * This function shall be used whenever the isolated pageset has been
 * built from lru, balloon, hugetlbfs page. See isolate_migratepages_range()
 * and isolate_huge_page().
 */
void putback_movable_pages(struct list_head *l)
{
	struct page *page;
	struct page *page2;

	list_for_each_entry_safe(page, page2, l, lru) {
		if (unlikely(PageHuge(page))) {
			putback_active_hugepage(page);
			continue;
		}
		list_del(&page->lru);
		/*
		 * We isolated non-lru movable page so here we can use
		 * __PageMovable because LRU page's mapping cannot have
		 * PAGE_MAPPING_MOVABLE.
		 */
		if (unlikely(__PageMovable(page))) {
			VM_BUG_ON_PAGE(!PageIsolated(page), page);
			lock_page(page);
			if (PageMovable(page))
				putback_movable_page(page);
			else
				ClearPageIsolated(page);
			unlock_page(page);
			put_page(page);
		} else {
			mod_node_page_state(page_pgdat(page), NR_ISOLATED_ANON +
					page_is_file_lru(page), -thp_nr_pages(page));
			putback_lru_page(page);
		}
	}
}

/*
 * Restore a potential migration pte to a working pte entry
 */
static bool remove_migration_pte(struct folio *folio,
		struct vm_area_struct *vma, unsigned long addr, void *old)
{
	DEFINE_FOLIO_VMA_WALK(pvmw, old, vma, addr, PVMW_SYNC | PVMW_MIGRATION);

	while (page_vma_mapped_walk(&pvmw)) {
		pte_t pte;
		swp_entry_t entry;
		struct page *new;
		unsigned long idx = 0;

		/* pgoff is invalid for ksm pages, but they are never large */
		if (folio_test_large(folio) && !folio_test_hugetlb(folio))
			idx = linear_page_index(vma, pvmw.address) - pvmw.pgoff;
		new = folio_page(folio, idx);

#ifdef CONFIG_ARCH_ENABLE_THP_MIGRATION
		/* PMD-mapped THP migration entry */
		if (!pvmw.pte) {
			VM_BUG_ON_FOLIO(folio_test_hugetlb(folio) ||
					!folio_test_pmd_mappable(folio), folio);
			remove_migration_pmd(&pvmw, new);
			continue;
		}
#endif

		folio_get(folio);
		pte = pte_mkold(mk_pte(new, READ_ONCE(vma->vm_page_prot)));
		if (pte_swp_soft_dirty(*pvmw.pte))
			pte = pte_mksoft_dirty(pte);

		/*
		 * Recheck VMA as permissions can change since migration started
		 */
		entry = pte_to_swp_entry(*pvmw.pte);
		if (is_writable_migration_entry(entry))
			pte = maybe_mkwrite(pte, vma);
		else if (pte_swp_uffd_wp(*pvmw.pte))
			pte = pte_mkuffd_wp(pte);

		if (unlikely(is_device_private_page(new))) {
			if (pte_write(pte))
				entry = make_writable_device_private_entry(
							page_to_pfn(new));
			else
				entry = make_readable_device_private_entry(
							page_to_pfn(new));
			pte = swp_entry_to_pte(entry);
			if (pte_swp_soft_dirty(*pvmw.pte))
				pte = pte_swp_mksoft_dirty(pte);
			if (pte_swp_uffd_wp(*pvmw.pte))
				pte = pte_swp_mkuffd_wp(pte);
		}

#ifdef CONFIG_HUGETLB_PAGE
		if (folio_test_hugetlb(folio)) {
			unsigned int shift = huge_page_shift(hstate_vma(vma));

			pte = pte_mkhuge(pte);
			pte = arch_make_huge_pte(pte, shift, vma->vm_flags);
<<<<<<< HEAD
			if (PageAnon(new))
=======
			if (folio_test_anon(folio))
>>>>>>> 95cd2cdc
				hugepage_add_anon_rmap(new, vma, pvmw.address);
			else
				page_dup_rmap(new, true);
			set_huge_pte_at(vma->vm_mm, pvmw.address, pvmw.pte, pte);
		} else
#endif
		{
<<<<<<< HEAD
			if (PageAnon(new))
				page_add_anon_rmap(new, vma, pvmw.address, false);
			else
				page_add_file_rmap(new, false);
=======
			if (folio_test_anon(folio))
				page_add_anon_rmap(new, vma, pvmw.address, false);
			else
				page_add_file_rmap(new, vma, false);
>>>>>>> 95cd2cdc
			set_pte_at(vma->vm_mm, pvmw.address, pvmw.pte, pte);
		}
		if (vma->vm_flags & VM_LOCKED)
			mlock_page_drain(smp_processor_id());

		trace_remove_migration_pte(pvmw.address, pte_val(pte),
					   compound_order(new));

		/* No need to invalidate - it was non-present before */
		update_mmu_cache(vma, pvmw.address, pvmw.pte);
	}

	return true;
}

/*
 * Get rid of all migration entries and replace them by
 * references to the indicated page.
 */
void remove_migration_ptes(struct folio *src, struct folio *dst, bool locked)
{
	struct rmap_walk_control rwc = {
		.rmap_one = remove_migration_pte,
		.arg = src,
	};

	if (locked)
		rmap_walk_locked(dst, &rwc);
	else
		rmap_walk(dst, &rwc);
}

/*
 * Something used the pte of a page under migration. We need to
 * get to the page and wait until migration is finished.
 * When we return from this function the fault will be retried.
 */
void __migration_entry_wait(struct mm_struct *mm, pte_t *ptep,
				spinlock_t *ptl)
{
	pte_t pte;
	swp_entry_t entry;

	spin_lock(ptl);
	pte = *ptep;
	if (!is_swap_pte(pte))
		goto out;

	entry = pte_to_swp_entry(pte);
	if (!is_migration_entry(entry))
		goto out;

	migration_entry_wait_on_locked(entry, ptep, ptl);
	return;
out:
	pte_unmap_unlock(ptep, ptl);
}

void migration_entry_wait(struct mm_struct *mm, pmd_t *pmd,
				unsigned long address)
{
	spinlock_t *ptl = pte_lockptr(mm, pmd);
	pte_t *ptep = pte_offset_map(pmd, address);
	__migration_entry_wait(mm, ptep, ptl);
}

void migration_entry_wait_huge(struct vm_area_struct *vma,
		struct mm_struct *mm, pte_t *pte)
{
	spinlock_t *ptl = huge_pte_lockptr(hstate_vma(vma), mm, pte);
	__migration_entry_wait(mm, pte, ptl);
}

#ifdef CONFIG_ARCH_ENABLE_THP_MIGRATION
void pmd_migration_entry_wait(struct mm_struct *mm, pmd_t *pmd)
{
	spinlock_t *ptl;

	ptl = pmd_lock(mm, pmd);
	if (!is_pmd_migration_entry(*pmd))
		goto unlock;
	migration_entry_wait_on_locked(pmd_to_swp_entry(*pmd), NULL, ptl);
	return;
unlock:
	spin_unlock(ptl);
}
#endif

static int expected_page_refs(struct address_space *mapping, struct page *page)
{
	int expected_count = 1;

	if (mapping)
		expected_count += compound_nr(page) + page_has_private(page);
	return expected_count;
}

/*
 * Replace the page in the mapping.
 *
 * The number of remaining references must be:
 * 1 for anonymous pages without a mapping
 * 2 for pages with a mapping
 * 3 for pages with a mapping and PagePrivate/PagePrivate2 set.
 */
int folio_migrate_mapping(struct address_space *mapping,
		struct folio *newfolio, struct folio *folio, int extra_count)
{
	XA_STATE(xas, &mapping->i_pages, folio_index(folio));
	struct zone *oldzone, *newzone;
	int dirty;
	int expected_count = expected_page_refs(mapping, &folio->page) + extra_count;
	long nr = folio_nr_pages(folio);

	if (!mapping) {
		/* Anonymous page without mapping */
		if (folio_ref_count(folio) != expected_count)
			return -EAGAIN;

		/* No turning back from here */
		newfolio->index = folio->index;
		newfolio->mapping = folio->mapping;
		if (folio_test_swapbacked(folio))
			__folio_set_swapbacked(newfolio);

		return MIGRATEPAGE_SUCCESS;
	}

	oldzone = folio_zone(folio);
	newzone = folio_zone(newfolio);

	xas_lock_irq(&xas);
	if (!folio_ref_freeze(folio, expected_count)) {
		xas_unlock_irq(&xas);
		return -EAGAIN;
	}

	/*
	 * Now we know that no one else is looking at the folio:
	 * no turning back from here.
	 */
	newfolio->index = folio->index;
	newfolio->mapping = folio->mapping;
	folio_ref_add(newfolio, nr); /* add cache reference */
	if (folio_test_swapbacked(folio)) {
		__folio_set_swapbacked(newfolio);
		if (folio_test_swapcache(folio)) {
			folio_set_swapcache(newfolio);
			newfolio->private = folio_get_private(folio);
		}
	} else {
		VM_BUG_ON_FOLIO(folio_test_swapcache(folio), folio);
	}

	/* Move dirty while page refs frozen and newpage not yet exposed */
	dirty = folio_test_dirty(folio);
	if (dirty) {
		folio_clear_dirty(folio);
		folio_set_dirty(newfolio);
	}

	xas_store(&xas, newfolio);

	/*
	 * Drop cache reference from old page by unfreezing
	 * to one less reference.
	 * We know this isn't the last reference.
	 */
	folio_ref_unfreeze(folio, expected_count - nr);

	xas_unlock(&xas);
	/* Leave irq disabled to prevent preemption while updating stats */

	/*
	 * If moved to a different zone then also account
	 * the page for that zone. Other VM counters will be
	 * taken care of when we establish references to the
	 * new page and drop references to the old page.
	 *
	 * Note that anonymous pages are accounted for
	 * via NR_FILE_PAGES and NR_ANON_MAPPED if they
	 * are mapped to swap space.
	 */
	if (newzone != oldzone) {
		struct lruvec *old_lruvec, *new_lruvec;
		struct mem_cgroup *memcg;

		memcg = folio_memcg(folio);
		old_lruvec = mem_cgroup_lruvec(memcg, oldzone->zone_pgdat);
		new_lruvec = mem_cgroup_lruvec(memcg, newzone->zone_pgdat);

		__mod_lruvec_state(old_lruvec, NR_FILE_PAGES, -nr);
		__mod_lruvec_state(new_lruvec, NR_FILE_PAGES, nr);
		if (folio_test_swapbacked(folio) && !folio_test_swapcache(folio)) {
			__mod_lruvec_state(old_lruvec, NR_SHMEM, -nr);
			__mod_lruvec_state(new_lruvec, NR_SHMEM, nr);
		}
#ifdef CONFIG_SWAP
		if (folio_test_swapcache(folio)) {
			__mod_lruvec_state(old_lruvec, NR_SWAPCACHE, -nr);
			__mod_lruvec_state(new_lruvec, NR_SWAPCACHE, nr);
		}
#endif
		if (dirty && mapping_can_writeback(mapping)) {
			__mod_lruvec_state(old_lruvec, NR_FILE_DIRTY, -nr);
			__mod_zone_page_state(oldzone, NR_ZONE_WRITE_PENDING, -nr);
			__mod_lruvec_state(new_lruvec, NR_FILE_DIRTY, nr);
			__mod_zone_page_state(newzone, NR_ZONE_WRITE_PENDING, nr);
		}
	}
	local_irq_enable();

	return MIGRATEPAGE_SUCCESS;
}
EXPORT_SYMBOL(folio_migrate_mapping);

/*
 * The expected number of remaining references is the same as that
 * of folio_migrate_mapping().
 */
int migrate_huge_page_move_mapping(struct address_space *mapping,
				   struct page *newpage, struct page *page)
{
	XA_STATE(xas, &mapping->i_pages, page_index(page));
	int expected_count;

	xas_lock_irq(&xas);
	expected_count = 2 + page_has_private(page);
	if (page_count(page) != expected_count || xas_load(&xas) != page) {
		xas_unlock_irq(&xas);
		return -EAGAIN;
	}

	if (!page_ref_freeze(page, expected_count)) {
		xas_unlock_irq(&xas);
		return -EAGAIN;
	}

	newpage->index = page->index;
	newpage->mapping = page->mapping;

	get_page(newpage);

	xas_store(&xas, newpage);

	page_ref_unfreeze(page, expected_count - 1);

	xas_unlock_irq(&xas);

	return MIGRATEPAGE_SUCCESS;
}

/*
 * Copy the flags and some other ancillary information
 */
void folio_migrate_flags(struct folio *newfolio, struct folio *folio)
{
	int cpupid;

	if (folio_test_error(folio))
		folio_set_error(newfolio);
	if (folio_test_referenced(folio))
		folio_set_referenced(newfolio);
	if (folio_test_uptodate(folio))
		folio_mark_uptodate(newfolio);
	if (folio_test_clear_active(folio)) {
		VM_BUG_ON_FOLIO(folio_test_unevictable(folio), folio);
		folio_set_active(newfolio);
	} else if (folio_test_clear_unevictable(folio))
		folio_set_unevictable(newfolio);
	if (folio_test_workingset(folio))
		folio_set_workingset(newfolio);
	if (folio_test_checked(folio))
		folio_set_checked(newfolio);
	if (folio_test_mappedtodisk(folio))
		folio_set_mappedtodisk(newfolio);

	/* Move dirty on pages not done by folio_migrate_mapping() */
	if (folio_test_dirty(folio))
		folio_set_dirty(newfolio);

	if (folio_test_young(folio))
		folio_set_young(newfolio);
	if (folio_test_idle(folio))
		folio_set_idle(newfolio);

	/*
	 * Copy NUMA information to the new page, to prevent over-eager
	 * future migrations of this same page.
	 */
	cpupid = page_cpupid_xchg_last(&folio->page, -1);
	page_cpupid_xchg_last(&newfolio->page, cpupid);

	folio_migrate_ksm(newfolio, folio);
	/*
	 * Please do not reorder this without considering how mm/ksm.c's
	 * get_ksm_page() depends upon ksm_migrate_page() and PageSwapCache().
	 */
	if (folio_test_swapcache(folio))
		folio_clear_swapcache(folio);
	folio_clear_private(folio);

	/* page->private contains hugetlb specific flags */
	if (!folio_test_hugetlb(folio))
		folio->private = NULL;

	/*
	 * If any waiters have accumulated on the new page then
	 * wake them up.
	 */
	if (folio_test_writeback(newfolio))
		folio_end_writeback(newfolio);

	/*
	 * PG_readahead shares the same bit with PG_reclaim.  The above
	 * end_page_writeback() may clear PG_readahead mistakenly, so set the
	 * bit after that.
	 */
	if (folio_test_readahead(folio))
		folio_set_readahead(newfolio);

	folio_copy_owner(newfolio, folio);

	if (!folio_test_hugetlb(folio))
		mem_cgroup_migrate(folio, newfolio);
}
EXPORT_SYMBOL(folio_migrate_flags);

void folio_migrate_copy(struct folio *newfolio, struct folio *folio)
{
	folio_copy(newfolio, folio);
	folio_migrate_flags(newfolio, folio);
}
EXPORT_SYMBOL(folio_migrate_copy);

/************************************************************
 *                    Migration functions
 ***********************************************************/

/*
 * Common logic to directly migrate a single LRU page suitable for
 * pages that do not use PagePrivate/PagePrivate2.
 *
 * Pages are locked upon entry and exit.
 */
int migrate_page(struct address_space *mapping,
		struct page *newpage, struct page *page,
		enum migrate_mode mode)
{
	struct folio *newfolio = page_folio(newpage);
	struct folio *folio = page_folio(page);
	int rc;

	BUG_ON(folio_test_writeback(folio));	/* Writeback must be complete */

	rc = folio_migrate_mapping(mapping, newfolio, folio, 0);

	if (rc != MIGRATEPAGE_SUCCESS)
		return rc;

	if (mode != MIGRATE_SYNC_NO_COPY)
		folio_migrate_copy(newfolio, folio);
	else
		folio_migrate_flags(newfolio, folio);
	return MIGRATEPAGE_SUCCESS;
}
EXPORT_SYMBOL(migrate_page);

#ifdef CONFIG_BLOCK
/* Returns true if all buffers are successfully locked */
static bool buffer_migrate_lock_buffers(struct buffer_head *head,
							enum migrate_mode mode)
{
	struct buffer_head *bh = head;

	/* Simple case, sync compaction */
	if (mode != MIGRATE_ASYNC) {
		do {
			lock_buffer(bh);
			bh = bh->b_this_page;

		} while (bh != head);

		return true;
	}

	/* async case, we cannot block on lock_buffer so use trylock_buffer */
	do {
		if (!trylock_buffer(bh)) {
			/*
			 * We failed to lock the buffer and cannot stall in
			 * async migration. Release the taken locks
			 */
			struct buffer_head *failed_bh = bh;
			bh = head;
			while (bh != failed_bh) {
				unlock_buffer(bh);
				bh = bh->b_this_page;
			}
			return false;
		}

		bh = bh->b_this_page;
	} while (bh != head);
	return true;
}

static int __buffer_migrate_page(struct address_space *mapping,
		struct page *newpage, struct page *page, enum migrate_mode mode,
		bool check_refs)
{
	struct buffer_head *bh, *head;
	int rc;
	int expected_count;

	if (!page_has_buffers(page))
		return migrate_page(mapping, newpage, page, mode);

	/* Check whether page does not have extra refs before we do more work */
	expected_count = expected_page_refs(mapping, page);
	if (page_count(page) != expected_count)
		return -EAGAIN;

	head = page_buffers(page);
	if (!buffer_migrate_lock_buffers(head, mode))
		return -EAGAIN;

	if (check_refs) {
		bool busy;
		bool invalidated = false;

recheck_buffers:
		busy = false;
		spin_lock(&mapping->private_lock);
		bh = head;
		do {
			if (atomic_read(&bh->b_count)) {
				busy = true;
				break;
			}
			bh = bh->b_this_page;
		} while (bh != head);
		if (busy) {
			if (invalidated) {
				rc = -EAGAIN;
				goto unlock_buffers;
			}
			spin_unlock(&mapping->private_lock);
			invalidate_bh_lrus();
			invalidated = true;
			goto recheck_buffers;
		}
	}

	rc = migrate_page_move_mapping(mapping, newpage, page, 0);
	if (rc != MIGRATEPAGE_SUCCESS)
		goto unlock_buffers;

	attach_page_private(newpage, detach_page_private(page));

	bh = head;
	do {
		set_bh_page(bh, newpage, bh_offset(bh));
		bh = bh->b_this_page;

	} while (bh != head);

	if (mode != MIGRATE_SYNC_NO_COPY)
		migrate_page_copy(newpage, page);
	else
		migrate_page_states(newpage, page);

	rc = MIGRATEPAGE_SUCCESS;
unlock_buffers:
	if (check_refs)
		spin_unlock(&mapping->private_lock);
	bh = head;
	do {
		unlock_buffer(bh);
		bh = bh->b_this_page;

	} while (bh != head);

	return rc;
}

/*
 * Migration function for pages with buffers. This function can only be used
 * if the underlying filesystem guarantees that no other references to "page"
 * exist. For example attached buffer heads are accessed only under page lock.
 */
int buffer_migrate_page(struct address_space *mapping,
		struct page *newpage, struct page *page, enum migrate_mode mode)
{
	return __buffer_migrate_page(mapping, newpage, page, mode, false);
}
EXPORT_SYMBOL(buffer_migrate_page);

/*
 * Same as above except that this variant is more careful and checks that there
 * are also no buffer head references. This function is the right one for
 * mappings where buffer heads are directly looked up and referenced (such as
 * block device mappings).
 */
int buffer_migrate_page_norefs(struct address_space *mapping,
		struct page *newpage, struct page *page, enum migrate_mode mode)
{
	return __buffer_migrate_page(mapping, newpage, page, mode, true);
}
#endif

/*
 * Writeback a page to clean the dirty state
 */
static int writeout(struct address_space *mapping, struct page *page)
{
	struct folio *folio = page_folio(page);
	struct writeback_control wbc = {
		.sync_mode = WB_SYNC_NONE,
		.nr_to_write = 1,
		.range_start = 0,
		.range_end = LLONG_MAX,
		.for_reclaim = 1
	};
	int rc;

	if (!mapping->a_ops->writepage)
		/* No write method for the address space */
		return -EINVAL;

	if (!clear_page_dirty_for_io(page))
		/* Someone else already triggered a write */
		return -EAGAIN;

	/*
	 * A dirty page may imply that the underlying filesystem has
	 * the page on some queue. So the page must be clean for
	 * migration. Writeout may mean we loose the lock and the
	 * page state is no longer what we checked for earlier.
	 * At this point we know that the migration attempt cannot
	 * be successful.
	 */
	remove_migration_ptes(folio, folio, false);

	rc = mapping->a_ops->writepage(page, &wbc);

	if (rc != AOP_WRITEPAGE_ACTIVATE)
		/* unlocked. Relock */
		lock_page(page);

	return (rc < 0) ? -EIO : -EAGAIN;
}

/*
 * Default handling if a filesystem does not provide a migration function.
 */
static int fallback_migrate_page(struct address_space *mapping,
	struct page *newpage, struct page *page, enum migrate_mode mode)
{
	if (PageDirty(page)) {
		/* Only writeback pages in full synchronous migration */
		switch (mode) {
		case MIGRATE_SYNC:
		case MIGRATE_SYNC_NO_COPY:
			break;
		default:
			return -EBUSY;
		}
		return writeout(mapping, page);
	}

	/*
	 * Buffers may be managed in a filesystem specific way.
	 * We must have no buffers or drop them.
	 */
	if (page_has_private(page) &&
	    !try_to_release_page(page, GFP_KERNEL))
		return mode == MIGRATE_SYNC ? -EAGAIN : -EBUSY;

	return migrate_page(mapping, newpage, page, mode);
}

/*
 * Move a page to a newly allocated page
 * The page is locked and all ptes have been successfully removed.
 *
 * The new page will have replaced the old page if this function
 * is successful.
 *
 * Return value:
 *   < 0 - error code
 *  MIGRATEPAGE_SUCCESS - success
 */
static int move_to_new_page(struct page *newpage, struct page *page,
				enum migrate_mode mode)
{
	struct address_space *mapping;
	int rc = -EAGAIN;
	bool is_lru = !__PageMovable(page);

	VM_BUG_ON_PAGE(!PageLocked(page), page);
	VM_BUG_ON_PAGE(!PageLocked(newpage), newpage);

	mapping = page_mapping(page);

	if (likely(is_lru)) {
		if (!mapping)
			rc = migrate_page(mapping, newpage, page, mode);
		else if (mapping->a_ops->migratepage)
			/*
			 * Most pages have a mapping and most filesystems
			 * provide a migratepage callback. Anonymous pages
			 * are part of swap space which also has its own
			 * migratepage callback. This is the most common path
			 * for page migration.
			 */
			rc = mapping->a_ops->migratepage(mapping, newpage,
							page, mode);
		else
			rc = fallback_migrate_page(mapping, newpage,
							page, mode);
	} else {
		/*
		 * In case of non-lru page, it could be released after
		 * isolation step. In that case, we shouldn't try migration.
		 */
		VM_BUG_ON_PAGE(!PageIsolated(page), page);
		if (!PageMovable(page)) {
			rc = MIGRATEPAGE_SUCCESS;
			ClearPageIsolated(page);
			goto out;
		}

		rc = mapping->a_ops->migratepage(mapping, newpage,
						page, mode);
		WARN_ON_ONCE(rc == MIGRATEPAGE_SUCCESS &&
			!PageIsolated(page));
	}

	/*
	 * When successful, old pagecache page->mapping must be cleared before
	 * page is freed; but stats require that PageAnon be left as PageAnon.
	 */
	if (rc == MIGRATEPAGE_SUCCESS) {
		if (__PageMovable(page)) {
			VM_BUG_ON_PAGE(!PageIsolated(page), page);

			/*
			 * We clear PG_movable under page_lock so any compactor
			 * cannot try to migrate this page.
			 */
			ClearPageIsolated(page);
		}

		/*
		 * Anonymous and movable page->mapping will be cleared by
		 * free_pages_prepare so don't reset it here for keeping
		 * the type to work PageAnon, for example.
		 */
		if (!PageMappingFlags(page))
			page->mapping = NULL;

		if (likely(!is_zone_device_page(newpage)))
			flush_dcache_folio(page_folio(newpage));
	}
out:
	return rc;
}

static int __unmap_and_move(struct page *page, struct page *newpage,
				int force, enum migrate_mode mode)
{
	struct folio *folio = page_folio(page);
	struct folio *dst = page_folio(newpage);
	int rc = -EAGAIN;
	bool page_was_mapped = false;
	struct anon_vma *anon_vma = NULL;
	bool is_lru = !__PageMovable(page);

	if (!trylock_page(page)) {
		if (!force || mode == MIGRATE_ASYNC)
			goto out;

		/*
		 * It's not safe for direct compaction to call lock_page.
		 * For example, during page readahead pages are added locked
		 * to the LRU. Later, when the IO completes the pages are
		 * marked uptodate and unlocked. However, the queueing
		 * could be merging multiple pages for one bio (e.g.
		 * mpage_readahead). If an allocation happens for the
		 * second or third page, the process can end up locking
		 * the same page twice and deadlocking. Rather than
		 * trying to be clever about what pages can be locked,
		 * avoid the use of lock_page for direct compaction
		 * altogether.
		 */
		if (current->flags & PF_MEMALLOC)
			goto out;

		lock_page(page);
	}

	if (PageWriteback(page)) {
		/*
		 * Only in the case of a full synchronous migration is it
		 * necessary to wait for PageWriteback. In the async case,
		 * the retry loop is too short and in the sync-light case,
		 * the overhead of stalling is too much
		 */
		switch (mode) {
		case MIGRATE_SYNC:
		case MIGRATE_SYNC_NO_COPY:
			break;
		default:
			rc = -EBUSY;
			goto out_unlock;
		}
		if (!force)
			goto out_unlock;
		wait_on_page_writeback(page);
	}

	/*
	 * By try_to_migrate(), page->mapcount goes down to 0 here. In this case,
	 * we cannot notice that anon_vma is freed while we migrates a page.
	 * This get_anon_vma() delays freeing anon_vma pointer until the end
	 * of migration. File cache pages are no problem because of page_lock()
	 * File Caches may use write_page() or lock_page() in migration, then,
	 * just care Anon page here.
	 *
	 * Only page_get_anon_vma() understands the subtleties of
	 * getting a hold on an anon_vma from outside one of its mms.
	 * But if we cannot get anon_vma, then we won't need it anyway,
	 * because that implies that the anon page is no longer mapped
	 * (and cannot be remapped so long as we hold the page lock).
	 */
	if (PageAnon(page) && !PageKsm(page))
		anon_vma = page_get_anon_vma(page);

	/*
	 * Block others from accessing the new page when we get around to
	 * establishing additional references. We are usually the only one
	 * holding a reference to newpage at this point. We used to have a BUG
	 * here if trylock_page(newpage) fails, but would like to allow for
	 * cases where there might be a race with the previous use of newpage.
	 * This is much like races on refcount of oldpage: just don't BUG().
	 */
	if (unlikely(!trylock_page(newpage)))
		goto out_unlock;

	if (unlikely(!is_lru)) {
		rc = move_to_new_page(newpage, page, mode);
		goto out_unlock_both;
	}

	/*
	 * Corner case handling:
	 * 1. When a new swap-cache page is read into, it is added to the LRU
	 * and treated as swapcache but it has no rmap yet.
	 * Calling try_to_unmap() against a page->mapping==NULL page will
	 * trigger a BUG.  So handle it here.
	 * 2. An orphaned page (see truncate_cleanup_page) might have
	 * fs-private metadata. The page can be picked up due to memory
	 * offlining.  Everywhere else except page reclaim, the page is
	 * invisible to the vm, so the page can not be migrated.  So try to
	 * free the metadata, so the page can be freed.
	 */
	if (!page->mapping) {
		VM_BUG_ON_PAGE(PageAnon(page), page);
		if (page_has_private(page)) {
			try_to_free_buffers(page);
			goto out_unlock_both;
		}
	} else if (page_mapped(page)) {
		/* Establish migration ptes */
		VM_BUG_ON_PAGE(PageAnon(page) && !PageKsm(page) && !anon_vma,
				page);
		try_to_migrate(folio, 0);
		page_was_mapped = true;
	}

	if (!page_mapped(page))
		rc = move_to_new_page(newpage, page, mode);

	/*
	 * When successful, push newpage to LRU immediately: so that if it
	 * turns out to be an mlocked page, remove_migration_ptes() will
	 * automatically build up the correct newpage->mlock_count for it.
	 *
	 * We would like to do something similar for the old page, when
	 * unsuccessful, and other cases when a page has been temporarily
	 * isolated from the unevictable LRU: but this case is the easiest.
	 */
	if (rc == MIGRATEPAGE_SUCCESS) {
		lru_cache_add(newpage);
		if (page_was_mapped)
			lru_add_drain();
	}

	if (page_was_mapped)
		remove_migration_ptes(folio,
			rc == MIGRATEPAGE_SUCCESS ? dst : folio, false);

out_unlock_both:
	unlock_page(newpage);
out_unlock:
	/* Drop an anon_vma reference if we took one */
	if (anon_vma)
		put_anon_vma(anon_vma);
	unlock_page(page);
out:
	/*
	 * If migration is successful, decrease refcount of the newpage,
	 * which will not free the page because new page owner increased
	 * refcounter.
	 */
	if (rc == MIGRATEPAGE_SUCCESS)
		put_page(newpage);

	return rc;
}

/*
 * Obtain the lock on page, remove all ptes and migrate the page
 * to the newly allocated page in newpage.
 */
static int unmap_and_move(new_page_t get_new_page,
				   free_page_t put_new_page,
				   unsigned long private, struct page *page,
				   int force, enum migrate_mode mode,
				   enum migrate_reason reason,
				   struct list_head *ret)
{
	int rc = MIGRATEPAGE_SUCCESS;
	struct page *newpage = NULL;

	if (!thp_migration_supported() && PageTransHuge(page))
		return -ENOSYS;

	if (page_count(page) == 1) {
		/* page was freed from under us. So we are done. */
		ClearPageActive(page);
		ClearPageUnevictable(page);
		if (unlikely(__PageMovable(page))) {
			lock_page(page);
			if (!PageMovable(page))
				ClearPageIsolated(page);
			unlock_page(page);
		}
		goto out;
	}

	newpage = get_new_page(page, private);
	if (!newpage)
		return -ENOMEM;

	rc = __unmap_and_move(page, newpage, force, mode);
	if (rc == MIGRATEPAGE_SUCCESS)
		set_page_owner_migrate_reason(newpage, reason);

out:
	if (rc != -EAGAIN) {
		/*
		 * A page that has been migrated has all references
		 * removed and will be freed. A page that has not been
		 * migrated will have kept its references and be restored.
		 */
		list_del(&page->lru);
	}

	/*
	 * If migration is successful, releases reference grabbed during
	 * isolation. Otherwise, restore the page to right list unless
	 * we want to retry.
	 */
	if (rc == MIGRATEPAGE_SUCCESS) {
		/*
		 * Compaction can migrate also non-LRU pages which are
		 * not accounted to NR_ISOLATED_*. They can be recognized
		 * as __PageMovable
		 */
		if (likely(!__PageMovable(page)))
			mod_node_page_state(page_pgdat(page), NR_ISOLATED_ANON +
					page_is_file_lru(page), -thp_nr_pages(page));

		if (reason != MR_MEMORY_FAILURE)
			/*
			 * We release the page in page_handle_poison.
			 */
			put_page(page);
	} else {
		if (rc != -EAGAIN)
			list_add_tail(&page->lru, ret);

		if (put_new_page)
			put_new_page(newpage, private);
		else
			put_page(newpage);
	}

	return rc;
}

/*
 * Counterpart of unmap_and_move_page() for hugepage migration.
 *
 * This function doesn't wait the completion of hugepage I/O
 * because there is no race between I/O and migration for hugepage.
 * Note that currently hugepage I/O occurs only in direct I/O
 * where no lock is held and PG_writeback is irrelevant,
 * and writeback status of all subpages are counted in the reference
 * count of the head page (i.e. if all subpages of a 2MB hugepage are
 * under direct I/O, the reference of the head page is 512 and a bit more.)
 * This means that when we try to migrate hugepage whose subpages are
 * doing direct I/O, some references remain after try_to_unmap() and
 * hugepage migration fails without data corruption.
 *
 * There is also no race when direct I/O is issued on the page under migration,
 * because then pte is replaced with migration swap entry and direct I/O code
 * will wait in the page fault for migration to complete.
 */
static int unmap_and_move_huge_page(new_page_t get_new_page,
				free_page_t put_new_page, unsigned long private,
				struct page *hpage, int force,
				enum migrate_mode mode, int reason,
				struct list_head *ret)
{
	struct folio *dst, *src = page_folio(hpage);
	int rc = -EAGAIN;
	int page_was_mapped = 0;
	struct page *new_hpage;
	struct anon_vma *anon_vma = NULL;
	struct address_space *mapping = NULL;

	/*
	 * Migratability of hugepages depends on architectures and their size.
	 * This check is necessary because some callers of hugepage migration
	 * like soft offline and memory hotremove don't walk through page
	 * tables or check whether the hugepage is pmd-based or not before
	 * kicking migration.
	 */
	if (!hugepage_migration_supported(page_hstate(hpage))) {
		list_move_tail(&hpage->lru, ret);
		return -ENOSYS;
	}

	if (page_count(hpage) == 1) {
		/* page was freed from under us. So we are done. */
		putback_active_hugepage(hpage);
		return MIGRATEPAGE_SUCCESS;
	}

	new_hpage = get_new_page(hpage, private);
	if (!new_hpage)
		return -ENOMEM;
	dst = page_folio(new_hpage);

	if (!trylock_page(hpage)) {
		if (!force)
			goto out;
		switch (mode) {
		case MIGRATE_SYNC:
		case MIGRATE_SYNC_NO_COPY:
			break;
		default:
			goto out;
		}
		lock_page(hpage);
	}

	/*
	 * Check for pages which are in the process of being freed.  Without
	 * page_mapping() set, hugetlbfs specific move page routine will not
	 * be called and we could leak usage counts for subpools.
	 */
	if (hugetlb_page_subpool(hpage) && !page_mapping(hpage)) {
		rc = -EBUSY;
		goto out_unlock;
	}

	if (PageAnon(hpage))
		anon_vma = page_get_anon_vma(hpage);

	if (unlikely(!trylock_page(new_hpage)))
		goto put_anon;

	if (page_mapped(hpage)) {
		bool mapping_locked = false;
		enum ttu_flags ttu = 0;

		if (!PageAnon(hpage)) {
			/*
			 * In shared mappings, try_to_unmap could potentially
			 * call huge_pmd_unshare.  Because of this, take
			 * semaphore in write mode here and set TTU_RMAP_LOCKED
			 * to let lower levels know we have taken the lock.
			 */
			mapping = hugetlb_page_mapping_lock_write(hpage);
			if (unlikely(!mapping))
				goto unlock_put_anon;

			mapping_locked = true;
			ttu |= TTU_RMAP_LOCKED;
		}

		try_to_migrate(src, ttu);
		page_was_mapped = 1;

		if (mapping_locked)
			i_mmap_unlock_write(mapping);
	}

	if (!page_mapped(hpage))
		rc = move_to_new_page(new_hpage, hpage, mode);

	if (page_was_mapped)
		remove_migration_ptes(src,
			rc == MIGRATEPAGE_SUCCESS ? dst : src, false);

unlock_put_anon:
	unlock_page(new_hpage);

put_anon:
	if (anon_vma)
		put_anon_vma(anon_vma);

	if (rc == MIGRATEPAGE_SUCCESS) {
		move_hugetlb_state(hpage, new_hpage, reason);
		put_new_page = NULL;
	}

out_unlock:
	unlock_page(hpage);
out:
	if (rc == MIGRATEPAGE_SUCCESS)
		putback_active_hugepage(hpage);
	else if (rc != -EAGAIN)
		list_move_tail(&hpage->lru, ret);

	/*
	 * If migration was not successful and there's a freeing callback, use
	 * it.  Otherwise, put_page() will drop the reference grabbed during
	 * isolation.
	 */
	if (put_new_page)
		put_new_page(new_hpage, private);
	else
		putback_active_hugepage(new_hpage);

	return rc;
}

static inline int try_split_thp(struct page *page, struct page **page2,
				struct list_head *from)
{
	int rc = 0;

	lock_page(page);
	rc = split_huge_page_to_list(page, from);
	unlock_page(page);
	if (!rc)
		list_safe_reset_next(page, *page2, lru);

	return rc;
}

/*
 * migrate_pages - migrate the pages specified in a list, to the free pages
 *		   supplied as the target for the page migration
 *
 * @from:		The list of pages to be migrated.
 * @get_new_page:	The function used to allocate free pages to be used
 *			as the target of the page migration.
 * @put_new_page:	The function used to free target pages if migration
 *			fails, or NULL if no special handling is necessary.
 * @private:		Private data to be passed on to get_new_page()
 * @mode:		The migration mode that specifies the constraints for
 *			page migration, if any.
 * @reason:		The reason for page migration.
 * @ret_succeeded:	Set to the number of normal pages migrated successfully if
 *			the caller passes a non-NULL pointer.
 *
 * The function returns after 10 attempts or if no pages are movable any more
 * because the list has become empty or no retryable pages exist any more.
 * It is caller's responsibility to call putback_movable_pages() to return pages
 * to the LRU or free list only if ret != 0.
 *
 * Returns the number of {normal page, THP, hugetlb} that were not migrated, or
 * an error code. The number of THP splits will be considered as the number of
 * non-migrated THP, no matter how many subpages of the THP are migrated successfully.
 */
int migrate_pages(struct list_head *from, new_page_t get_new_page,
		free_page_t put_new_page, unsigned long private,
		enum migrate_mode mode, int reason, unsigned int *ret_succeeded)
{
	int retry = 1;
	int thp_retry = 1;
	int nr_failed = 0;
	int nr_failed_pages = 0;
	int nr_succeeded = 0;
	int nr_thp_succeeded = 0;
	int nr_thp_failed = 0;
	int nr_thp_split = 0;
	int pass = 0;
	bool is_thp = false;
	struct page *page;
	struct page *page2;
	int rc, nr_subpages;
	LIST_HEAD(ret_pages);
	LIST_HEAD(thp_split_pages);
	bool nosplit = (reason == MR_NUMA_MISPLACED);
	bool no_subpage_counting = false;

	trace_mm_migrate_pages_start(mode, reason);

<<<<<<< HEAD
	if (!swapwrite)
		current->flags |= PF_SWAPWRITE;

=======
>>>>>>> 95cd2cdc
thp_subpage_migration:
	for (pass = 0; pass < 10 && (retry || thp_retry); pass++) {
		retry = 0;
		thp_retry = 0;

		list_for_each_entry_safe(page, page2, from, lru) {
retry:
			/*
			 * THP statistics is based on the source huge page.
			 * Capture required information that might get lost
			 * during migration.
			 */
			is_thp = PageTransHuge(page) && !PageHuge(page);
			nr_subpages = compound_nr(page);
			cond_resched();

			if (PageHuge(page))
				rc = unmap_and_move_huge_page(get_new_page,
						put_new_page, private, page,
						pass > 2, mode, reason,
						&ret_pages);
			else
				rc = unmap_and_move(get_new_page, put_new_page,
						private, page, pass > 2, mode,
						reason, &ret_pages);
			/*
			 * The rules are:
			 *	Success: non hugetlb page will be freed, hugetlb
			 *		 page will be put back
			 *	-EAGAIN: stay on the from list
			 *	-ENOMEM: stay on the from list
			 *	Other errno: put on ret_pages list then splice to
			 *		     from list
			 */
			switch(rc) {
			/*
			 * THP migration might be unsupported or the
			 * allocation could've failed so we should
			 * retry on the same page with the THP split
			 * to base pages.
			 *
			 * Head page is retried immediately and tail
			 * pages are added to the tail of the list so
			 * we encounter them after the rest of the list
			 * is processed.
			 */
			case -ENOSYS:
				/* THP migration is unsupported */
				if (is_thp) {
					nr_thp_failed++;
					if (!try_split_thp(page, &page2, &thp_split_pages)) {
						nr_thp_split++;
						goto retry;
					}

					nr_failed_pages += nr_subpages;
					break;
				}

				/* Hugetlb migration is unsupported */
				if (!no_subpage_counting)
					nr_failed++;
				nr_failed_pages += nr_subpages;
				break;
			case -ENOMEM:
				/*
				 * When memory is low, don't bother to try to migrate
				 * other pages, just exit.
				 * THP NUMA faulting doesn't split THP to retry.
				 */
				if (is_thp && !nosplit) {
					nr_thp_failed++;
					if (!try_split_thp(page, &page2, &thp_split_pages)) {
						nr_thp_split++;
						goto retry;
					}

					nr_failed_pages += nr_subpages;
					goto out;
				}

				if (!no_subpage_counting)
					nr_failed++;
				nr_failed_pages += nr_subpages;
				goto out;
			case -EAGAIN:
				if (is_thp) {
					thp_retry++;
					break;
				}
				retry++;
				break;
			case MIGRATEPAGE_SUCCESS:
				nr_succeeded += nr_subpages;
				if (is_thp) {
					nr_thp_succeeded++;
					break;
				}
				break;
			default:
				/*
				 * Permanent failure (-EBUSY, etc.):
				 * unlike -EAGAIN case, the failed page is
				 * removed from migration page list and not
				 * retried in the next outer loop.
				 */
				if (is_thp) {
					nr_thp_failed++;
					nr_failed_pages += nr_subpages;
					break;
				}

				if (!no_subpage_counting)
					nr_failed++;
				nr_failed_pages += nr_subpages;
				break;
			}
		}
	}
	nr_failed += retry;
	nr_thp_failed += thp_retry;
	/*
	 * Try to migrate subpages of fail-to-migrate THPs, no nr_failed
	 * counting in this round, since all subpages of a THP is counted
	 * as 1 failure in the first round.
	 */
	if (!list_empty(&thp_split_pages)) {
		/*
		 * Move non-migrated pages (after 10 retries) to ret_pages
		 * to avoid migrating them again.
		 */
		list_splice_init(from, &ret_pages);
		list_splice_init(&thp_split_pages, from);
		no_subpage_counting = true;
		retry = 1;
		goto thp_subpage_migration;
	}

	rc = nr_failed + nr_thp_failed;
out:
	/*
	 * Put the permanent failure page back to migration list, they
	 * will be put back to the right list by the caller.
	 */
	list_splice(&ret_pages, from);

	count_vm_events(PGMIGRATE_SUCCESS, nr_succeeded);
	count_vm_events(PGMIGRATE_FAIL, nr_failed_pages);
	count_vm_events(THP_MIGRATION_SUCCESS, nr_thp_succeeded);
	count_vm_events(THP_MIGRATION_FAIL, nr_thp_failed);
	count_vm_events(THP_MIGRATION_SPLIT, nr_thp_split);
	trace_mm_migrate_pages(nr_succeeded, nr_failed_pages, nr_thp_succeeded,
			       nr_thp_failed, nr_thp_split, mode, reason);

	if (ret_succeeded)
		*ret_succeeded = nr_succeeded;

	return rc;
}

struct page *alloc_migration_target(struct page *page, unsigned long private)
{
	struct migration_target_control *mtc;
	gfp_t gfp_mask;
	unsigned int order = 0;
	struct page *new_page = NULL;
	int nid;
	int zidx;

	mtc = (struct migration_target_control *)private;
	gfp_mask = mtc->gfp_mask;
	nid = mtc->nid;
	if (nid == NUMA_NO_NODE)
		nid = page_to_nid(page);

	if (PageHuge(page)) {
		struct hstate *h = page_hstate(compound_head(page));

		gfp_mask = htlb_modify_alloc_mask(h, gfp_mask);
		return alloc_huge_page_nodemask(h, nid, mtc->nmask, gfp_mask);
	}

	if (PageTransHuge(page)) {
		/*
		 * clear __GFP_RECLAIM to make the migration callback
		 * consistent with regular THP allocations.
		 */
		gfp_mask &= ~__GFP_RECLAIM;
		gfp_mask |= GFP_TRANSHUGE;
		order = HPAGE_PMD_ORDER;
	}
	zidx = zone_idx(page_zone(page));
	if (is_highmem_idx(zidx) || zidx == ZONE_MOVABLE)
		gfp_mask |= __GFP_HIGHMEM;

	new_page = __alloc_pages(gfp_mask, order, nid, mtc->nmask);

	if (new_page && PageTransHuge(new_page))
		prep_transhuge_page(new_page);

	return new_page;
}

#ifdef CONFIG_NUMA

static int store_status(int __user *status, int start, int value, int nr)
{
	while (nr-- > 0) {
		if (put_user(value, status + start))
			return -EFAULT;
		start++;
	}

	return 0;
}

static int do_move_pages_to_node(struct mm_struct *mm,
		struct list_head *pagelist, int node)
{
	int err;
	struct migration_target_control mtc = {
		.nid = node,
		.gfp_mask = GFP_HIGHUSER_MOVABLE | __GFP_THISNODE,
	};

	err = migrate_pages(pagelist, alloc_migration_target, NULL,
		(unsigned long)&mtc, MIGRATE_SYNC, MR_SYSCALL, NULL);
	if (err)
		putback_movable_pages(pagelist);
	return err;
}

/*
 * Resolves the given address to a struct page, isolates it from the LRU and
 * puts it to the given pagelist.
 * Returns:
 *     errno - if the page cannot be found/isolated
 *     0 - when it doesn't have to be migrated because it is already on the
 *         target node
 *     1 - when it has been queued
 */
static int add_page_for_migration(struct mm_struct *mm, unsigned long addr,
		int node, struct list_head *pagelist, bool migrate_all)
{
	struct vm_area_struct *vma;
	struct page *page;
	int err;

	mmap_read_lock(mm);
	err = -EFAULT;
	vma = find_vma(mm, addr);
	if (!vma || addr < vma->vm_start || !vma_migratable(vma))
		goto out;

	/* FOLL_DUMP to ignore special (like zero) pages */
	page = follow_page(vma, addr, FOLL_GET | FOLL_DUMP);

	err = PTR_ERR(page);
	if (IS_ERR(page))
		goto out;

	err = -ENOENT;
	if (!page)
		goto out;

	err = 0;
	if (page_to_nid(page) == node)
		goto out_putpage;

	err = -EACCES;
	if (page_mapcount(page) > 1 && !migrate_all)
		goto out_putpage;

	if (PageHuge(page)) {
		if (PageHead(page)) {
			isolate_huge_page(page, pagelist);
			err = 1;
		}
	} else {
		struct page *head;

		head = compound_head(page);
		err = isolate_lru_page(head);
		if (err)
			goto out_putpage;

		err = 1;
		list_add_tail(&head->lru, pagelist);
		mod_node_page_state(page_pgdat(head),
			NR_ISOLATED_ANON + page_is_file_lru(head),
			thp_nr_pages(head));
	}
out_putpage:
	/*
	 * Either remove the duplicate refcount from
	 * isolate_lru_page() or drop the page ref if it was
	 * not isolated.
	 */
	put_page(page);
out:
	mmap_read_unlock(mm);
	return err;
}

static int move_pages_and_store_status(struct mm_struct *mm, int node,
		struct list_head *pagelist, int __user *status,
		int start, int i, unsigned long nr_pages)
{
	int err;

	if (list_empty(pagelist))
		return 0;

	err = do_move_pages_to_node(mm, pagelist, node);
	if (err) {
		/*
		 * Positive err means the number of failed
		 * pages to migrate.  Since we are going to
		 * abort and return the number of non-migrated
		 * pages, so need to include the rest of the
		 * nr_pages that have not been attempted as
		 * well.
		 */
		if (err > 0)
			err += nr_pages - i - 1;
		return err;
	}
	return store_status(status, start, node, i - start);
}

/*
 * Migrate an array of page address onto an array of nodes and fill
 * the corresponding array of status.
 */
static int do_pages_move(struct mm_struct *mm, nodemask_t task_nodes,
			 unsigned long nr_pages,
			 const void __user * __user *pages,
			 const int __user *nodes,
			 int __user *status, int flags)
{
	int current_node = NUMA_NO_NODE;
	LIST_HEAD(pagelist);
	int start, i;
	int err = 0, err1;

	lru_cache_disable();

	for (i = start = 0; i < nr_pages; i++) {
		const void __user *p;
		unsigned long addr;
		int node;

		err = -EFAULT;
		if (get_user(p, pages + i))
			goto out_flush;
		if (get_user(node, nodes + i))
			goto out_flush;
		addr = (unsigned long)untagged_addr(p);

		err = -ENODEV;
		if (node < 0 || node >= MAX_NUMNODES)
			goto out_flush;
		if (!node_state(node, N_MEMORY))
			goto out_flush;

		err = -EACCES;
		if (!node_isset(node, task_nodes))
			goto out_flush;

		if (current_node == NUMA_NO_NODE) {
			current_node = node;
			start = i;
		} else if (node != current_node) {
			err = move_pages_and_store_status(mm, current_node,
					&pagelist, status, start, i, nr_pages);
			if (err)
				goto out;
			start = i;
			current_node = node;
		}

		/*
		 * Errors in the page lookup or isolation are not fatal and we simply
		 * report them via status
		 */
		err = add_page_for_migration(mm, addr, current_node,
				&pagelist, flags & MPOL_MF_MOVE_ALL);

		if (err > 0) {
			/* The page is successfully queued for migration */
			continue;
		}

		/*
		 * The move_pages() man page does not have an -EEXIST choice, so
		 * use -EFAULT instead.
		 */
		if (err == -EEXIST)
			err = -EFAULT;

		/*
		 * If the page is already on the target node (!err), store the
		 * node, otherwise, store the err.
		 */
		err = store_status(status, i, err ? : current_node, 1);
		if (err)
			goto out_flush;

		err = move_pages_and_store_status(mm, current_node, &pagelist,
				status, start, i, nr_pages);
		if (err)
			goto out;
		current_node = NUMA_NO_NODE;
	}
out_flush:
	/* Make sure we do not overwrite the existing error */
	err1 = move_pages_and_store_status(mm, current_node, &pagelist,
				status, start, i, nr_pages);
	if (err >= 0)
		err = err1;
out:
	lru_cache_enable();
	return err;
}

/*
 * Determine the nodes of an array of pages and store it in an array of status.
 */
static void do_pages_stat_array(struct mm_struct *mm, unsigned long nr_pages,
				const void __user **pages, int *status)
{
	unsigned long i;

	mmap_read_lock(mm);

	for (i = 0; i < nr_pages; i++) {
		unsigned long addr = (unsigned long)(*pages);
		struct vm_area_struct *vma;
		struct page *page;
		int err = -EFAULT;

		vma = vma_lookup(mm, addr);
		if (!vma)
			goto set_status;

		/* FOLL_DUMP to ignore special (like zero) pages */
		page = follow_page(vma, addr, FOLL_DUMP);

		err = PTR_ERR(page);
		if (IS_ERR(page))
			goto set_status;

		err = page ? page_to_nid(page) : -ENOENT;
set_status:
		*status = err;

		pages++;
		status++;
	}

	mmap_read_unlock(mm);
}

static int get_compat_pages_array(const void __user *chunk_pages[],
				  const void __user * __user *pages,
				  unsigned long chunk_nr)
{
	compat_uptr_t __user *pages32 = (compat_uptr_t __user *)pages;
	compat_uptr_t p;
	int i;

	for (i = 0; i < chunk_nr; i++) {
		if (get_user(p, pages32 + i))
			return -EFAULT;
		chunk_pages[i] = compat_ptr(p);
	}

	return 0;
}

/*
 * Determine the nodes of a user array of pages and store it in
 * a user array of status.
 */
static int do_pages_stat(struct mm_struct *mm, unsigned long nr_pages,
			 const void __user * __user *pages,
			 int __user *status)
{
#define DO_PAGES_STAT_CHUNK_NR 16
	const void __user *chunk_pages[DO_PAGES_STAT_CHUNK_NR];
	int chunk_status[DO_PAGES_STAT_CHUNK_NR];

	while (nr_pages) {
		unsigned long chunk_nr;

		chunk_nr = nr_pages;
		if (chunk_nr > DO_PAGES_STAT_CHUNK_NR)
			chunk_nr = DO_PAGES_STAT_CHUNK_NR;

		if (in_compat_syscall()) {
			if (get_compat_pages_array(chunk_pages, pages,
						   chunk_nr))
				break;
		} else {
			if (copy_from_user(chunk_pages, pages,
				      chunk_nr * sizeof(*chunk_pages)))
				break;
		}

		do_pages_stat_array(mm, chunk_nr, chunk_pages, chunk_status);

		if (copy_to_user(status, chunk_status, chunk_nr * sizeof(*status)))
			break;

		pages += chunk_nr;
		status += chunk_nr;
		nr_pages -= chunk_nr;
	}
	return nr_pages ? -EFAULT : 0;
}

static struct mm_struct *find_mm_struct(pid_t pid, nodemask_t *mem_nodes)
{
	struct task_struct *task;
	struct mm_struct *mm;

	/*
	 * There is no need to check if current process has the right to modify
	 * the specified process when they are same.
	 */
	if (!pid) {
		mmget(current->mm);
		*mem_nodes = cpuset_mems_allowed(current);
		return current->mm;
	}

	/* Find the mm_struct */
	rcu_read_lock();
	task = find_task_by_vpid(pid);
	if (!task) {
		rcu_read_unlock();
		return ERR_PTR(-ESRCH);
	}
	get_task_struct(task);

	/*
	 * Check if this process has the right to modify the specified
	 * process. Use the regular "ptrace_may_access()" checks.
	 */
	if (!ptrace_may_access(task, PTRACE_MODE_READ_REALCREDS)) {
		rcu_read_unlock();
		mm = ERR_PTR(-EPERM);
		goto out;
	}
	rcu_read_unlock();

	mm = ERR_PTR(security_task_movememory(task));
	if (IS_ERR(mm))
		goto out;
	*mem_nodes = cpuset_mems_allowed(task);
	mm = get_task_mm(task);
out:
	put_task_struct(task);
	if (!mm)
		mm = ERR_PTR(-EINVAL);
	return mm;
}

/*
 * Move a list of pages in the address space of the currently executing
 * process.
 */
static int kernel_move_pages(pid_t pid, unsigned long nr_pages,
			     const void __user * __user *pages,
			     const int __user *nodes,
			     int __user *status, int flags)
{
	struct mm_struct *mm;
	int err;
	nodemask_t task_nodes;

	/* Check flags */
	if (flags & ~(MPOL_MF_MOVE|MPOL_MF_MOVE_ALL))
		return -EINVAL;

	if ((flags & MPOL_MF_MOVE_ALL) && !capable(CAP_SYS_NICE))
		return -EPERM;

	mm = find_mm_struct(pid, &task_nodes);
	if (IS_ERR(mm))
		return PTR_ERR(mm);

	if (nodes)
		err = do_pages_move(mm, task_nodes, nr_pages, pages,
				    nodes, status, flags);
	else
		err = do_pages_stat(mm, nr_pages, pages, status);

	mmput(mm);
	return err;
}

SYSCALL_DEFINE6(move_pages, pid_t, pid, unsigned long, nr_pages,
		const void __user * __user *, pages,
		const int __user *, nodes,
		int __user *, status, int, flags)
{
	return kernel_move_pages(pid, nr_pages, pages, nodes, status, flags);
}

#ifdef CONFIG_NUMA_BALANCING
/*
 * Returns true if this is a safe migration target node for misplaced NUMA
 * pages. Currently it only checks the watermarks which crude
 */
static bool migrate_balanced_pgdat(struct pglist_data *pgdat,
				   unsigned long nr_migrate_pages)
{
	int z;

	for (z = pgdat->nr_zones - 1; z >= 0; z--) {
		struct zone *zone = pgdat->node_zones + z;

		if (!populated_zone(zone))
			continue;

		/* Avoid waking kswapd by allocating pages_to_migrate pages. */
		if (!zone_watermark_ok(zone, 0,
				       high_wmark_pages(zone) +
				       nr_migrate_pages,
				       ZONE_MOVABLE, 0))
			continue;
		return true;
	}
	return false;
}

static struct page *alloc_misplaced_dst_page(struct page *page,
					   unsigned long data)
{
	int nid = (int) data;
	struct page *newpage;

	newpage = __alloc_pages_node(nid,
					 (GFP_HIGHUSER_MOVABLE |
					  __GFP_THISNODE | __GFP_NOMEMALLOC |
					  __GFP_NORETRY | __GFP_NOWARN) &
					 ~__GFP_RECLAIM, 0);

	return newpage;
}

static struct page *alloc_misplaced_dst_page_thp(struct page *page,
						 unsigned long data)
{
	int nid = (int) data;
	struct page *newpage;

	newpage = alloc_pages_node(nid, (GFP_TRANSHUGE_LIGHT | __GFP_THISNODE),
				   HPAGE_PMD_ORDER);
	if (!newpage)
		goto out;

	prep_transhuge_page(newpage);

out:
	return newpage;
}

static int numamigrate_isolate_page(pg_data_t *pgdat, struct page *page)
{
	int page_lru;
	int nr_pages = thp_nr_pages(page);
	int order = compound_order(page);

	VM_BUG_ON_PAGE(order && !PageTransHuge(page), page);

	/* Do not migrate THP mapped by multiple processes */
	if (PageTransHuge(page) && total_mapcount(page) > 1)
		return 0;

	/* Avoid migrating to a node that is nearly full */
	if (!migrate_balanced_pgdat(pgdat, nr_pages)) {
		int z;

		if (!(sysctl_numa_balancing_mode & NUMA_BALANCING_MEMORY_TIERING))
			return 0;
		for (z = pgdat->nr_zones - 1; z >= 0; z--) {
			if (populated_zone(pgdat->node_zones + z))
				break;
		}
		wakeup_kswapd(pgdat->node_zones + z, 0, order, ZONE_MOVABLE);
		return 0;
	}

	if (isolate_lru_page(page))
		return 0;

	page_lru = page_is_file_lru(page);
	mod_node_page_state(page_pgdat(page), NR_ISOLATED_ANON + page_lru,
			    nr_pages);

	/*
	 * Isolating the page has taken another reference, so the
	 * caller's reference can be safely dropped without the page
	 * disappearing underneath us during migration.
	 */
	put_page(page);
	return 1;
}

/*
 * Attempt to migrate a misplaced page to the specified destination
 * node. Caller is expected to have an elevated reference count on
 * the page that will be dropped by this function before returning.
 */
int migrate_misplaced_page(struct page *page, struct vm_area_struct *vma,
			   int node)
{
	pg_data_t *pgdat = NODE_DATA(node);
	int isolated;
	int nr_remaining;
	unsigned int nr_succeeded;
	LIST_HEAD(migratepages);
	new_page_t *new;
	bool compound;
	int nr_pages = thp_nr_pages(page);

	/*
	 * PTE mapped THP or HugeTLB page can't reach here so the page could
	 * be either base page or THP.  And it must be head page if it is
	 * THP.
	 */
	compound = PageTransHuge(page);

	if (compound)
		new = alloc_misplaced_dst_page_thp;
	else
		new = alloc_misplaced_dst_page;

	/*
	 * Don't migrate file pages that are mapped in multiple processes
	 * with execute permissions as they are probably shared libraries.
	 */
	if (page_mapcount(page) != 1 && page_is_file_lru(page) &&
	    (vma->vm_flags & VM_EXEC))
		goto out;

	/*
	 * Also do not migrate dirty pages as not all filesystems can move
	 * dirty pages in MIGRATE_ASYNC mode which is a waste of cycles.
	 */
	if (page_is_file_lru(page) && PageDirty(page))
		goto out;

	isolated = numamigrate_isolate_page(pgdat, page);
	if (!isolated)
		goto out;

	list_add(&page->lru, &migratepages);
	nr_remaining = migrate_pages(&migratepages, *new, NULL, node,
				     MIGRATE_ASYNC, MR_NUMA_MISPLACED,
				     &nr_succeeded);
	if (nr_remaining) {
		if (!list_empty(&migratepages)) {
			list_del(&page->lru);
			mod_node_page_state(page_pgdat(page), NR_ISOLATED_ANON +
					page_is_file_lru(page), -nr_pages);
			putback_lru_page(page);
		}
		isolated = 0;
	}
	if (nr_succeeded) {
		count_vm_numa_events(NUMA_PAGE_MIGRATE, nr_succeeded);
		if (!node_is_toptier(page_to_nid(page)) && node_is_toptier(node))
			mod_node_page_state(pgdat, PGPROMOTE_SUCCESS,
					    nr_succeeded);
	}
	BUG_ON(!list_empty(&migratepages));
	return isolated;

out:
	put_page(page);
	return 0;
}
#endif /* CONFIG_NUMA_BALANCING */
#endif /* CONFIG_NUMA */

/*
<<<<<<< HEAD
 * migrate_vma_collect() - collect pages over a range of virtual addresses
 * @migrate: migrate struct containing all migration information
 *
 * This will walk the CPU page table. For each virtual address backed by a
 * valid page, it updates the src array and takes a reference on the page, in
 * order to pin the page until we lock it and unmap it.
 */
static void migrate_vma_collect(struct migrate_vma *migrate)
{
	struct mmu_notifier_range range;

	/*
	 * Note that the pgmap_owner is passed to the mmu notifier callback so
	 * that the registered device driver can skip invalidating device
	 * private page mappings that won't be migrated.
	 */
	mmu_notifier_range_init_owner(&range, MMU_NOTIFY_MIGRATE, 0,
		migrate->vma, migrate->vma->vm_mm, migrate->start, migrate->end,
		migrate->pgmap_owner);
	mmu_notifier_invalidate_range_start(&range);

	walk_page_range(migrate->vma->vm_mm, migrate->start, migrate->end,
			&migrate_vma_walk_ops, migrate);

	mmu_notifier_invalidate_range_end(&range);
	migrate->end = migrate->start + (migrate->npages << PAGE_SHIFT);
}

/*
 * migrate_vma_check_page() - check if page is pinned or not
 * @page: struct page to check
 *
 * Pinned pages cannot be migrated. This is the same test as in
 * folio_migrate_mapping(), except that here we allow migration of a
 * ZONE_DEVICE page.
 */
static bool migrate_vma_check_page(struct page *page)
{
	/*
	 * One extra ref because caller holds an extra reference, either from
	 * isolate_lru_page() for a regular page, or migrate_vma_collect() for
	 * a device page.
	 */
	int extra = 1;

	/*
	 * FIXME support THP (transparent huge page), it is bit more complex to
	 * check them than regular pages, because they can be mapped with a pmd
	 * or with a pte (split pte mapping).
	 */
	if (PageCompound(page))
		return false;

	/* Page from ZONE_DEVICE have one extra reference */
	if (is_zone_device_page(page))
		extra++;

	/* For file back page */
	if (page_mapping(page))
		extra += 1 + page_has_private(page);

	if ((page_count(page) - extra) > page_mapcount(page))
		return false;

	return true;
}

/*
 * migrate_vma_unmap() - replace page mapping with special migration pte entry
 * @migrate: migrate struct containing all migration information
 *
 * Isolate pages from the LRU and replace mappings (CPU page table pte) with a
 * special migration pte entry and check if it has been pinned. Pinned pages are
 * restored because we cannot migrate them.
 *
 * This is the last step before we call the device driver callback to allocate
 * destination memory and copy contents of original page over to new page.
 */
static void migrate_vma_unmap(struct migrate_vma *migrate)
{
	const unsigned long npages = migrate->npages;
	unsigned long i, restore = 0;
	bool allow_drain = true;

	lru_add_drain();

	for (i = 0; i < npages; i++) {
		struct page *page = migrate_pfn_to_page(migrate->src[i]);

		if (!page)
			continue;

		/* ZONE_DEVICE pages are not on LRU */
		if (!is_zone_device_page(page)) {
			if (!PageLRU(page) && allow_drain) {
				/* Drain CPU's pagevec */
				lru_add_drain_all();
				allow_drain = false;
			}

			if (isolate_lru_page(page)) {
				migrate->src[i] &= ~MIGRATE_PFN_MIGRATE;
				migrate->cpages--;
				restore++;
				continue;
			}

			/* Drop the reference we took in collect */
			put_page(page);
		}

		if (page_mapped(page))
			try_to_migrate(page, 0);

		if (page_mapped(page) || !migrate_vma_check_page(page)) {
			if (!is_zone_device_page(page)) {
				get_page(page);
				putback_lru_page(page);
			}

			migrate->src[i] &= ~MIGRATE_PFN_MIGRATE;
			migrate->cpages--;
			restore++;
			continue;
		}
	}

	for (i = 0; i < npages && restore; i++) {
		struct page *page = migrate_pfn_to_page(migrate->src[i]);

		if (!page || (migrate->src[i] & MIGRATE_PFN_MIGRATE))
			continue;

		remove_migration_ptes(page, page, false);

		migrate->src[i] = 0;
		unlock_page(page);
		put_page(page);
		restore--;
	}
}

/**
 * migrate_vma_setup() - prepare to migrate a range of memory
 * @args: contains the vma, start, and pfns arrays for the migration
 *
 * Returns: negative errno on failures, 0 when 0 or more pages were migrated
 * without an error.
=======
 * node_demotion[] example:
>>>>>>> 95cd2cdc
 *
 * Consider a system with two sockets.  Each socket has
 * three classes of memory attached: fast, medium and slow.
 * Each memory class is placed in its own NUMA node.  The
 * CPUs are placed in the node with the "fast" memory.  The
 * 6 NUMA nodes (0-5) might be split among the sockets like
 * this:
 *
 *	Socket A: 0, 1, 2
 *	Socket B: 3, 4, 5
 *
 * When Node 0 fills up, its memory should be migrated to
 * Node 1.  When Node 1 fills up, it should be migrated to
 * Node 2.  The migration path start on the nodes with the
 * processors (since allocations default to this node) and
 * fast memory, progress through medium and end with the
 * slow memory:
 *
 *	0 -> 1 -> 2 -> stop
 *	3 -> 4 -> 5 -> stop
 *
 * This is represented in the node_demotion[] like this:
 *
 *	{  nr=1, nodes[0]=1 }, // Node 0 migrates to 1
 *	{  nr=1, nodes[0]=2 }, // Node 1 migrates to 2
 *	{  nr=0, nodes[0]=-1 }, // Node 2 does not migrate
 *	{  nr=1, nodes[0]=4 }, // Node 3 migrates to 4
 *	{  nr=1, nodes[0]=5 }, // Node 4 migrates to 5
 *	{  nr=0, nodes[0]=-1 }, // Node 5 does not migrate
 *
 * Moreover some systems may have multiple slow memory nodes.
 * Suppose a system has one socket with 3 memory nodes, node 0
 * is fast memory type, and node 1/2 both are slow memory
 * type, and the distance between fast memory node and slow
 * memory node is same. So the migration path should be:
 *
 *	0 -> 1/2 -> stop
 *
 * This is represented in the node_demotion[] like this:
 *	{ nr=2, {nodes[0]=1, nodes[1]=2} }, // Node 0 migrates to node 1 and node 2
 *	{ nr=0, nodes[0]=-1, }, // Node 1 dose not migrate
 *	{ nr=0, nodes[0]=-1, }, // Node 2 does not migrate
 */

/*
 * Writes to this array occur without locking.  Cycles are
 * not allowed: Node X demotes to Y which demotes to X...
 *
 * If multiple reads are performed, a single rcu_read_lock()
 * must be held over all reads to ensure that no cycles are
 * observed.
 */
#define DEFAULT_DEMOTION_TARGET_NODES 15

#if MAX_NUMNODES < DEFAULT_DEMOTION_TARGET_NODES
#define DEMOTION_TARGET_NODES	(MAX_NUMNODES - 1)
#else
#define DEMOTION_TARGET_NODES	DEFAULT_DEMOTION_TARGET_NODES
#endif

struct demotion_nodes {
	unsigned short nr;
	short nodes[DEMOTION_TARGET_NODES];
};

static struct demotion_nodes *node_demotion __read_mostly;

/**
 * next_demotion_node() - Get the next node in the demotion path
 * @node: The starting node to lookup the next node
 *
 * Return: node id for next memory node in the demotion path hierarchy
 * from @node; NUMA_NO_NODE if @node is terminal.  This does not keep
 * @node online or guarantee that it *continues* to be the next demotion
 * target.
 */
int next_demotion_node(int node)
{
	struct demotion_nodes *nd;
	unsigned short target_nr, index;
	int target;

	if (!node_demotion)
		return NUMA_NO_NODE;

	nd = &node_demotion[node];

	/*
	 * node_demotion[] is updated without excluding this
	 * function from running.  RCU doesn't provide any
	 * compiler barriers, so the READ_ONCE() is required
	 * to avoid compiler reordering or read merging.
	 *
	 * Make sure to use RCU over entire code blocks if
	 * node_demotion[] reads need to be consistent.
	 */
	rcu_read_lock();
	target_nr = READ_ONCE(nd->nr);

	switch (target_nr) {
	case 0:
		target = NUMA_NO_NODE;
		goto out;
	case 1:
		index = 0;
		break;
	default:
		/*
		 * If there are multiple target nodes, just select one
		 * target node randomly.
		 *
		 * In addition, we can also use round-robin to select
		 * target node, but we should introduce another variable
		 * for node_demotion[] to record last selected target node,
		 * that may cause cache ping-pong due to the changing of
		 * last target node. Or introducing per-cpu data to avoid
		 * caching issue, which seems more complicated. So selecting
		 * target node randomly seems better until now.
		 */
		index = get_random_int() % target_nr;
		break;
	}

	target = READ_ONCE(nd->nodes[index]);

out:
	rcu_read_unlock();
	return target;
}

/*
 * node_demotion[] example:
 *
 * Consider a system with two sockets.  Each socket has
 * three classes of memory attached: fast, medium and slow.
 * Each memory class is placed in its own NUMA node.  The
 * CPUs are placed in the node with the "fast" memory.  The
 * 6 NUMA nodes (0-5) might be split among the sockets like
 * this:
 *
 *	Socket A: 0, 1, 2
 *	Socket B: 3, 4, 5
 *
 * When Node 0 fills up, its memory should be migrated to
 * Node 1.  When Node 1 fills up, it should be migrated to
 * Node 2.  The migration path start on the nodes with the
 * processors (since allocations default to this node) and
 * fast memory, progress through medium and end with the
 * slow memory:
 *
 *	0 -> 1 -> 2 -> stop
 *	3 -> 4 -> 5 -> stop
 *
 * This is represented in the node_demotion[] like this:
 *
 *	{  nr=1, nodes[0]=1 }, // Node 0 migrates to 1
 *	{  nr=1, nodes[0]=2 }, // Node 1 migrates to 2
 *	{  nr=0, nodes[0]=-1 }, // Node 2 does not migrate
 *	{  nr=1, nodes[0]=4 }, // Node 3 migrates to 4
 *	{  nr=1, nodes[0]=5 }, // Node 4 migrates to 5
 *	{  nr=0, nodes[0]=-1 }, // Node 5 does not migrate
 *
 * Moreover some systems may have multiple slow memory nodes.
 * Suppose a system has one socket with 3 memory nodes, node 0
 * is fast memory type, and node 1/2 both are slow memory
 * type, and the distance between fast memory node and slow
 * memory node is same. So the migration path should be:
 *
 *	0 -> 1/2 -> stop
 *
 * This is represented in the node_demotion[] like this:
 *	{ nr=2, {nodes[0]=1, nodes[1]=2} }, // Node 0 migrates to node 1 and node 2
 *	{ nr=0, nodes[0]=-1, }, // Node 1 dose not migrate
 *	{ nr=0, nodes[0]=-1, }, // Node 2 does not migrate
 */

/*
 * Writes to this array occur without locking.  Cycles are
 * not allowed: Node X demotes to Y which demotes to X...
 *
 * If multiple reads are performed, a single rcu_read_lock()
 * must be held over all reads to ensure that no cycles are
 * observed.
 */
#define DEFAULT_DEMOTION_TARGET_NODES 15

#if MAX_NUMNODES < DEFAULT_DEMOTION_TARGET_NODES
#define DEMOTION_TARGET_NODES	(MAX_NUMNODES - 1)
#else
#define DEMOTION_TARGET_NODES	DEFAULT_DEMOTION_TARGET_NODES
#endif

struct demotion_nodes {
	unsigned short nr;
	short nodes[DEMOTION_TARGET_NODES];
};

static struct demotion_nodes *node_demotion __read_mostly;

/**
 * next_demotion_node() - Get the next node in the demotion path
 * @node: The starting node to lookup the next node
 *
 * Return: node id for next memory node in the demotion path hierarchy
 * from @node; NUMA_NO_NODE if @node is terminal.  This does not keep
 * @node online or guarantee that it *continues* to be the next demotion
 * target.
 */
int next_demotion_node(int node)
{
	struct demotion_nodes *nd;
	unsigned short target_nr, index;
	int target;

	if (!node_demotion)
		return NUMA_NO_NODE;

	nd = &node_demotion[node];

	/*
	 * node_demotion[] is updated without excluding this
	 * function from running.  RCU doesn't provide any
	 * compiler barriers, so the READ_ONCE() is required
	 * to avoid compiler reordering or read merging.
	 *
	 * Make sure to use RCU over entire code blocks if
	 * node_demotion[] reads need to be consistent.
	 */
	rcu_read_lock();
	target_nr = READ_ONCE(nd->nr);

	switch (target_nr) {
	case 0:
		target = NUMA_NO_NODE;
		goto out;
	case 1:
		index = 0;
		break;
	default:
		/*
		 * If there are multiple target nodes, just select one
		 * target node randomly.
		 *
		 * In addition, we can also use round-robin to select
		 * target node, but we should introduce another variable
		 * for node_demotion[] to record last selected target node,
		 * that may cause cache ping-pong due to the changing of
		 * last target node. Or introducing per-cpu data to avoid
		 * caching issue, which seems more complicated. So selecting
		 * target node randomly seems better until now.
		 */
		index = get_random_int() % target_nr;
		break;
	}

	target = READ_ONCE(nd->nodes[index]);

out:
	rcu_read_unlock();
	return target;
}

#if defined(CONFIG_HOTPLUG_CPU)
/* Disable reclaim-based migration. */
static void __disable_all_migrate_targets(void)
{
	int node, i;
<<<<<<< HEAD

	if (!node_demotion)
		return;

=======

	if (!node_demotion)
		return;

>>>>>>> 95cd2cdc
	for_each_online_node(node) {
		node_demotion[node].nr = 0;
		for (i = 0; i < DEMOTION_TARGET_NODES; i++)
			node_demotion[node].nodes[i] = NUMA_NO_NODE;
	}
}

static void disable_all_migrate_targets(void)
{
	__disable_all_migrate_targets();

	/*
	 * Ensure that the "disable" is visible across the system.
	 * Readers will see either a combination of before+disable
	 * state or disable+after.  They will never see before and
	 * after state together.
	 *
	 * The before+after state together might have cycles and
	 * could cause readers to do things like loop until this
	 * function finishes.  This ensures they can only see a
	 * single "bad" read and would, for instance, only loop
	 * once.
	 */
	synchronize_rcu();
}

/*
 * Find an automatic demotion target for 'node'.
 * Failing here is OK.  It might just indicate
 * being at the end of a chain.
 */
static int establish_migrate_target(int node, nodemask_t *used,
				    int best_distance)
{
	int migration_target, index, val;
	struct demotion_nodes *nd;

	if (!node_demotion)
		return NUMA_NO_NODE;

	nd = &node_demotion[node];

	migration_target = find_next_best_node(node, used);
	if (migration_target == NUMA_NO_NODE)
		return NUMA_NO_NODE;

	/*
	 * If the node has been set a migration target node before,
	 * which means it's the best distance between them. Still
	 * check if this node can be demoted to other target nodes
	 * if they have a same best distance.
	 */
	if (best_distance != -1) {
		val = node_distance(node, migration_target);
		if (val > best_distance)
<<<<<<< HEAD
			return NUMA_NO_NODE;
=======
			goto out_clear;
>>>>>>> 95cd2cdc
	}

	index = nd->nr;
	if (WARN_ONCE(index >= DEMOTION_TARGET_NODES,
		      "Exceeds maximum demotion target nodes\n"))
<<<<<<< HEAD
		return NUMA_NO_NODE;
=======
		goto out_clear;
>>>>>>> 95cd2cdc

	nd->nodes[index] = migration_target;
	nd->nr++;

	return migration_target;
out_clear:
	node_clear(migration_target, *used);
	return NUMA_NO_NODE;
}

/*
 * When memory fills up on a node, memory contents can be
 * automatically migrated to another node instead of
 * discarded at reclaim.
 *
 * Establish a "migration path" which will start at nodes
 * with CPUs and will follow the priorities used to build the
 * page allocator zonelists.
 *
 * The difference here is that cycles must be avoided.  If
 * node0 migrates to node1, then neither node1, nor anything
 * node1 migrates to can migrate to node0. Also one node can
 * be migrated to multiple nodes if the target nodes all have
 * a same best-distance against the source node.
 *
 * This function can run simultaneously with readers of
 * node_demotion[].  However, it can not run simultaneously
 * with itself.  Exclusion is provided by memory hotplug events
 * being single-threaded.
 */
static void __set_migration_target_nodes(void)
{
	nodemask_t next_pass	= NODE_MASK_NONE;
	nodemask_t this_pass	= NODE_MASK_NONE;
	nodemask_t used_targets = NODE_MASK_NONE;
	int node, best_distance;

	/*
	 * Avoid any oddities like cycles that could occur
	 * from changes in the topology.  This will leave
	 * a momentary gap when migration is disabled.
	 */
	disable_all_migrate_targets();

	/*
	 * Allocations go close to CPUs, first.  Assume that
	 * the migration path starts at the nodes with CPUs.
	 */
	next_pass = node_states[N_CPU];
again:
	this_pass = next_pass;
	next_pass = NODE_MASK_NONE;
	/*
	 * To avoid cycles in the migration "graph", ensure
	 * that migration sources are not future targets by
	 * setting them in 'used_targets'.  Do this only
	 * once per pass so that multiple source nodes can
	 * share a target node.
	 *
	 * 'used_targets' will become unavailable in future
	 * passes.  This limits some opportunities for
	 * multiple source nodes to share a destination.
	 */
	nodes_or(used_targets, used_targets, this_pass);

	for_each_node_mask(node, this_pass) {
		best_distance = -1;

		/*
		 * Try to set up the migration path for the node, and the target
		 * migration nodes can be multiple, so doing a loop to find all
		 * the target nodes if they all have a best node distance.
		 */
		do {
			int target_node =
				establish_migrate_target(node, &used_targets,
							 best_distance);

			if (target_node == NUMA_NO_NODE)
				break;

			if (best_distance == -1)
				best_distance = node_distance(node, target_node);

			/*
			 * Visit targets from this pass in the next pass.
			 * Eventually, every node will have been part of
			 * a pass, and will become set in 'used_targets'.
			 */
			node_set(target_node, next_pass);
		} while (1);
	}
	/*
	 * 'next_pass' contains nodes which became migration
	 * targets in this pass.  Make additional passes until
	 * no more migrations targets are available.
	 */
	if (!nodes_empty(next_pass))
		goto again;
}

/*
 * For callers that do not hold get_online_mems() already.
 */
void set_migration_target_nodes(void)
{
	get_online_mems();
	__set_migration_target_nodes();
	put_online_mems();
}

/*
 * This leaves migrate-on-reclaim transiently disabled between
 * the MEM_GOING_OFFLINE and MEM_OFFLINE events.  This runs
 * whether reclaim-based migration is enabled or not, which
 * ensures that the user can turn reclaim-based migration at
 * any time without needing to recalculate migration targets.
 *
 * These callbacks already hold get_online_mems().  That is why
 * __set_migration_target_nodes() can be used as opposed to
 * set_migration_target_nodes().
 */
static int __meminit migrate_on_reclaim_callback(struct notifier_block *self,
						 unsigned long action, void *_arg)
{
	struct memory_notify *arg = _arg;

	/*
	 * Only update the node migration order when a node is
	 * changing status, like online->offline.  This avoids
	 * the overhead of synchronize_rcu() in most cases.
	 */
	if (arg->status_change_nid < 0)
		return notifier_from_errno(0);

	switch (action) {
	case MEM_GOING_OFFLINE:
		/*
		 * Make sure there are not transient states where
		 * an offline node is a migration target.  This
		 * will leave migration disabled until the offline
		 * completes and the MEM_OFFLINE case below runs.
		 */
		disable_all_migrate_targets();
		break;
	case MEM_OFFLINE:
	case MEM_ONLINE:
		/*
		 * Recalculate the target nodes once the node
		 * reaches its final state (online or offline).
		 */
		__set_migration_target_nodes();
		break;
	case MEM_CANCEL_OFFLINE:
		/*
		 * MEM_GOING_OFFLINE disabled all the migration
		 * targets.  Reenable them.
		 */
		__set_migration_target_nodes();
		break;
	case MEM_GOING_ONLINE:
	case MEM_CANCEL_ONLINE:
		break;
	}

	return notifier_from_errno(0);
}

void __init migrate_on_reclaim_init(void)
{
	node_demotion = kmalloc_array(nr_node_ids,
				      sizeof(struct demotion_nodes),
				      GFP_KERNEL);
	WARN_ON(!node_demotion);

<<<<<<< HEAD
static int migration_offline_cpu(unsigned int cpu)
{
	set_migration_target_nodes();
	return 0;
}

static int __init migrate_on_reclaim_init(void)
{
	int ret;

	node_demotion = kmalloc_array(nr_node_ids,
				      sizeof(struct demotion_nodes),
				      GFP_KERNEL);
	WARN_ON(!node_demotion);

	ret = cpuhp_setup_state_nocalls(CPUHP_MM_DEMOTION_DEAD, "mm/demotion:offline",
					NULL, migration_offline_cpu);
=======
	hotplug_memory_notifier(migrate_on_reclaim_callback, 100);
>>>>>>> 95cd2cdc
	/*
	 * At this point, all numa nodes with memory/CPus have their state
	 * properly set, so we can build the demotion order now.
	 * Let us hold the cpu_hotplug lock just, as we could possibily have
	 * CPU hotplug events during boot.
	 */
	cpus_read_lock();
	set_migration_target_nodes();
	cpus_read_unlock();
}
#endif /* CONFIG_HOTPLUG_CPU */

bool numa_demotion_enabled = false;

#ifdef CONFIG_SYSFS
static ssize_t numa_demotion_enabled_show(struct kobject *kobj,
					  struct kobj_attribute *attr, char *buf)
{
	return sysfs_emit(buf, "%s\n",
			  numa_demotion_enabled ? "true" : "false");
}

static ssize_t numa_demotion_enabled_store(struct kobject *kobj,
					   struct kobj_attribute *attr,
					   const char *buf, size_t count)
{
	if (!strncmp(buf, "true", 4) || !strncmp(buf, "1", 1))
		numa_demotion_enabled = true;
	else if (!strncmp(buf, "false", 5) || !strncmp(buf, "0", 1))
		numa_demotion_enabled = false;
	else
		return -EINVAL;

	return count;
}

static struct kobj_attribute numa_demotion_enabled_attr =
	__ATTR(demotion_enabled, 0644, numa_demotion_enabled_show,
	       numa_demotion_enabled_store);

static struct attribute *numa_attrs[] = {
	&numa_demotion_enabled_attr.attr,
	NULL,
};

static const struct attribute_group numa_attr_group = {
	.attrs = numa_attrs,
};

static int __init numa_init_sysfs(void)
{
	int err;
	struct kobject *numa_kobj;

	numa_kobj = kobject_create_and_add("numa", mm_kobj);
	if (!numa_kobj) {
		pr_err("failed to create numa kobject\n");
		return -ENOMEM;
	}
	err = sysfs_create_group(numa_kobj, &numa_attr_group);
	if (err) {
		pr_err("failed to register numa group\n");
		goto delete_obj;
	}
	return 0;

delete_obj:
	kobject_put(numa_kobj);
	return err;
}
subsys_initcall(numa_init_sysfs);
#endif<|MERGE_RESOLUTION|>--- conflicted
+++ resolved
@@ -49,10 +49,7 @@
 #include <linux/oom.h>
 #include <linux/memory.h>
 #include <linux/random.h>
-<<<<<<< HEAD
-=======
 #include <linux/sched/sysctl.h>
->>>>>>> 95cd2cdc
 
 #include <asm/tlbflush.h>
 
@@ -234,11 +231,7 @@
 
 			pte = pte_mkhuge(pte);
 			pte = arch_make_huge_pte(pte, shift, vma->vm_flags);
-<<<<<<< HEAD
-			if (PageAnon(new))
-=======
 			if (folio_test_anon(folio))
->>>>>>> 95cd2cdc
 				hugepage_add_anon_rmap(new, vma, pvmw.address);
 			else
 				page_dup_rmap(new, true);
@@ -246,17 +239,10 @@
 		} else
 #endif
 		{
-<<<<<<< HEAD
-			if (PageAnon(new))
-				page_add_anon_rmap(new, vma, pvmw.address, false);
-			else
-				page_add_file_rmap(new, false);
-=======
 			if (folio_test_anon(folio))
 				page_add_anon_rmap(new, vma, pvmw.address, false);
 			else
 				page_add_file_rmap(new, vma, false);
->>>>>>> 95cd2cdc
 			set_pte_at(vma->vm_mm, pvmw.address, pvmw.pte, pte);
 		}
 		if (vma->vm_flags & VM_LOCKED)
@@ -1372,12 +1358,6 @@
 
 	trace_mm_migrate_pages_start(mode, reason);
 
-<<<<<<< HEAD
-	if (!swapwrite)
-		current->flags |= PF_SWAPWRITE;
-
-=======
->>>>>>> 95cd2cdc
 thp_subpage_migration:
 	for (pass = 0; pass < 10 && (retry || thp_retry); pass++) {
 		retry = 0;
@@ -2167,158 +2147,7 @@
 #endif /* CONFIG_NUMA */
 
 /*
-<<<<<<< HEAD
- * migrate_vma_collect() - collect pages over a range of virtual addresses
- * @migrate: migrate struct containing all migration information
- *
- * This will walk the CPU page table. For each virtual address backed by a
- * valid page, it updates the src array and takes a reference on the page, in
- * order to pin the page until we lock it and unmap it.
- */
-static void migrate_vma_collect(struct migrate_vma *migrate)
-{
-	struct mmu_notifier_range range;
-
-	/*
-	 * Note that the pgmap_owner is passed to the mmu notifier callback so
-	 * that the registered device driver can skip invalidating device
-	 * private page mappings that won't be migrated.
-	 */
-	mmu_notifier_range_init_owner(&range, MMU_NOTIFY_MIGRATE, 0,
-		migrate->vma, migrate->vma->vm_mm, migrate->start, migrate->end,
-		migrate->pgmap_owner);
-	mmu_notifier_invalidate_range_start(&range);
-
-	walk_page_range(migrate->vma->vm_mm, migrate->start, migrate->end,
-			&migrate_vma_walk_ops, migrate);
-
-	mmu_notifier_invalidate_range_end(&range);
-	migrate->end = migrate->start + (migrate->npages << PAGE_SHIFT);
-}
-
-/*
- * migrate_vma_check_page() - check if page is pinned or not
- * @page: struct page to check
- *
- * Pinned pages cannot be migrated. This is the same test as in
- * folio_migrate_mapping(), except that here we allow migration of a
- * ZONE_DEVICE page.
- */
-static bool migrate_vma_check_page(struct page *page)
-{
-	/*
-	 * One extra ref because caller holds an extra reference, either from
-	 * isolate_lru_page() for a regular page, or migrate_vma_collect() for
-	 * a device page.
-	 */
-	int extra = 1;
-
-	/*
-	 * FIXME support THP (transparent huge page), it is bit more complex to
-	 * check them than regular pages, because they can be mapped with a pmd
-	 * or with a pte (split pte mapping).
-	 */
-	if (PageCompound(page))
-		return false;
-
-	/* Page from ZONE_DEVICE have one extra reference */
-	if (is_zone_device_page(page))
-		extra++;
-
-	/* For file back page */
-	if (page_mapping(page))
-		extra += 1 + page_has_private(page);
-
-	if ((page_count(page) - extra) > page_mapcount(page))
-		return false;
-
-	return true;
-}
-
-/*
- * migrate_vma_unmap() - replace page mapping with special migration pte entry
- * @migrate: migrate struct containing all migration information
- *
- * Isolate pages from the LRU and replace mappings (CPU page table pte) with a
- * special migration pte entry and check if it has been pinned. Pinned pages are
- * restored because we cannot migrate them.
- *
- * This is the last step before we call the device driver callback to allocate
- * destination memory and copy contents of original page over to new page.
- */
-static void migrate_vma_unmap(struct migrate_vma *migrate)
-{
-	const unsigned long npages = migrate->npages;
-	unsigned long i, restore = 0;
-	bool allow_drain = true;
-
-	lru_add_drain();
-
-	for (i = 0; i < npages; i++) {
-		struct page *page = migrate_pfn_to_page(migrate->src[i]);
-
-		if (!page)
-			continue;
-
-		/* ZONE_DEVICE pages are not on LRU */
-		if (!is_zone_device_page(page)) {
-			if (!PageLRU(page) && allow_drain) {
-				/* Drain CPU's pagevec */
-				lru_add_drain_all();
-				allow_drain = false;
-			}
-
-			if (isolate_lru_page(page)) {
-				migrate->src[i] &= ~MIGRATE_PFN_MIGRATE;
-				migrate->cpages--;
-				restore++;
-				continue;
-			}
-
-			/* Drop the reference we took in collect */
-			put_page(page);
-		}
-
-		if (page_mapped(page))
-			try_to_migrate(page, 0);
-
-		if (page_mapped(page) || !migrate_vma_check_page(page)) {
-			if (!is_zone_device_page(page)) {
-				get_page(page);
-				putback_lru_page(page);
-			}
-
-			migrate->src[i] &= ~MIGRATE_PFN_MIGRATE;
-			migrate->cpages--;
-			restore++;
-			continue;
-		}
-	}
-
-	for (i = 0; i < npages && restore; i++) {
-		struct page *page = migrate_pfn_to_page(migrate->src[i]);
-
-		if (!page || (migrate->src[i] & MIGRATE_PFN_MIGRATE))
-			continue;
-
-		remove_migration_ptes(page, page, false);
-
-		migrate->src[i] = 0;
-		unlock_page(page);
-		put_page(page);
-		restore--;
-	}
-}
-
-/**
- * migrate_vma_setup() - prepare to migrate a range of memory
- * @args: contains the vma, start, and pfns arrays for the migration
- *
- * Returns: negative errno on failures, 0 when 0 or more pages were migrated
- * without an error.
-=======
  * node_demotion[] example:
->>>>>>> 95cd2cdc
  *
  * Consider a system with two sockets.  Each socket has
  * three classes of memory attached: fast, medium and slow.
@@ -2449,154 +2278,15 @@
 	return target;
 }
 
-/*
- * node_demotion[] example:
- *
- * Consider a system with two sockets.  Each socket has
- * three classes of memory attached: fast, medium and slow.
- * Each memory class is placed in its own NUMA node.  The
- * CPUs are placed in the node with the "fast" memory.  The
- * 6 NUMA nodes (0-5) might be split among the sockets like
- * this:
- *
- *	Socket A: 0, 1, 2
- *	Socket B: 3, 4, 5
- *
- * When Node 0 fills up, its memory should be migrated to
- * Node 1.  When Node 1 fills up, it should be migrated to
- * Node 2.  The migration path start on the nodes with the
- * processors (since allocations default to this node) and
- * fast memory, progress through medium and end with the
- * slow memory:
- *
- *	0 -> 1 -> 2 -> stop
- *	3 -> 4 -> 5 -> stop
- *
- * This is represented in the node_demotion[] like this:
- *
- *	{  nr=1, nodes[0]=1 }, // Node 0 migrates to 1
- *	{  nr=1, nodes[0]=2 }, // Node 1 migrates to 2
- *	{  nr=0, nodes[0]=-1 }, // Node 2 does not migrate
- *	{  nr=1, nodes[0]=4 }, // Node 3 migrates to 4
- *	{  nr=1, nodes[0]=5 }, // Node 4 migrates to 5
- *	{  nr=0, nodes[0]=-1 }, // Node 5 does not migrate
- *
- * Moreover some systems may have multiple slow memory nodes.
- * Suppose a system has one socket with 3 memory nodes, node 0
- * is fast memory type, and node 1/2 both are slow memory
- * type, and the distance between fast memory node and slow
- * memory node is same. So the migration path should be:
- *
- *	0 -> 1/2 -> stop
- *
- * This is represented in the node_demotion[] like this:
- *	{ nr=2, {nodes[0]=1, nodes[1]=2} }, // Node 0 migrates to node 1 and node 2
- *	{ nr=0, nodes[0]=-1, }, // Node 1 dose not migrate
- *	{ nr=0, nodes[0]=-1, }, // Node 2 does not migrate
- */
-
-/*
- * Writes to this array occur without locking.  Cycles are
- * not allowed: Node X demotes to Y which demotes to X...
- *
- * If multiple reads are performed, a single rcu_read_lock()
- * must be held over all reads to ensure that no cycles are
- * observed.
- */
-#define DEFAULT_DEMOTION_TARGET_NODES 15
-
-#if MAX_NUMNODES < DEFAULT_DEMOTION_TARGET_NODES
-#define DEMOTION_TARGET_NODES	(MAX_NUMNODES - 1)
-#else
-#define DEMOTION_TARGET_NODES	DEFAULT_DEMOTION_TARGET_NODES
-#endif
-
-struct demotion_nodes {
-	unsigned short nr;
-	short nodes[DEMOTION_TARGET_NODES];
-};
-
-static struct demotion_nodes *node_demotion __read_mostly;
-
-/**
- * next_demotion_node() - Get the next node in the demotion path
- * @node: The starting node to lookup the next node
- *
- * Return: node id for next memory node in the demotion path hierarchy
- * from @node; NUMA_NO_NODE if @node is terminal.  This does not keep
- * @node online or guarantee that it *continues* to be the next demotion
- * target.
- */
-int next_demotion_node(int node)
-{
-	struct demotion_nodes *nd;
-	unsigned short target_nr, index;
-	int target;
-
-	if (!node_demotion)
-		return NUMA_NO_NODE;
-
-	nd = &node_demotion[node];
-
-	/*
-	 * node_demotion[] is updated without excluding this
-	 * function from running.  RCU doesn't provide any
-	 * compiler barriers, so the READ_ONCE() is required
-	 * to avoid compiler reordering or read merging.
-	 *
-	 * Make sure to use RCU over entire code blocks if
-	 * node_demotion[] reads need to be consistent.
-	 */
-	rcu_read_lock();
-	target_nr = READ_ONCE(nd->nr);
-
-	switch (target_nr) {
-	case 0:
-		target = NUMA_NO_NODE;
-		goto out;
-	case 1:
-		index = 0;
-		break;
-	default:
-		/*
-		 * If there are multiple target nodes, just select one
-		 * target node randomly.
-		 *
-		 * In addition, we can also use round-robin to select
-		 * target node, but we should introduce another variable
-		 * for node_demotion[] to record last selected target node,
-		 * that may cause cache ping-pong due to the changing of
-		 * last target node. Or introducing per-cpu data to avoid
-		 * caching issue, which seems more complicated. So selecting
-		 * target node randomly seems better until now.
-		 */
-		index = get_random_int() % target_nr;
-		break;
-	}
-
-	target = READ_ONCE(nd->nodes[index]);
-
-out:
-	rcu_read_unlock();
-	return target;
-}
-
 #if defined(CONFIG_HOTPLUG_CPU)
 /* Disable reclaim-based migration. */
 static void __disable_all_migrate_targets(void)
 {
 	int node, i;
-<<<<<<< HEAD
 
 	if (!node_demotion)
 		return;
 
-=======
-
-	if (!node_demotion)
-		return;
-
->>>>>>> 95cd2cdc
 	for_each_online_node(node) {
 		node_demotion[node].nr = 0;
 		for (i = 0; i < DEMOTION_TARGET_NODES; i++)
@@ -2652,21 +2342,13 @@
 	if (best_distance != -1) {
 		val = node_distance(node, migration_target);
 		if (val > best_distance)
-<<<<<<< HEAD
-			return NUMA_NO_NODE;
-=======
 			goto out_clear;
->>>>>>> 95cd2cdc
 	}
 
 	index = nd->nr;
 	if (WARN_ONCE(index >= DEMOTION_TARGET_NODES,
 		      "Exceeds maximum demotion target nodes\n"))
-<<<<<<< HEAD
-		return NUMA_NO_NODE;
-=======
 		goto out_clear;
->>>>>>> 95cd2cdc
 
 	nd->nodes[index] = migration_target;
 	nd->nr++;
@@ -2842,27 +2524,7 @@
 				      GFP_KERNEL);
 	WARN_ON(!node_demotion);
 
-<<<<<<< HEAD
-static int migration_offline_cpu(unsigned int cpu)
-{
-	set_migration_target_nodes();
-	return 0;
-}
-
-static int __init migrate_on_reclaim_init(void)
-{
-	int ret;
-
-	node_demotion = kmalloc_array(nr_node_ids,
-				      sizeof(struct demotion_nodes),
-				      GFP_KERNEL);
-	WARN_ON(!node_demotion);
-
-	ret = cpuhp_setup_state_nocalls(CPUHP_MM_DEMOTION_DEAD, "mm/demotion:offline",
-					NULL, migration_offline_cpu);
-=======
 	hotplug_memory_notifier(migrate_on_reclaim_callback, 100);
->>>>>>> 95cd2cdc
 	/*
 	 * At this point, all numa nodes with memory/CPus have their state
 	 * properly set, so we can build the demotion order now.
